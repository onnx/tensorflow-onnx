# Copyright (c) Microsoft Corporation. All rights reserved.
# Licensed under the MIT license.

"""
tf2onnx.rewriter.lstm_rewriter
"""

from __future__ import division
from __future__ import print_function
from __future__ import unicode_literals

import logging
import numpy as np
from tf2onnx import utils
from tf2onnx.graph_builder import GraphBuilder
from tf2onnx.rewriter.rnn_utils import RNNUnitType, get_weights_from_const_node
from tf2onnx.utils import is_tf_concat_op, is_tf_slice_op

from tf2onnx.rewriter.lstm_rewriter_base import LSTMRewriterBase

# pylint: disable=invalid-name,unused-argument,missing-docstring


logger = logging.getLogger(__name__)


class LSTMRewriter(LSTMRewriterBase):
    def __init__(self, g):
        super(LSTMRewriter, self).__init__(g)
        self.lstm_cell_type = None
        self.num_lstm_layers = 0

    def run(self):
        logger.debug("enter lstm rewriter")
        return super(LSTMRewriter, self).run()

    def find_cell(self, context):
        lstm_cell_types = [RNNUnitType.LSTMCell, RNNUnitType.LSTMBlockCell]
        for cell_type in lstm_cell_types:
            cell_match = self._match_cell(context, cell_type)
            if cell_match and len(cell_match) >= 1:
                self.num_lstm_layers = len(cell_match)
                logger.debug("number of LSTM layers: %s", self.num_lstm_layers)
                for i in range(self.num_lstm_layers):
                    self.state_variable_handlers.append({
                        "ct" + str(i): (self._ct_variable_finder, self._connect_lstm_yc_to_graph, i),
                        "ht" + str(i): (self._ht_variable_finder, self._connect_lstm_yh_to_graph, i)
                    })
                    self.state_variable_handlers.append({
                        "ct_ht" + str(i): (self._ct_ht_shared_variable_finder, self._connect_lstm_ych_to_graph, i)
                    })
                logger.debug("parsing unit is %s, num layers is %d", cell_type, self.num_lstm_layers)
            if cell_match:
                self.lstm_cell_type = cell_type
                logger.debug("parsing unit is %s", cell_type)
                return cell_match
        logger.debug("cannot parse unit")
        return None

    def get_weight_and_bias(self, context):
        weight_and_bias = list()
        for i in range(self.num_lstm_layers):
            if self.lstm_cell_type == RNNUnitType.LSTMCell:
                weight_and_bias.append(self._get_weight_and_bias_for_lstm_cell(context, i))
            if self.lstm_cell_type == RNNUnitType.LSTMBlockCell:
                weight_and_bias.append(self._get_weight_and_bias_for_lstmblock_cell(context, i))
        return weight_and_bias

    def _get_weight_and_bias_for_lstmblock_cell(self, context, i):
        cell_match = context.cell_match[i]

        w_node = cell_match.get_op("cell_kernel")
        w = get_weights_from_const_node(self.g, w_node)
        if w is None:
            logger.warning("Cannot find weight, SKIP")
            return None

        b_node = cell_match.get_op("cell_bias")
        b = get_weights_from_const_node(self.g, b_node)
        if b is None or b.shape[0] != w.shape[1]:
            logger.warning("cell_kernel and cell_bias's dimension doesn't match, SKIP")
            return None

        lstm_block_cell = cell_match.get_op("lstm_block_cell")
        ft_bias_val = np.array(
            lstm_block_cell.get_attr("forget_bias").f,
            dtype=b.dtype
        )

        return {
            "weight": w,
            "bias": b,
            "ft_bias": ft_bias_val
        }

    def _get_weight_and_bias_for_lstm_cell(self, context, i):
        match = context.cell_match[i]

        w_e = match.get_op("cell_kernel")
        w = get_weights_from_const_node(self.g, w_e)
        if w is None or w.size == 0:
            return None

        # check https://www.tensorflow.org/versions/r1.8/api_docs/cc/class/tensorflow/ops/bias-add
        # for bias_add data format
        bias_add = match.get_op("bias_add")
        if bias_add is not None and bias_add.data_format != "NHWC":
            logger.debug("BiasAdd data_format is not NHWC, SKIP")
            return None

        b_e = match.get_op("cell_bias")
        if b_e is None:
            b = np.array([0 for i in range(len(w[0]))]).astype(w.dtype)
        else:
            b = get_weights_from_const_node(self.g, b_e)
            if b is None or b.shape[0] != w.shape[1]:
                logger.warning("cell_kernel and cell_bias's dimensions does not match, skip")
                return None

        ft_bias_node = match.get_op("ft_bias")
        ft_bias = get_weights_from_const_node(self.g, ft_bias_node)
        if ft_bias is None:
            return None

        if not b.dtype == ft_bias.dtype:
            return None

        return {
            "weight": w,
            "bias": b,
            "ft_bias": ft_bias
        }

    def parse_attributes(self, context):
        if self.lstm_cell_type == RNNUnitType.LSTMBlockCell:
            lstm_block_cell = context.cell_match[0].get_op("lstm_block_cell")
            clip = float(lstm_block_cell.get_attr("cell_clip").f)
            # current LSTM op cannot handle clip
            if clip > 0:
                return False

            use_peephole = lstm_block_cell.get_attr_value("use_peephole")
            if use_peephole:
                return False
        return True

    def _ct_variable_finder(self, context, i):
        if self.lstm_cell_type == RNNUnitType.LSTMCell:
            lstm_cell = context.cell_match[i]
            return self._find_state_variable_with_select(
                context,
                lstm_cell.get_op("ct").output[0],
                [lstm_cell.get_op("ct_identity_consumer")]
            )
        if self.lstm_cell_type == RNNUnitType.LSTMBlockCell:
            lstm_block_cell = context.cell_match[i].get_op("lstm_block_cell")
            return self._find_state_variable_with_select(
                context,
                lstm_block_cell.output[1],
                [lstm_block_cell]
            )
        return None

    def _ht_variable_finder(self, context, i):
        if self.lstm_cell_type == RNNUnitType.LSTMCell:
            lstm_cell = context.cell_match[i]
            return self._find_state_variable_with_select(
                context,
                lstm_cell.get_op("ht").output[0],
                [lstm_cell.get_op("xh")]
            )
        if self.lstm_cell_type == RNNUnitType.LSTMBlockCell:
            lstm_block_cell = context.cell_match[i].get_op("lstm_block_cell")
            return self._find_state_variable_with_select(
                context,
                lstm_block_cell.output[6],
                [lstm_block_cell]
            )
        return None

    def _ct_ht_shared_variable_finder(self, context, i):
        if self.lstm_cell_type == RNNUnitType.LSTMBlockCell:
            return None

        lstm_cell = context.cell_match[i]
        ct = lstm_cell.get_op("ct").output[0]
        ht = lstm_cell.get_op("ht").output[0]
        ct_concat = [c for c in self.g.find_output_consumers(ct) if is_tf_concat_op(c)]
        ht_concat = [c for c in self.g.find_output_consumers(ht) if is_tf_concat_op(c)]
        if len(ct_concat) != 1 or len(ht_concat) != 1 or ct_concat[0] != ht_concat[0]:
            logger.debug("failed to find ct-ht concat")
            return None
        ct_ht_shared_output = ct_concat[0].output[0]

        consumers = []
        ct_identity_consumer = lstm_cell.get_op("ct_identity_consumer")
        ht_identity_consumer = lstm_cell.get_op("xh")
        ct_slice = [c for c in ct_identity_consumer.inputs if is_tf_slice_op(c)]
        ht_slice = [c for c in ht_identity_consumer.inputs if is_tf_slice_op(c)]
        if len(ct_slice) != 1 or len(ht_slice) != 1:
            logger.debug("failed to find slice op before identity consumers")
            return None
        consumers.extend([ct_slice[0], ht_slice[0]])

        return self._find_state_variable_with_select(
            context,
            ct_ht_shared_output,
            consumers
        )

    def is_valid(self, context):
        # except for ct, ht or ct_ht, there are at most 2 state variables
        if len(context.loop_properties.state_variables) - \
                len(context.state_variables) > 2:
            return False

        # output is no more than 1
        outputs = context.loop_properties.scan_outputs_exits
        if len(outputs) > 1:
            logger.debug("found %d outputs for lstm: %s", len(outputs), outputs)
            return False
        return True

    def process_weights_and_bias_per_layer(self, context, i):
        weights = context.weights[i]
        w_r_icfo = weights["weight"]
        w_dtype = weights["weight"].dtype
        b_r_icfo = weights["bias"]
        b_dtype = weights["bias"].dtype
        ft_bias_scalar = weights["ft_bias"]

        # split bias for each hidden unit
        # b_r_icfo: (4 * num_units,)
        bias_dim = b_r_icfo.shape[0]
        hidden_size = int(bias_dim / 4)
        b_r_icfo = np.reshape(b_r_icfo, (1, bias_dim))
        bias_gates = np.split(b_r_icfo, 4, axis=1)
        ft_bias = np.add(bias_gates[2], ft_bias_scalar)
        wb_bias_iofc = np.concatenate((bias_gates[0], bias_gates[3], ft_bias, bias_gates[1]), axis=1)

        # fill Rb with empty since in TF, we have only one bias.
        rb_bias_iofc = np.zeros((1, bias_dim), dtype=b_dtype)
        B = np.concatenate((wb_bias_iofc, rb_bias_iofc), axis=1)
        assert B.shape == (1, 2 * bias_dim)

        [wx, wh] = np.split(w_r_icfo, [-1 * hidden_size])
        input_size = wx.shape[0]
        assert wx.shape[0] == input_size
        assert int(wx.shape[1] / 4) == hidden_size

        # split weight for gates
        w_gates = np.split(wx, 4, axis=1)
        new_wx = np.concatenate((w_gates[0], w_gates[3], w_gates[2], w_gates[1]), axis=1)

        h_gates = np.split(wh, 4, axis=1)
        new_wh = np.concatenate((h_gates[0], h_gates[3], h_gates[2], h_gates[1]), axis=1)
        W_iofc = np.transpose(new_wx)
        R_iofc = np.transpose(new_wh)

        W = np.array([W_iofc], w_dtype)
        R = np.array([R_iofc], w_dtype)

        # create node
        w_name = utils.make_name("W" + str(i))
        w_node = self.g.make_const(w_name, W, skip_conversion=True)

        r_name = utils.make_name("R" + str(i))
        r_node = self.g.make_const(r_name, R, skip_conversion=True)

        b_name = utils.make_name("B" + str(i))
        b_node = self.g.make_const(b_name, B, skip_conversion=True)

        context.input_size[i] = input_size
        context.hidden_size[i] = hidden_size
        context.onnx_input_ids[i]["W"] = w_node.output[0]
        context.onnx_input_ids[i]["R"] = r_node.output[0]
        context.onnx_input_ids[i]["B"] = b_node.output[0]

    def process_weights_and_bias(self, context):
        for i in range(self.num_lstm_layers):
            self.process_weights_and_bias_per_layer(context, i)

    def process_var_init_nodes(self, context):
        for i in range(self.num_lstm_layers):
            self.process_var_init_nodes_per_layer(context, i)

    def process_var_init_nodes_per_layer(self, context, i):
        init_h_id = None
        init_c_id = None
        if "ct_ht" + str(i) in context.state_variables:
            init_h_id, init_c_id = self._process_non_tuple_ch_init_nodes(context, i)
        elif "ct" + str(i) in context.state_variables and ("ht" + str(i)) in context.state_variables:
            init_h_id, init_c_id = self._process_tuple_ch_init_nodes(context, i)
        else:
            raise ValueError("no initializers, unexpected")
        assert init_h_id and init_c_id
        context.onnx_input_ids[i]["initial_h"] = init_h_id
        context.onnx_input_ids[i]["initial_c"] = init_c_id

    def _process_non_tuple_ch_init_nodes(self, context, i):
        input_id = context.state_variables["ct_ht" + str(i)].enter_input_id
        hidden_size = context.hidden_size[i]

        attr = {"axes": [1], "starts": [0], "ends": [hidden_size]}
        inputs_map = {"data": input_id, **attr}
        slice_node1 = GraphBuilder(self.g).make_slice(inputs_map)
        unsqueeze_node_1 = self.g.make_node("Unsqueeze", [slice_node1], attr={"axes": [0]})

        attr = {"axes": [1], "starts": [hidden_size], "ends": [hidden_size * 2]}
        inputs_map = {"data": input_id, **attr}
        slice_node2 = GraphBuilder(self.g).make_slice(inputs_map)
        unsqueeze_node_2 = self.g.make_node("Unsqueeze", [slice_node2], attr={"axes": [0]})

        return unsqueeze_node_1.output[0], unsqueeze_node_2.output[0]

    def _process_tuple_ch_init_nodes(self, context, i):
        h_init_input_id = context.state_variables["ht" + str(i)].enter_input_id
        c_init_input_id = context.state_variables["ct" + str(i)].enter_input_id
        h_node_output = self._process_c_or_h_init_nodes(h_init_input_id, context)
        c_node_output = self._process_c_or_h_init_nodes(c_init_input_id, context)
        return h_node_output, c_node_output

    def _process_c_or_h_init_nodes(self, initializer_input_id, context):
        node = self.g.get_node_by_output(initializer_input_id)
        if node.is_const():
            val = node.get_tensor_value(as_list=False)
            initial_name = utils.make_name("Const")
            new_val = np.expand_dims(val, axis=0)
            const_node = self.g.make_const(initial_name, new_val)
            return const_node.output[0]
        squeeze_node = self.g.make_node("Unsqueeze", [initializer_input_id], attr={"axes": [0]})
        to_replace = [n for n in self.g.get_nodes() if n != squeeze_node]
        self.g.replace_all_inputs(initializer_input_id, squeeze_node.output[0], ops=to_replace)
        return squeeze_node.output[0]

    def create_single_rnn_node(self, context, i):
        # specify if the RNN is forward, reverse, or bidirectional.
        # Must be one of forward (default), reverse, or bidirectional.
        # Here we won't mark bidirectional/reverse, we will have another rewriter running
        # after this one, which will based on patterns to combine a forward LSTM and a
        # backward LSTM into a bidirectional one.
        num_direction = 1
        # todo: input_forget
        context.attributes[i]["direction"] = "forward"
        context.attributes[i]["hidden_size"] = context.hidden_size[i]
        inputs = context.onnx_input_ids[i]
        lstm_inputs = [
            inputs["X"], inputs["W"], inputs["R"], inputs["B"],
            inputs["sequence_lens"], inputs["initial_h"], inputs["initial_c"]]

        x_shape = self.g.get_shape(lstm_inputs[0])
        x_seq_length = x_shape[0]
        x_batch_size = x_shape[1]
        out_dtype = self.g.get_dtype(lstm_inputs[0])

        lstm_node = self.g.make_node("LSTM", lstm_inputs, attr=context.attributes[i], output_count=3,
                                     shapes=[[x_seq_length, num_direction, x_batch_size, context.hidden_size[i]],
                                             [num_direction, x_batch_size, context.hidden_size[i]],
                                             [num_direction, x_batch_size, context.hidden_size[i]]],
                                     dtypes=[out_dtype, out_dtype, out_dtype], op_name_scope=context.rnn_scope)
        return lstm_node

    def create_rnn_node(self, context):
        rnn_nodes = list()
        outputs = context.loop_properties.scan_outputs_exits
        logger.debug("number of rnn node outputs: %s", len(outputs))

        for i in range(self.num_lstm_layers):
            logger.debug("creating rnn node for layer: %s", i)
            rnn_nodes.append(self.create_single_rnn_node(context, i))
            output_id = rnn_nodes[i].output[0]
            rnn_output_shape = self.g.get_shape(output_id)
            squeeze_output_shape = [rnn_output_shape[0], rnn_output_shape[2], rnn_output_shape[3]]
            squeeze_node = self.g.make_node("Squeeze", [output_id], attr={"axes": [1]},
                                            shapes=[squeeze_output_shape],
                                            dtypes=[self.g.get_dtype(output_id)])
            if i + 1 < self.num_lstm_layers:
                logger.debug("setting input for layer: %s", i + 1)
                context.onnx_input_ids[i + 1]["X"] = squeeze_node.output[0]
        return rnn_nodes

    def _connect_lstm_yh_to_graph(self, context, i):
        # in tf, y_h output shape is: [batch, hidden]
        # in onnx, output shape is: [number_directions, batch, hidden]
        exit_output = context.state_variables["ht" + str(i)].exit_output
        output_id = context.rnn_node[i].output[1]
        lstm_yh_shape = self.g.get_shape(output_id)
        squeeze_node = self.g.make_node("Squeeze", [output_id], attr={"axes": [0]},
                                        shapes=[[lstm_yh_shape[1], lstm_yh_shape[2]]],
                                        dtypes=[self.g.get_dtype(output_id)])

<<<<<<< HEAD
        self.g.replace_all_inputs(None, exit_output.id, squeeze_node.output[0])  # self.g.get_nodes()
=======
        self.g.replace_all_inputs(exit_output.id, squeeze_node.output[0])  # ops=self.g.get_nodes()
>>>>>>> 19d3f972

    def _connect_lstm_yc_to_graph(self, context, i):
        # in tf, y_c output shape is: [batch, hidden]
        # in onnx, output shape is: [number_directions, batch, hidden]
        exit_output = context.state_variables["ct" + str(i)].exit_output
        output_id = context.rnn_node[i].output[2]
        lstm_yc_shape = self.g.get_shape(output_id)
        squeeze_node = self.g.make_node("Squeeze", [output_id], attr={"axes": [0]},
                                        shapes=[[lstm_yc_shape[1], lstm_yc_shape[2]]],
                                        dtypes=[self.g.get_dtype(output_id)])

<<<<<<< HEAD
        self.g.replace_all_inputs(None, exit_output.id, squeeze_node.output[0])  # self.g.get_nodes()
=======
        self.g.replace_all_inputs(exit_output.id, squeeze_node.output[0])  # ops=self.g.get_nodes()
>>>>>>> 19d3f972

    def _connect_lstm_ych_to_graph(self, context, i):
        # in tf, concat of y_c and y_h output shape is: [batch, hidden *2]
        # in onnx, y_c/y_h output shape is: [number_directions, batch, hidden]
        exit_output = context.state_variables["ct_ht" + str(i)].exit_output
        lstm_node = context.rnn_node[i]
        yc_shape = self.g.get_shape(lstm_node.output[2])
        concat_output_shape = [yc_shape[0], yc_shape[1], yc_shape[2] * 2]
        concat = self.g.make_node("Concat", [lstm_node.output[2], lstm_node.output[1]],
                                  attr={"axis": 2}, shapes=[concat_output_shape],
                                  dtypes=[self.g.get_dtype(lstm_node.output[2])])

        squeeze_output_shape = [concat_output_shape[1], concat_output_shape[2]]
        squeeze_node = self.g.make_node("Squeeze", [concat.output[0]], attr={"axes": [0]},
                                        shapes=[squeeze_output_shape],
                                        dtypes=[self.g.get_dtype(concat.output[0])])

<<<<<<< HEAD
        self.g.replace_all_inputs(None, exit_output.id, squeeze_node.output[0])  # self.g.get_nodes()
=======
        self.g.replace_all_inputs(exit_output.id, squeeze_node.output[0])  # ops=self.g.get_nodes()
>>>>>>> 19d3f972
<|MERGE_RESOLUTION|>--- conflicted
+++ resolved
@@ -389,11 +389,7 @@
                                         shapes=[[lstm_yh_shape[1], lstm_yh_shape[2]]],
                                         dtypes=[self.g.get_dtype(output_id)])
 
-<<<<<<< HEAD
-        self.g.replace_all_inputs(None, exit_output.id, squeeze_node.output[0])  # self.g.get_nodes()
-=======
         self.g.replace_all_inputs(exit_output.id, squeeze_node.output[0])  # ops=self.g.get_nodes()
->>>>>>> 19d3f972
 
     def _connect_lstm_yc_to_graph(self, context, i):
         # in tf, y_c output shape is: [batch, hidden]
@@ -405,11 +401,7 @@
                                         shapes=[[lstm_yc_shape[1], lstm_yc_shape[2]]],
                                         dtypes=[self.g.get_dtype(output_id)])
 
-<<<<<<< HEAD
-        self.g.replace_all_inputs(None, exit_output.id, squeeze_node.output[0])  # self.g.get_nodes()
-=======
         self.g.replace_all_inputs(exit_output.id, squeeze_node.output[0])  # ops=self.g.get_nodes()
->>>>>>> 19d3f972
 
     def _connect_lstm_ych_to_graph(self, context, i):
         # in tf, concat of y_c and y_h output shape is: [batch, hidden *2]
@@ -427,8 +419,4 @@
                                         shapes=[squeeze_output_shape],
                                         dtypes=[self.g.get_dtype(concat.output[0])])
 
-<<<<<<< HEAD
-        self.g.replace_all_inputs(None, exit_output.id, squeeze_node.output[0])  # self.g.get_nodes()
-=======
-        self.g.replace_all_inputs(exit_output.id, squeeze_node.output[0])  # ops=self.g.get_nodes()
->>>>>>> 19d3f972
+        self.g.replace_all_inputs(exit_output.id, squeeze_node.output[0])  # ops=self.g.get_nodes()