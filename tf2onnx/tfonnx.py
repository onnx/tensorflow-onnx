# Copyright (c) Microsoft Corporation. All rights reserved.
# Licensed under the MIT license.

"""
tf2onnx.tf2onnx - rewrite tensorflow graph to onnx graph
"""

from __future__ import division
from __future__ import print_function
from __future__ import unicode_literals

import collections
import sys
import traceback

import numpy as np
from onnx import onnx_pb

import tf2onnx
import tf2onnx.onnx_opset  # pylint: disable=unused-import
import tf2onnx.tflite_handlers
import tf2onnx.custom_opsets  # pylint: disable=unused-import
from tf2onnx.graph import Graph
from tf2onnx.rewriter import *  # pylint: disable=wildcard-import
from tf2onnx.shape_inference import infer_shape
from tf2onnx.tf_loader import is_function, resolve_functions, set_function
from tf2onnx.tf_utils import tensorflow_to_onnx, get_tf_version, compute_const_folding_using_tf

from . import constants, logging, schemas, utils, handler

logger = logging.getLogger(__name__)


# pylint: disable=useless-return,broad-except,logging-not-lazy,unused-argument,missing-docstring
# pylint: disable=unused-variable

def fold_constants_using_tf(g, outputs_to_values, outputs_to_dtypes):
    ops = list(g.get_nodes())
    # pylint: disable=too-many-nested-blocks
    keep_looking = True
    while keep_looking:
        keep_looking = False
        for idx, op in enumerate(ops):
            if op.output and op.output[0] in outputs_to_values:
                logger.info("folding node using tf type=%s, name=%s" % (op.type, op.name))
                val = outputs_to_values[op.output[0]]

                new_node_name = utils.make_name(op.name)
                new_output_name = new_node_name
                old_output_name = op.output[0]
                old_node_name = op.name
                logger.debug("create const node [%s] replacing [%s]", new_node_name, old_node_name)
                ops[idx] = g.make_const(new_node_name, val)

                logger.debug("replace old output [%s] with new output [%s]", old_output_name, new_output_name)
                # need to re-write the consumers input name to use the const name
                consumers = g.find_output_consumers(old_output_name)
                if consumers:
                    for consumer in consumers:
                        g.replace_input(consumer, old_output_name, new_output_name)

                # keep looking until there is nothing we can fold.
                keep_looking = True

    g.reset_nodes(ops)

def rewrite_constant_fold(g, ops):
    """
    We call tensorflow transform with constant folding but in some cases tensorflow does
    fold all constants. Since there are a bunch of ops in onnx that use attributes where
    tensorflow has dynamic inputs, we badly want constant folding to work. For cases where
    tensorflow missed something, make another pass over the graph and fix want we care about.
    """
    func_map = {
        "Add": np.add,
        "GreaterEqual": np.greater_equal,
        "Cast": np.cast,
        "ConcatV2": np.concatenate,
        "Less": np.less,
        "ListDiff": np.setdiff1d,
        "Mul": np.multiply,
        "Pack": np.stack,
        "Range": np.arange,
        "Sqrt": np.sqrt,
        "Sub": np.subtract,
    }
    ops = list(ops)

    # pylint: disable=too-many-nested-blocks
    keep_looking = True
    while keep_looking:
        keep_looking = False
        for idx, op in enumerate(ops):
            func = func_map.get(op.type)
            if func is None: continue
            if set(op.output) & set(g.outputs): continue
            try:
                inputs = []
                for node in op.inputs:
                    if not node.is_const():
                        break
                    inputs.append(node.get_tensor_value(as_list=False))

                logger.debug("op name %s, %s, %s", op.name, len(op.input), len(inputs))
                if inputs and len(op.input) == len(inputs):
                    logger.info("folding node type=%s, name=%s" % (op.type, op.name))
                    if op.type == "Cast":
                        dst = op.get_attr_int("to")
                        np_type = tf2onnx.utils.map_onnx_to_numpy_type(dst)
                        val = np.cast[np_type](*inputs)
                    elif op.type == "ConcatV2":
                        axis = inputs[-1]
                        values = inputs[:-1]
                        val = func(tuple(values), axis)
                    elif op.type == "ListDiff":
                        out_type = op.get_attr_int("out_idx")
                        np_type = tf2onnx.utils.map_onnx_to_numpy_type(out_type)
                        val = func(*inputs)
                        val = val.astype(np_type)
                    elif op.type in ["Pack"]:
                        # handle ops that need input array and axis
                        axis = op.get_attr_int("axis")
                        val = func(inputs, axis=axis)
                    elif op.type == "Range":
                        dtype = op.get_attr_int("Tidx")
                        np_type = tf2onnx.utils.map_onnx_to_numpy_type(dtype)
                        val = func(*inputs, dtype=np_type)
                    else:
                        val = func(*inputs)

                    new_node_name = utils.make_name(op.name)
                    new_output_name = new_node_name
                    old_output_name = op.output[0]
                    old_node_name = op.name
                    logger.debug("create const node [%s] replacing [%s]", new_node_name, old_node_name)
                    ops[idx] = g.make_const(new_node_name, val)

                    logger.debug("replace old output [%s] with new output [%s]", old_output_name, new_output_name)
                    # need to re-write the consumers input name to use the const name
                    consumers = g.find_output_consumers(old_output_name)
                    if consumers:
                        for consumer in consumers:
                            g.replace_input(consumer, old_output_name, new_output_name)

                    # keep looking until there is nothing we can fold.
                    # We keep the graph in topological order so if we folded,
                    # the result might help a following op.
                    keep_looking = True
            except Exception as ex:
                tb = traceback.format_exc()  # pylint: disable=bare-except
                logger.info("exception: %s, details: %s", ex, tb)
                # ignore errors

        # pylint: enable=too-many-nested-blocks
    return ops


def rewrite_incomplete_type_support(g, ops, impacted_ops):
    """
    for ops that have inclomplete type support, insert casts.
    This is needed for some tensor ops in opset7 and for some ops in winml-rs5.
    It is not helping performance but better than the model not working at all.
    """
    ignored_input_index = {
        "Tile": [1],  # Tile's second input can only be int64
        "Where": [0],  # Where's first input is bool
    }
    new_ops = []
    org_ops = list(ops)
    for op in org_ops:
        if op.type in impacted_ops:
            cast_inserted = []
            output_dtype = None
            ignored_inputs = ignored_input_index.get(op.type)
            # insert casts on inputs if the runtime only supports float
            for i, input_node in enumerate(op.inputs):
                if ignored_inputs and i in ignored_inputs:
                    continue

                input_name = op.input[i]
                dtype = g.get_dtype(input_name)
                if dtype is None:
                    logger.warning("adding Cast for op %s (type is %s)' input: %s, dtype should not be None",
                                   op.name, op.type, input_name)

                if dtype != onnx_pb.TensorProto.FLOAT:
                    output_dtype = dtype
                    logger.debug("insert cast for node %s on input %s", op.name, input_name)
                    if input_node and input_node.type == "Cast" \
                            and len(g.find_output_consumers(input_node.output[0])) == 1:
                        input_node.set_attr("to", onnx_pb.TensorProto.FLOAT)
                        g.set_dtype(input_name, onnx_pb.TensorProto.FLOAT)
                    else:
                        cast_node = g.insert_new_node_on_input(op, "Cast", input_name,
                                                               to=onnx_pb.TensorProto.FLOAT)
                        g.set_dtype(cast_node.output[0], onnx_pb.TensorProto.FLOAT)
                        g.copy_shape(input_name, cast_node.output[0])
                        cast_inserted.append(cast_node)
            if output_dtype:
                # insert reverse cast if needed
                for output_name in op.output:
                    name = utils.make_name(op.name)
                    logger.debug("insert cast back for node %s on output %s [dtype=%s]", op.name, output_name,
                                 output_dtype)
                    output_cast = g.insert_new_node_on_output("Cast", output_name, name=name,
                                                              to=output_dtype)
                    g.set_dtype(output_cast.output[0], output_dtype)
                    g.copy_shape(output_name, output_cast.output[0])
                    cast_inserted.append(output_cast)

            if cast_inserted:
                new_ops.extend(cast_inserted)
        new_ops.append(op)
    return new_ops


def rewrite_incomplete_type_support_rs5(g, ops):
    return rewrite_incomplete_type_support(g, ops, ["Unsqueeze", "Mul", "Concat", "Slice", "Transpose"])


def rewrite_incomplete_type_support_rs6(g, ops):
    impacted_ops = [
        "Div",
        "IsNaN",
        "Max",
        "Min",
        "ReduceSum",
        "Slice",
        "Split",
        "Tile",
        "Transpose",
        "Where"
    ]
    # TODO: logic to insert cast has bug, not all inputs of one node need cast
    # for example, slice's input "starts" doesn't need it.
    if g.opset == 10:
        impacted_ops.remove("Slice")

    return rewrite_incomplete_type_support(g, ops, impacted_ops)


def tensorflow_onnx_mapping(g, ops_mapping, initialized_tables=None, is_tflite=False):
    logger.verbose("Mapping TF node to ONNX node(s)")
    mapped_op = collections.Counter()
    unmapped_op = collections.Counter()
    exceptions = []
    if initialized_tables is None:
        initialized_tables = {}

    ops = list(g.get_nodes())
    for node in ops:
        logger.debug("Process node: %s\n%s", node.name, node.summary)

        if node.need_skip():
            logger.debug("explicitly skip node " + node.name)
            continue

        op = node.type
        map_info = ops_mapping.get(op)
        if map_info is None:
            unmapped_op[op] += 1
            if not is_tflite:
                logger.error("Tensorflow op [%s: %s] is not supported", node.name, op)
            continue
        mapped_op[op] += 1

        func, kwargs = map_info
        if kwargs:
            # if there is a onnx_op key we'll map the old type to a new type
            converted_op = kwargs.get("tf_op" if is_tflite else "onnx_op")
            if converted_op:
                # sometimes the handler wants to know what the old op name was
                kwargs["tfl_op" if is_tflite else "tf_op"] = op
                node.type = converted_op
        body_graphs = node.get_body_graphs()
        if body_graphs:
            for attr, b_g in body_graphs.items():
                logger.debug("start handling subgraph of %s's attribute %s", node.name, attr)
                b_g.topological_sort(b_g.get_nodes())
                # we assume only ONNX nodes have subgraph defined in pre-rewriters.
                # that means, if we create node having subgraphs in this step, the
                # created subgraphs' nodes won't be mapped.
                m_ops, unm_ops, body_exceptions = tensorflow_onnx_mapping(b_g, ops_mapping)
                mapped_op += m_ops
                unmapped_op += unm_ops
                # topological_sort on the body in case processing has changed the order
                b_g.topological_sort(b_g.get_nodes())
                exceptions.extend(body_exceptions)
                logger.debug("finish handling subgraph of %s's attribute %s", node.name, attr)

        try:
            func(g, node, **kwargs, initialized_tables=initialized_tables)
            if not is_tflite:
                node.skip_conversion = True
        except Exception as ex:
            try:
                summary = node.summary
            except Exception:
                summary = ""
            logger.error("Failed to convert node %r (fct=%r)\n%r",
                         node.name, func, summary, exc_info=1)
            exceptions.append(ex)

    return mapped_op, unmapped_op, exceptions


def transpose_inputs(ctx, inputs_as_nchw):
    """Insert a transpose from NHWC to NCHW on model input on users request."""
    ops = []
    for node in ctx.get_nodes():
        for idx, output_name in enumerate(node.output):
            if output_name in inputs_as_nchw:
                shape = ctx.get_shape(output_name)
                if len(shape) != len(constants.NCHW_TO_NHWC):
                    logger.warning("transpose_input for %s: shape must be rank 4, ignored" % output_name)
                    ops.append(node)
                    continue
                # insert transpose
                op_name = utils.make_name(node.name)
                transpose = ctx.insert_new_node_on_output("Transpose", output_name, name=op_name)
                transpose.set_attr("perm", constants.NCHW_TO_NHWC)
                ctx.copy_shape(output_name, transpose.output[0])
                ctx.set_shape(output_name, np.array(shape)[constants.NHWC_TO_NCHW])
                ops.append(transpose)
                ops.append(node)
                continue
        ops.append(node)
    ctx.reset_nodes(ops)


def topological_sort(g, continue_on_error):
    ops = g.get_nodes()
    if not continue_on_error:
        g.topological_sort(ops)
    else:
        try:
            g.topological_sort(ops)
        except:  # pylint: disable=bare-except
            # if we continue on error, ignore graph cycles so we can report all missing ops
            pass


def run_rewriters(g, funcs, continue_on_error):
    """Rewrite the original graph and body graphs of nodes"""
    # NOTE(wayuanho):
    # 1. we don't sort graph here, rewriter is expected to do it on its own.
    # 2. the graph here may have circles, current topological_sort cannot handle it.
    for func in funcs:
        try:
            ops = func(g, g.get_nodes())
            g.reset_nodes(ops)
        except Exception as ex:
            type_, value_, traceback_ = sys.exc_info()
            logger.error("rewriter %s: exception %s", func, ex)
            ex_ext = traceback.format_exception(type_, value_, traceback_)
            if continue_on_error:
                logger.info(ex_ext)
            else:
                raise ex

        if utils.is_debug_mode():
            broken_outputs = g.check_integrity()
            if broken_outputs:
                logging.error(
                    "After rewriter %s, graph breaks at outputs %s",
                    func.__name__, broken_outputs
                )

    if g.contained_graphs:
        for dict_val in g.contained_graphs.values():
            for attr_name, b_g in dict_val.items():
                run_rewriters(b_g, funcs, attr_name)

def process_parsed_graph(g, custom_op_handlers, inputs_as_nchw, continue_on_error, custom_rewriter, target, 
                         output_names, initialized_tables, outputs_to_values, outputs_to_dtypes, op_cnt, attr_cnt,
                         is_tflite=False):

<<<<<<< HEAD
    if is_tflite:
        from tf2onnx.tflite_rewriters.tensor_list_set_rewriter import rewrite_slice_concat_to_scatter
        run_rewriters(g, [rewrite_slice_concat_to_scatter], continue_on_error)
        tfl_ops_mapping = handler.tfl_op.create_tfl_to_tf_mapping()
        _, _, exceptions = tensorflow_onnx_mapping(g, tfl_ops_mapping, is_tflite=True)
        if exceptions and not continue_on_error:
            raise exceptions[0]
=======
def process_tf_graph(tf_graph, continue_on_error=False, verbose=False, target=None,
                     opset=None, custom_op_handlers=None, custom_rewriter=None,
                     extra_opset=None, shape_override=None, inputs_as_nchw=None,
                     input_names=None, output_names=None, ignore_default=None, use_default=None,
                     is_subgraph=False, const_node_values=None,
                     initialized_tables=None):
    """Convert tensorflow graph to onnx graph.
        Args:
            tf_graph: tensorflow graph
            continue_on_error: if an op can't be processed (aka there is no mapping), continue
            verbose: print summary stats (deprecated)
            target: list of workarounds applied to help certain platforms
            opset: the opset to be used (int, default is latest)
            custom_op_handlers: dictionary of custom ops handlers
            custom_rewriter: list of custom graph rewriters
            extra_opset: list of extra opset's, for example the opset's used by custom ops
            shape_override: dict with inputs that override the shapes given by tensorflow
            inputs_as_nchw: transpose inputs in list from nchw to nhwc
            input_names: list of input node names in graph, input name format as node_name:port_id
            output_names: list of output node names in graph, output name format as node_name:port_id
            ignore_default: list of node names of PlaceholderWithDefault ops to change into Placeholder ops
            use_default: list of node names of PlaceholderWithDefault ops to change into Identity ops using the default
            const_node_values: a dict returned by compress_graph_def mapping node names to tensor values
            initialized_tables: mapping from table shared_names to tuple of keys and values of table
        Return:
            onnx graph
    """
    if verbose:
        logger.warning("Argument verbose for process_tf_graph is deprecated. Please use --verbose option instead.")
    del verbose

    opset = utils.find_opset(opset)
    if not is_subgraph:
        logger.info("Using tensorflow=%s, onnx=%s, tf2onnx=%s/%s",
                    get_tf_version(), utils.get_onnx_version(), tf2onnx.__version__, tf2onnx.version.git_version[:6])
        logger.info("Using opset <onnx, %s>", opset)
        if opset > schemas.get_max_supported_opset_version():
            logger.warning("Currently installed onnx package %s is too low to support opset %s, "
                           "please upgrade onnx package to avoid potential conversion issue.",
                           utils.get_onnx_version(), opset)

    is_func = is_function(tf_graph)
    if not is_func:
        tf_graph = infer_shape(tf_graph, shape_override)

    if shape_override is None:
        shape_override = {}
    if inputs_as_nchw is None:
        inputs_as_nchw = []
    if target is None:
        target = constants.DEFAULT_TARGET

    outputs_to_values, outputs_to_dtypes = compute_const_folding_using_tf(tf_graph, const_node_values, output_names)

    onnx_nodes, op_cnt, attr_cnt, output_shapes, dtypes, _ = \
        tensorflow_to_onnx(tf_graph, shape_override, const_node_values, ignore_default, use_default)
    if not is_subgraph:
        # make tf2onnx internal subgraphs from the tensorflow subgraphs
        ordered_func = resolve_functions(tf_graph)
        for func in ordered_func:
            f_inputs_names = [t.name for t in func.inputs]
            f_output_names = [t.name for t in func.outputs]
            fg = process_tf_graph(func, continue_on_error, False, target, opset,
                                  custom_op_handlers, custom_rewriter,
                                  extra_opset, shape_override, inputs_as_nchw,
                                  f_inputs_names, f_output_names, is_subgraph=True,
                                  const_node_values=const_node_values)
            fg.graph_name = func.name
            fg.func_inputs = f_inputs_names
            set_function(func.name, fg)

    io_to_check = []
    if input_names:
        io_to_check.extend(input_names)
    if output_names:
        io_to_check.extend(output_names)

    if io_to_check:
        # check output existence in case user passed in wrong output ids
        non_exists = set(io_to_check) - set(output_shapes.keys())
        if non_exists:
            logger.error("\nFailed to convert: inputs/outputs specified do not exist, make sure your passed"
                         "in format: input/output_node_name:port_id. Problematical inputs/outputs are: %s \n",
                         non_exists)
            raise ValueError("Inputs/Outputs Not Found")

    g = Graph(onnx_nodes, output_shapes, dtypes, target, opset, extra_opset, output_names, is_subgraph=is_subgraph)
>>>>>>> 25f8b0c7

    # create ops mapping for the desired opsets
    ops_mapping = handler.tf_op.create_mapping(g.opset, g.extra_opset)

    # apply custom ops on top of the assembled opset. We can either complement the opset
    # or override existing ops with a custom op.
    if custom_op_handlers is not None:
        # below is a bit tricky since there are a few api's:
        # 1. the future way we want custom ops to be registered with the @tf_op decorator. THose handlers will be
        #     registered via the decorator on load of the module ... nothing is required here.
        # 2. the old custom op api: a dictionary of {name: (func, args[])
        #     We deal with this by using a compat_handler that wraps to old handler with a new style handler.
        #     This is tempoary to give people give to move to the new api and after tf2onnx-1.5 we want to remove this
        custom_opset = {}
        for k, v in custom_op_handlers.items():
            # FIXME: remove this after tf2onnx-1.5
            def compat_handler(ctx, node, **kwargs):
                # wrap old handler
                name = node.name
                args = kwargs["args"]
                func = kwargs["func"]
                return func(ctx, node, name, args)

            args = v[1]
            kwargs = {"func": v[0]}
            if args:
                onnx_op = args[0]
                kwargs["onnx_op"] = onnx_op
                args = args[1:]
            kwargs["args"] = args
            new_handler = handler.tf_op(k,
                                        domain=constants.TENSORFLOW_OPSET.domain,
                                        kwargs=kwargs)
            new_handler.register_compat_handler(compat_handler, 1)
            custom_opset[k] = (compat_handler, kwargs)
        ops_mapping.update(custom_opset)

    if inputs_as_nchw:
        transpose_inputs(g, inputs_as_nchw)

    fold_constants_using_tf(g, outputs_to_values, outputs_to_dtypes)

    # pre-processing graph rewrites
    # bi-directional re-writer should be placed after single directional re-writer
    rewriters = [
        # single directional
        rewrite_constant_fold,
        rewrite_quantize_and_dequantize,
        rewrite_transpose,
        rewrite_flatten,
        rewrite_random_uniform,
        rewrite_random_uniform_fold_const,
        rewrite_random_normal,
        rewrite_dropout,
        rewrite_eye,
        rewrite_leakyrelu,
        rewrite_thresholded_relu,
        rewrite_conv2d_with_pad,
        rewrite_single_direction_lstm,
        # bi-directional
        rewrite_bi_direction_lstm,
        rewrite_single_direction_gru,
        rewrite_bi_direction_gru,
        rewrite_custom_rnn_cell,
        rewrite_generic_loop, rewrite_cond,
        rewrite_biasadd_with_conv2d,
        rewrite_gemm,
    ]

    if custom_rewriter is not None:
        rewriters.extend(custom_rewriter)

    run_rewriters(g, rewriters, continue_on_error)

    # some nodes may already copied into inner Graph, so remove them from main Graph.
    g.delete_unused_nodes(output_names)
    topological_sort(g, continue_on_error)

    mapped_op, unmapped_op, exceptions = tensorflow_onnx_mapping(g, ops_mapping, initialized_tables)
    if unmapped_op:
        logger.error("Unsupported ops: %s", unmapped_op)
    if exceptions and not continue_on_error:
        raise exceptions[0]

    # post-processing rewriters
    late_rewriters = []
    if constants.TARGET_RS5 in target:
        late_rewriters.append(rewrite_incomplete_type_support_rs5)
    if constants.TARGET_RS6 in target:
        late_rewriters.append(rewrite_incomplete_type_support_rs6)
    if late_rewriters:
        run_rewriters(g, late_rewriters, continue_on_error)

    # onnx requires topological sorting
    topological_sort(g, continue_on_error)

    g.update_proto()

    logger.verbose(
        "Summay Stats:\n"
        "\ttensorflow ops: {}\n"
        "\ttensorflow attr: {}\n"
        "\tonnx mapped: {}\n"
        "\tonnx unmapped: {}".format(op_cnt, attr_cnt, mapped_op, unmapped_op))

    return g

def process_tf_graph(tf_graph, continue_on_error=False, verbose=False, target=None,
                     opset=None, custom_op_handlers=None, custom_rewriter=None,
                     extra_opset=None, shape_override=None, inputs_as_nchw=None,
                     input_names=None, output_names=None, is_subgraph=False, const_node_values=None,
                     initialized_tables=None, tflite_path=None):
    """Convert tensorflow graph to onnx graph.
        Args:
            tf_graph: tensorflow graph
            continue_on_error: if an op can't be processed (aka there is no mapping), continue
            verbose: print summary stats (deprecated)
            target: list of workarounds applied to help certain platforms
            opset: the opset to be used (int, default is latest)
            custom_op_handlers: dictionary of custom ops handlers
            custom_rewriter: list of custom graph rewriters
            extra_opset: list of extra opset's, for example the opset's used by custom ops
            shape_override: dict with inputs that override the shapes given by tensorflow
            inputs_as_nchw: transpose inputs in list from nchw to nchw
            input_names: list of input node names in graph, input name format as node_name:port_id
            output_names: list of output node names in graph, output name format as node_name:port_id
            const_node_values: a dict returned by compress_graph_def mapping node names to tensor values
            initialized_tables: mapping from table shared_names to tuple of keys and values of table
        Return:
            onnx graph
    """
    if verbose:
        logger.warning("Argument verbose for process_tf_graph is deprecated. Please use --verbose option instead.")
    del verbose

    opset = utils.find_opset(opset)
    if not is_subgraph:
        logger.info("Using tensorflow=%s, onnx=%s, tf2onnx=%s/%s",
                    get_tf_version(), utils.get_onnx_version(), tf2onnx.__version__, tf2onnx.version.git_version[:6])
        logger.info("Using opset <onnx, %s>", opset)
        if opset > schemas.get_max_supported_opset_version():
            logger.warning("Currently installed onnx package %s is too low to support opset %s, "
                           "please upgrade onnx package to avoid potential conversion issue.",
                           utils.get_onnx_version(), opset)

    if shape_override is None:
        shape_override = {}
    if inputs_as_nchw is None:
        inputs_as_nchw = []
    if target is None:
        target = constants.DEFAULT_TARGET

    if tflite_path is not None:
        from tf2onnx.tflite_utils import read_tflite_model, parse_tflite_graph
        tflite_graphs, opcodes, model = read_tflite_model(tflite_path)
        result_g = None
        for i in reversed(range(len(tflite_graphs))):
            tfl_graph = tflite_graphs[i]
            prefix = '' if i == 0 else tfl_graph.Name().decode() + '_'
            onnx_nodes, op_cnt, attr_cnt, output_shapes, dtypes, f_inputs, f_outputs, graph_name = parse_tflite_graph(tfl_graph, opcodes, model, prefix)
            g = Graph(onnx_nodes, output_shapes, dtypes, target, opset, extra_opset, f_outputs, is_subgraph=is_subgraph)
            fg = process_parsed_graph(g, custom_op_handlers, inputs_as_nchw, continue_on_error, custom_rewriter, target, 
                                      f_outputs, {}, {}, {}, op_cnt, attr_cnt, is_tflite=True)
            fg.graph_name = graph_name
            if i == 0:
                result_g = fg
            else:
                fg.func_inputs = f_inputs
                set_function(graph_name, fg)

        graph_dicts = list(result_g.contained_graphs.values())
        while graph_dicts:
            d = graph_dicts.pop()
            for _, g in d.items():
                graph_dicts.extend(list(g.contained_graphs.values()))
                model_proto = g.make_model("test")
                utils.save_protobuf("C:/Users/tomwi/Downloads/tflite/" + g.graph_name + ".onnx", model_proto)
    
        return result_g

    else:

        is_func = is_function(tf_graph)
        if not is_func:
            tf_graph = infer_shape(tf_graph, shape_override)

        outputs_to_values, outputs_to_dtypes = compute_const_folding_using_tf(tf_graph, const_node_values, output_names)

        onnx_nodes, op_cnt, attr_cnt, output_shapes, dtypes, _ = \
            tensorflow_to_onnx(tf_graph, shape_override, const_node_values)
        if not is_subgraph:
            # make tf2onnx internal subgraphs from the tensorflow subgraphs
            ordered_func = resolve_functions(tf_graph)
            for func in ordered_func:
                f_inputs_names = [t.name for t in func.inputs]
                f_output_names = [t.name for t in func.outputs]
                fg = process_tf_graph(func, continue_on_error, False, target, opset,
                                    custom_op_handlers, custom_rewriter,
                                    extra_opset, shape_override, inputs_as_nchw,
                                    f_inputs_names, f_output_names, is_subgraph=True,
                                    const_node_values=const_node_values)
                fg.graph_name = func.name
                fg.func_inputs = f_inputs_names
                set_function(func.name, fg)

    io_to_check = []
    if input_names:
        io_to_check.extend(input_names)
    if output_names:
        io_to_check.extend(output_names)

    if io_to_check:
        # check output existence in case user passed in wrong output ids
        non_exists = set(io_to_check) - set(output_shapes.keys())
        if non_exists:
            logger.error("\nFailed to convert: inputs/outputs specified do not exist, make sure your passed"
                         "in format: input/output_node_name:port_id. Problematical inputs/outputs are: %s \n",
                         non_exists)
            raise ValueError("Inputs/Outputs Not Found")

    g = Graph(onnx_nodes, output_shapes, dtypes, target, opset, extra_opset, output_names, is_subgraph=is_subgraph)
    res = process_parsed_graph(g, custom_op_handlers, inputs_as_nchw, continue_on_error, custom_rewriter, target, 
                               output_names, initialized_tables, outputs_to_values, outputs_to_dtypes, op_cnt, attr_cnt)
    if not is_subgraph:
        graph_dicts = list(res.contained_graphs.values())
        while graph_dicts:
            d = graph_dicts.pop()
            for _, g in d.items():
                graph_dicts.extend(list(g.contained_graphs.values()))
                model_proto = g.make_model("test")
                utils.save_protobuf("C:/Users/tomwi/Downloads/tf2/" + g.graph_name + ".onnx", model_proto)
    return res
    


def tf_optimize(input_names, output_names, graph_def, fold_constant=True):
    """optimize tensorflow graph. This is in tf_loader but some apps call this
       so we proxy into tf_loader to keep them working."""
    return tf2onnx.tf_loader.tf_optimize(input_names, output_names, graph_def, fold_constant)<|MERGE_RESOLUTION|>--- conflicted
+++ resolved
@@ -375,7 +375,6 @@
                          output_names, initialized_tables, outputs_to_values, outputs_to_dtypes, op_cnt, attr_cnt,
                          is_tflite=False):
 
-<<<<<<< HEAD
     if is_tflite:
         from tf2onnx.tflite_rewriters.tensor_list_set_rewriter import rewrite_slice_concat_to_scatter
         run_rewriters(g, [rewrite_slice_concat_to_scatter], continue_on_error)
@@ -383,95 +382,6 @@
         _, _, exceptions = tensorflow_onnx_mapping(g, tfl_ops_mapping, is_tflite=True)
         if exceptions and not continue_on_error:
             raise exceptions[0]
-=======
-def process_tf_graph(tf_graph, continue_on_error=False, verbose=False, target=None,
-                     opset=None, custom_op_handlers=None, custom_rewriter=None,
-                     extra_opset=None, shape_override=None, inputs_as_nchw=None,
-                     input_names=None, output_names=None, ignore_default=None, use_default=None,
-                     is_subgraph=False, const_node_values=None,
-                     initialized_tables=None):
-    """Convert tensorflow graph to onnx graph.
-        Args:
-            tf_graph: tensorflow graph
-            continue_on_error: if an op can't be processed (aka there is no mapping), continue
-            verbose: print summary stats (deprecated)
-            target: list of workarounds applied to help certain platforms
-            opset: the opset to be used (int, default is latest)
-            custom_op_handlers: dictionary of custom ops handlers
-            custom_rewriter: list of custom graph rewriters
-            extra_opset: list of extra opset's, for example the opset's used by custom ops
-            shape_override: dict with inputs that override the shapes given by tensorflow
-            inputs_as_nchw: transpose inputs in list from nchw to nhwc
-            input_names: list of input node names in graph, input name format as node_name:port_id
-            output_names: list of output node names in graph, output name format as node_name:port_id
-            ignore_default: list of node names of PlaceholderWithDefault ops to change into Placeholder ops
-            use_default: list of node names of PlaceholderWithDefault ops to change into Identity ops using the default
-            const_node_values: a dict returned by compress_graph_def mapping node names to tensor values
-            initialized_tables: mapping from table shared_names to tuple of keys and values of table
-        Return:
-            onnx graph
-    """
-    if verbose:
-        logger.warning("Argument verbose for process_tf_graph is deprecated. Please use --verbose option instead.")
-    del verbose
-
-    opset = utils.find_opset(opset)
-    if not is_subgraph:
-        logger.info("Using tensorflow=%s, onnx=%s, tf2onnx=%s/%s",
-                    get_tf_version(), utils.get_onnx_version(), tf2onnx.__version__, tf2onnx.version.git_version[:6])
-        logger.info("Using opset <onnx, %s>", opset)
-        if opset > schemas.get_max_supported_opset_version():
-            logger.warning("Currently installed onnx package %s is too low to support opset %s, "
-                           "please upgrade onnx package to avoid potential conversion issue.",
-                           utils.get_onnx_version(), opset)
-
-    is_func = is_function(tf_graph)
-    if not is_func:
-        tf_graph = infer_shape(tf_graph, shape_override)
-
-    if shape_override is None:
-        shape_override = {}
-    if inputs_as_nchw is None:
-        inputs_as_nchw = []
-    if target is None:
-        target = constants.DEFAULT_TARGET
-
-    outputs_to_values, outputs_to_dtypes = compute_const_folding_using_tf(tf_graph, const_node_values, output_names)
-
-    onnx_nodes, op_cnt, attr_cnt, output_shapes, dtypes, _ = \
-        tensorflow_to_onnx(tf_graph, shape_override, const_node_values, ignore_default, use_default)
-    if not is_subgraph:
-        # make tf2onnx internal subgraphs from the tensorflow subgraphs
-        ordered_func = resolve_functions(tf_graph)
-        for func in ordered_func:
-            f_inputs_names = [t.name for t in func.inputs]
-            f_output_names = [t.name for t in func.outputs]
-            fg = process_tf_graph(func, continue_on_error, False, target, opset,
-                                  custom_op_handlers, custom_rewriter,
-                                  extra_opset, shape_override, inputs_as_nchw,
-                                  f_inputs_names, f_output_names, is_subgraph=True,
-                                  const_node_values=const_node_values)
-            fg.graph_name = func.name
-            fg.func_inputs = f_inputs_names
-            set_function(func.name, fg)
-
-    io_to_check = []
-    if input_names:
-        io_to_check.extend(input_names)
-    if output_names:
-        io_to_check.extend(output_names)
-
-    if io_to_check:
-        # check output existence in case user passed in wrong output ids
-        non_exists = set(io_to_check) - set(output_shapes.keys())
-        if non_exists:
-            logger.error("\nFailed to convert: inputs/outputs specified do not exist, make sure your passed"
-                         "in format: input/output_node_name:port_id. Problematical inputs/outputs are: %s \n",
-                         non_exists)
-            raise ValueError("Inputs/Outputs Not Found")
-
-    g = Graph(onnx_nodes, output_shapes, dtypes, target, opset, extra_opset, output_names, is_subgraph=is_subgraph)
->>>>>>> 25f8b0c7
 
     # create ops mapping for the desired opsets
     ops_mapping = handler.tf_op.create_mapping(g.opset, g.extra_opset)
@@ -582,7 +492,8 @@
 def process_tf_graph(tf_graph, continue_on_error=False, verbose=False, target=None,
                      opset=None, custom_op_handlers=None, custom_rewriter=None,
                      extra_opset=None, shape_override=None, inputs_as_nchw=None,
-                     input_names=None, output_names=None, is_subgraph=False, const_node_values=None,
+                     input_names=None, output_names=None, ignore_default=None, use_default=None,
+                     is_subgraph=False, const_node_values=None,
                      initialized_tables=None, tflite_path=None):
     """Convert tensorflow graph to onnx graph.
         Args:
@@ -661,7 +572,7 @@
         outputs_to_values, outputs_to_dtypes = compute_const_folding_using_tf(tf_graph, const_node_values, output_names)
 
         onnx_nodes, op_cnt, attr_cnt, output_shapes, dtypes, _ = \
-            tensorflow_to_onnx(tf_graph, shape_override, const_node_values)
+            tensorflow_to_onnx(tf_graph, shape_override, const_node_values, ignore_default, use_default)
         if not is_subgraph:
             # make tf2onnx internal subgraphs from the tensorflow subgraphs
             ordered_func = resolve_functions(tf_graph)
