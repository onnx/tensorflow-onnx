# SPDX-License-Identifier: Apache-2.0

import os
import tensorflow
from packaging.version import Version

# Rather than using ONNX protobuf definition throughout our codebase, we import ONNX protobuf definition here so that
# we can conduct quick fixes by overwriting ONNX functions without changing any lines elsewhere.
from onnx import onnx_pb as onnx_proto
from onnx import helper
from onnx import save_model as save_model


def _check_onnx_version():
    import pkg_resources
    min_required_version = pkg_resources.parse_version('1.0.1')
    current_version = pkg_resources.get_distribution('onnx').parsed_version
    assert current_version >= min_required_version, 'Keras2ONNX requires ONNX version 1.0.1 or a newer one'


_check_onnx_version()


def is_tensorflow_older_than(version_str):
    return Version(tensorflow.__version__.split('-')[0]) < Version(version_str)


def is_tensorflow_later_than(version_str):
    return Version(tensorflow.__version__.split('-')[0]) > Version(version_str)


<<<<<<< HEAD
def is_python_keras_deprecated():
=======
def python_keras_is_deprecated():
>>>>>>> 3cf62e23
    return is_tensorflow_later_than("2.5.0")


is_tf_keras = False
str_tk_keras = os.environ.get('TF_KERAS', None)
if str_tk_keras is None:
    # With tensorflow 2.x, be default we loaded tf.keras as the framework, instead of Keras
    is_tf_keras = not is_tensorflow_older_than('2.0.0')
else:
    is_tf_keras = str_tk_keras != '0'

if is_tf_keras:
<<<<<<< HEAD
    if is_python_keras_deprecated():
=======
    if python_keras_is_deprecated():
>>>>>>> 3cf62e23
        from tensorflow import keras
    else:
        from tensorflow.python import keras
else:
    try:
        import keras

        if keras.Model == tensorflow.keras.Model:  # since keras 2.4, keras and tf.keras is unified.
            is_tf_keras = True
    except ImportError:
        is_tf_keras = True
<<<<<<< HEAD
        if is_python_keras_deprecated():
=======
        if python_keras_is_deprecated():
>>>>>>> 3cf62e23
            from tensorflow import keras
        else:
            from tensorflow.python import keras


def is_keras_older_than(version_str):
    return Version(keras.__version__.split('-')[0]) < Version(version_str)


def is_keras_later_than(version_str):
    return Version(keras.__version__.split('-')[0]) > Version(version_str)<|MERGE_RESOLUTION|>--- conflicted
+++ resolved
@@ -29,11 +29,7 @@
     return Version(tensorflow.__version__.split('-')[0]) > Version(version_str)
 
 
-<<<<<<< HEAD
-def is_python_keras_deprecated():
-=======
 def python_keras_is_deprecated():
->>>>>>> 3cf62e23
     return is_tensorflow_later_than("2.5.0")
 
 
@@ -46,11 +42,7 @@
     is_tf_keras = str_tk_keras != '0'
 
 if is_tf_keras:
-<<<<<<< HEAD
-    if is_python_keras_deprecated():
-=======
     if python_keras_is_deprecated():
->>>>>>> 3cf62e23
         from tensorflow import keras
     else:
         from tensorflow.python import keras
@@ -62,11 +54,7 @@
             is_tf_keras = True
     except ImportError:
         is_tf_keras = True
-<<<<<<< HEAD
-        if is_python_keras_deprecated():
-=======
         if python_keras_is_deprecated():
->>>>>>> 3cf62e23
             from tensorflow import keras
         else:
             from tensorflow.python import keras
