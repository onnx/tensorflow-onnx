# Copyright (c) Microsoft Corporation. All rights reserved.
# Licensed under the MIT license.

"""Unit tests using onnx backends."""

from __future__ import division
from __future__ import print_function
from __future__ import unicode_literals

import unittest
from itertools import product

import numpy as np
import tensorflow as tf

from backend_test_base import Tf2OnnxBackendTestBase
# pylint reports unused-wildcard-import which is false positive, __all__ is defined in common
from common import *  # pylint: disable=wildcard-import,unused-wildcard-import
from tf2onnx import constants, utils
from tf2onnx.graph_matcher import OpTypePattern, GraphMatcher

# pylint: disable=missing-docstring,invalid-name,unused-argument


NCHW_TO_NHWC = [0, 2, 3, 1]
NHWC_TO_NCHW = [0, 3, 1, 2]
HWCN_TO_NCHW = [3, 2, 0, 1]

_STRIDE1x1 = [1, 1, 1, 1]
_KERNEL3x3 = [3, 3, 1, 1]

# names for input and outputs for tests
_TFINPUT = "input"
_INPUT = "input:0"
_TFINPUT1 = "input1"
_INPUT1 = "input1:0"
_TFINPUT2 = "input2"
_INPUT2 = "input2:0"
_TFINPUT3 = "input3"
_INPUT3 = "input3:0"
_TFOUTPUT = "output"
_OUTPUT = "output:0"
_TFOUTPUT1 = "output1"
_OUTPUT1 = "output1:0"
_TFOUTPUT2 = "output2"
_OUTPUT2 = "output2:0"


def make_xval(shape):
    x_val = np.arange(np.prod(shape)).astype("float32").reshape(shape)
    return x_val


def get_conv_getdata(kind=1):
    if kind == 0:
        # generate all combinations (costly)
        dims = [
            ("padding", ["SAME", "VALID"]),
            ("input_sizes", [[32, 35, 35, 3], [32, 17, 17, 3], [1, 28, 28, 3], [32, 8, 8, 3]]),
            ("filter_sizes", [[1, 3, 3, 1], [1, 2, 2, 1], [1, 5, 5, 1], [1, 1, 1, 1], [1, 5, 2, 1], [1, 2, 5, 1]]),
            ("strides", [[1, 2, 2, 1], [1, 1, 1, 1]]),
        ]
        values = [key_values[1] for key_values in dims]
        for idx, v in enumerate(product(*values)):
            if True or idx == 30:
                yield (idx,) + v
    elif kind == 1:
        # some combination to that give decent padding coverage
        data = [
            ('SAME', [32, 35, 35, 3], [1, 3, 3, 1], [1, 2, 2, 1]),
            ('SAME', [32, 35, 35, 3], [1, 2, 2, 1], [1, 2, 2, 1]),
            ('SAME', [32, 35, 35, 3], [1, 1, 1, 1], [1, 1, 1, 1]),
            ('SAME', [32, 35, 35, 3], [1, 5, 2, 1], [1, 2, 2, 1]),
            ('SAME', [32, 35, 35, 3], [1, 2, 5, 1], [1, 2, 2, 1]),
            ('SAME', [32, 35, 35, 3], [1, 2, 5, 1], [1, 1, 1, 1]),
            ('SAME', [1, 28, 28, 3], [1, 3, 3, 1], [1, 2, 2, 1]),
            ('SAME', [1, 28, 28, 3], [1, 3, 3, 1], [1, 1, 1, 1]),
            ('SAME', [1, 28, 28, 3], [1, 2, 2, 1], [1, 2, 2, 1]),
            ('SAME', [1, 28, 28, 3], [1, 2, 2, 1], [1, 1, 1, 1]),
            ('SAME', [1, 28, 28, 3], [1, 5, 5, 1], [1, 2, 2, 1]),
            ('SAME', [1, 28, 28, 3], [1, 5, 5, 1], [1, 1, 1, 1]),
            ('SAME', [1, 28, 28, 3], [1, 5, 2, 1], [1, 2, 2, 1]),
            ('SAME', [32, 8, 8, 3], [1, 3, 3, 1], [1, 2, 2, 1]),
            ('SAME', [32, 8, 8, 3], [1, 3, 3, 1], [1, 1, 1, 1]),
            ('VALID', [32, 35, 35, 3], [1, 3, 3, 1], [1, 1, 1, 1]),
            ('VALID', [32, 35, 35, 3], [1, 2, 2, 1], [1, 2, 2, 1]),
        ]
        for idx, v in enumerate(data):
            yield (idx,) + v
    else:
        raise ValueError("kind not known")


def get_maxpoolwithargmax_getdata():
    data = [
        ('SAME', [1, 3, 3, 1], [1, 3, 3, 1], [1, 2, 2, 1]),
        ('SAME', [1, 5, 5, 1], [1, 4, 4, 1], [1, 2, 2, 1]),
        ('SAME', [1, 10, 5, 1], [1, 2, 2, 1], [1, 2, 2, 1]),
        ('SAME', [1, 10, 5, 1], [1, 4, 4, 1], [1, 1, 1, 1]),
        ('VALID', [1, 3, 3, 1], [1, 3, 3, 1], [1, 2, 2, 1]),
        ('VALID', [1, 5, 5, 1], [1, 4, 4, 1], [1, 2, 2, 1]),
    ]
    for idx, v in enumerate(data):
        yield (idx,) + v


class BackendTests(Tf2OnnxBackendTestBase):
    def _run_test_case(self, output_names_with_port, feed_dict, **kwargs):
        kwargs["convert_var_to_const"] = False
        kwargs["constant_fold"] = False
        return self.run_test_case(feed_dict, [], output_names_with_port, **kwargs)

    def _test_expand_dims_known_rank(self, idx):
        tf.reset_default_graph()
        x_val = make_xval([3, 4])
        x = tf.placeholder(tf.float32, shape=x_val.shape, name=_TFINPUT)
        op = tf.expand_dims(x, idx)
        _ = tf.identity(op, name=_TFOUTPUT)
        self._run_test_case([_OUTPUT], {_INPUT: x_val})

    def test_expand_dims_known_rank(self):
        for i in [-1, 0, 1, -2]:
            self._test_expand_dims_known_rank(i)

    def test_expand_dims_one_unknown_rank(self):
        tf.reset_default_graph()
        x_val = make_xval([3, 4])
        x = tf.placeholder(tf.float32, shape=[None, 4], name=_TFINPUT)
        op = tf.expand_dims(x, 0)
        _ = tf.identity(op, name=_TFOUTPUT)
        self._run_test_case([_OUTPUT], {_INPUT: x_val})

    def _test_expand_dims_more_unknown_rank(self, idx):
        tf.reset_default_graph()
        x_val = make_xval([3, 4])
        x = tf.placeholder(tf.float32, shape=[None, None], name=_TFINPUT)
        op = tf.expand_dims(x, idx)
        _ = tf.identity(op, name=_TFOUTPUT)
        self._run_test_case([_OUTPUT], {_INPUT: x_val})

    def test_expand_dims_more_unknown_rank(self):
        for i in [-1, 0, 1, -2]:
            self._test_expand_dims_more_unknown_rank(i)

    @check_opset_min_version(9, "ConstantOfShape")
    def test_eye_non_const1(self):
        # tf.eye(num_rows), num_rows is not const here
        tf.reset_default_graph()
        x_val = np.array(5, dtype=np.int32)
        x = tf.placeholder(tf.int32, shape=[], name=_TFINPUT)
        y = tf.eye(x, dtype=tf.int32)
        _ = tf.identity(y, name=_TFOUTPUT)
        y1 = tf.eye(x, dtype=tf.int64)
        _ = tf.identity(y1, name=_TFOUTPUT1)
        y2 = tf.eye(x, dtype=tf.float32)
        _ = tf.identity(y2, name=_TFOUTPUT2)
        self._run_test_case([_OUTPUT, _OUTPUT1, _OUTPUT2], {_INPUT: x_val}, rtol=0)

        # tf.eye(num_rows, num_columns), both num_rows and num_columns are not const here
        tf.reset_default_graph()
        x_val = np.array([5, 10], dtype=np.int32)
        x = tf.placeholder(tf.int32, shape=[2], name=_TFINPUT)
        y = tf.eye(x[0], x[1], dtype=tf.int32)
        _ = tf.identity(y, name=_TFOUTPUT)
        y1 = tf.eye(x[0], x[1], dtype=tf.int64)
        _ = tf.identity(y1, name=_TFOUTPUT1)
        y2 = tf.eye(x[0], x[1], dtype=tf.float32)
        _ = tf.identity(y2, name=_TFOUTPUT2)
        self._run_test_case([_OUTPUT, _OUTPUT1, _OUTPUT2], {_INPUT: x_val}, rtol=0)

    @check_tf_min_version("1.11", "eye has bug when version is below 1.11")
    @check_opset_min_version(9, "ConstantOfShape")
    def test_eye_non_const2(self):
        # tf.eye(num_rows), num_rows is not const here
        for np_dtype, tf_dtype in zip([np.int32, np.int64, np.float32, np.float64],
                                      [tf.int32, tf.int64, tf.float32, tf.float64]):
            tf.reset_default_graph()
            x_val = np.array(5, dtype=np_dtype)
            x = tf.placeholder(tf_dtype, shape=[], name=_TFINPUT)
            y = tf.eye(x, dtype=tf.int32)
            _ = tf.identity(y, name=_TFOUTPUT)
            y1 = tf.eye(x, dtype=tf.int64)
            _ = tf.identity(y1, name=_TFOUTPUT1)
            y2 = tf.eye(x, dtype=tf.float32)
            _ = tf.identity(y2, name=_TFOUTPUT2)
            self._run_test_case([_OUTPUT, _OUTPUT1, _OUTPUT2], {_INPUT: x_val}, rtol=0)

        # tf.eye(num_rows, num_columns), both num_rows and num_columns are not const here
        for np_dtype, tf_dtype in zip([np.int32, np.int64, np.float32, np.float64],
                                      [tf.int32, tf.int64, tf.float32, tf.float64]):
            tf.reset_default_graph()
            x_val = np.array([5, 10], dtype=np_dtype)
            x = tf.placeholder(tf_dtype, shape=[2], name=_TFINPUT)
            y = tf.eye(x[0], x[1], dtype=tf.int32)
            _ = tf.identity(y, name=_TFOUTPUT)
            y1 = tf.eye(x[0], x[1], dtype=tf.int64)
            _ = tf.identity(y1, name=_TFOUTPUT1)
            y2 = tf.eye(x[0], x[1], dtype=tf.float32)
            _ = tf.identity(y2, name=_TFOUTPUT2)
            self._run_test_case([_OUTPUT, _OUTPUT1, _OUTPUT2], {_INPUT: x_val}, rtol=0)

    @check_opset_min_version(7, "trig")
    def test_trig_ops(self):
        for op in [tf.sin, tf.cos, tf.tan, tf.asin, tf.acos, tf.atan]:
            tf.reset_default_graph()
            x_val = make_xval([3, 4])
            x = tf.placeholder(tf.float32, shape=x_val.shape, name=_TFINPUT)
            op_ = op(x)
            _ = tf.identity(op_, name=_TFOUTPUT)
            self._run_test_case([_OUTPUT], {_INPUT: x_val}, rtol=1e-06)

    @check_opset_min_version(9, "trigh")
    def test_atrig_ops(self):
        for op in [tf.sinh, tf.cosh, tf.atanh, tf.asinh, tf.acosh]:
            tf.reset_default_graph()
            x_val = make_xval([3, 4])
            x = tf.placeholder(tf.float32, shape=x_val.shape, name=_TFINPUT)
            op_ = op(x)
            _ = tf.identity(op_, name=_TFOUTPUT)
            self._run_test_case([_OUTPUT], {_INPUT: x_val})

    @skip_caffe2_backend()
    @check_opset_min_version(7, "multinomial")
    def test_multinomial(self):
        x_val = np.array([[10., 10.]], dtype=np.float32)
        x = tf.placeholder(tf.float32, shape=x_val.shape, name=_TFINPUT)
        op = tf.multinomial(tf.log(x), 5, output_dtype=tf.int64)
        _ = tf.identity(op, name=_TFOUTPUT)

        # since returned indexes are random we can only check type and shape
        self._run_test_case([_OUTPUT], {_INPUT: x_val}, check_value=False,
                            check_shape=True, check_dtype=True)

    @skip_caffe2_backend()
    @check_opset_min_version(7, "multinomial")
    def test_multinomial1(self):
        shape = [2, 10]
        x_val = np.ones(np.prod(shape)).astype("float32").reshape(shape)
        x = tf.placeholder(tf.float32, shape=x_val.shape, name=_TFINPUT)
        op = tf.multinomial(x, 2, output_dtype=tf.int64)
        _ = tf.identity(op, name=_TFOUTPUT)
        # since returned indexes are random we can only check type and shape
        self._run_test_case([_OUTPUT], {_INPUT: x_val}, check_value=False,
                            check_shape=True, check_dtype=True)

    def test_maxpool(self):
        for tf_shape in ["known", "unknown"]:
            tf.reset_default_graph()
            for p in get_conv_getdata():
                _, padding, x_shape, ksize, strides = p
                tf.reset_default_graph()
                x_val = make_xval(x_shape)
                if tf_shape == "known":
                    x = tf.placeholder(tf.float32, shape=x_val.shape, name=_TFINPUT)
                else:
                    x = tf.placeholder(tf.float32, shape=[None] * x_val.ndim, name=_TFINPUT)
                mp = tf.nn.max_pool(x, ksize, strides, padding=padding)
                _ = tf.identity(mp, name=_TFOUTPUT)

                self.logger.debug(str(p))
                self._run_test_case([_OUTPUT], {_INPUT: x_val})

    @skip_tf_cpu("only tf_gpu can run maxpool with NCHW format")
    def test_maxpool_gpu(self):
        # make sure converter behaves well when data format is NCHW
        # and when data format is NCHW, only gpu version of tensorflow can run it.
        ksize = [1, 1, 2, 2]
        strides = [1, 1, 2, 2]
        x_val = make_xval([1, 3, 50, 80])
        for padding in ["SAME", "VALID"]:
            x = tf.placeholder(tf.float32, shape=[None] * 4, name=_TFINPUT)
            mp = tf.nn.max_pool(x, ksize, strides, padding=padding, data_format="NCHW")
            _ = tf.identity(mp, name=_TFOUTPUT)
            self._run_test_case([_OUTPUT], {_INPUT: x_val})

    @check_onnxruntime_incompatibility("AveragePool")
    def test_avgpool(self):
        for tf_shape in ["known", "unknown"]:
            for p in get_conv_getdata(kind=0):
                _, padding, x_shape, ksize, strides = p
                tf.reset_default_graph()
                x_val = make_xval(x_shape)
                if tf_shape == "known":
                    x = tf.placeholder(tf.float32, shape=x_val.shape, name=_TFINPUT)
                else:
                    x = tf.placeholder(tf.float32, shape=[None] * x_val.ndim, name=_TFINPUT)
                mp = tf.nn.avg_pool(x, ksize, strides, padding=padding)
                _ = tf.identity(mp, name=_TFOUTPUT)

                self.logger.debug(str(p))
                self._run_test_case([_OUTPUT], {_INPUT: x_val}, rtol=1e-06)

    @check_onnxruntime_incompatibility("AveragePool")
    @skip_tf_cpu("only tf_gpu can run avgpool with NCHW format")
    def test_avgpool_gpu(self):
        ksize = [1, 1, 2, 2]
        strides = [1, 1, 2, 2]
        x_val = make_xval([1, 3, 50, 80])
        for padding in ["SAME", "VALID"]:
            x = tf.placeholder(tf.float32, shape=[None] * 4, name=_TFINPUT)
            mp = tf.nn.avg_pool(x, ksize, strides, padding=padding, data_format="NCHW")
            _ = tf.identity(mp, name=_TFOUTPUT)
            self._run_test_case([_OUTPUT], {_INPUT: x_val})

    def _conv_test(self, x_val, w, strides=None, padding="VALID", dilations=None, rtol=1e-07):
        if strides is None:
            strides = _STRIDE1x1
        if dilations is None:
            dilations = [1, 1, 1, 1]
        tf.reset_default_graph()
        kernel = tf.constant(w, dtype=tf.float32, name='k')
        x = tf.placeholder(tf.float32, shape=x_val.shape, name=_TFINPUT)
        conv = tf.nn.conv2d(x, kernel, strides=strides, padding=padding, dilations=dilations)
        _ = tf.identity(conv, name=_TFOUTPUT)
        self._run_test_case([_OUTPUT], {_INPUT: x_val}, rtol=rtol)

    def test_conv2d_1(self):
        x_val = make_xval((1, 1, 5, 5)).transpose(NCHW_TO_NHWC)
        w = np.array([[2., 1., 1.],
                      [1., 3., 1.],
                      [1., 1., 4.]], dtype=np.float32).reshape(_KERNEL3x3)
        self._conv_test(x_val, w)

    def test_conv2d_2(self):
        x_val = np.array([[4, 3, 1, 0],
                          [2, 1, 0, 1],
                          [1, 2, 4, 1],
                          [3, 1, 0, 2]], dtype=np.float32).reshape([1, 4, 4, 1])
        w = np.array([[1, 0, 1],
                      [2, 1, 0],
                      [0, 0, 1]], dtype=np.float32).reshape(_KERNEL3x3)
        self._conv_test(x_val, w)

    def test_conv2d_3(self):
        x_val = make_xval((1, 1, 5, 5)).transpose(NCHW_TO_NHWC)
        w = np.array([[2., 1., 1.],
                      [1., 3., 1.],
                      [1., 1., 4.]], dtype=np.float32).reshape(_KERNEL3x3)
        self._conv_test(x_val, w)

    def test_conv2d_4(self):
        x_val = make_xval((1, 1, 5, 5)).transpose(NCHW_TO_NHWC)
        w = np.random.random_sample(_KERNEL3x3).astype(np.float32)
        self._conv_test(x_val, w, padding="SAME", rtol=1e-05)

    def test_conv2d_5(self):
        x_val = make_xval((1, 1, 5, 5)).transpose(NCHW_TO_NHWC)
        kernel_shape = [3, 3, 1, 2]
        w = np.random.random_sample(kernel_shape).astype(np.float32)
        self._conv_test(x_val, w, padding="SAME", rtol=1e-05)

    def test_conv2d_6(self):
        x_shape = [1, 35, 35, 288]  # out: [1, 17, 17, 384]
        kernel_shape = [3, 3, 288, 384]
        strides = [1, 2, 2, 1]
        x_val = np.arange(1, 1 + np.prod(x_shape)).astype("float32").reshape(x_shape)
        kernel_val = np.arange(1, 1 + np.prod(kernel_shape)).astype("float32").reshape(kernel_shape)
        self._conv_test(x_val, kernel_val, strides=strides, padding="VALID", rtol=1e-05)

    @check_tf_min_version("1.7", "tf only support dilation is 1 for now")
    def test_conv2d_7(self):
        x_shape = [1, 35, 35, 288]  # out: [1, 17, 17, 384]
        kernel_shape = [3, 3, 288, 384]
        strides = [1, 2, 2, 1]
        dilations = [1, 3, 3, 1]
        x_val = np.arange(1, 1 + np.prod(x_shape)).astype("float32").reshape(x_shape)
        kernel_val = np.arange(1, 1 + np.prod(kernel_shape)).astype("float32").reshape(kernel_shape)
        self._conv_test(x_val, kernel_val, strides=strides, padding="VALID",
                        dilations=dilations, rtol=1e-05)

    def test_conv2d_8(self):
        for input_shape in [[10, 10], [5, 5]]:
            tf.reset_default_graph()
            x_val = make_xval((1, 1, *input_shape)).transpose(NCHW_TO_NHWC)
            w = np.random.random_sample([3, 3, 1, 2]).astype(np.float32)
            strides = [1, 2, 2, 1]

            x = tf.placeholder(tf.float32, shape=[None] * 4, name=_TFINPUT)
            kernel = tf.constant(w, dtype=tf.float32, name='k')
            conv = tf.nn.conv2d(x, kernel, strides=strides, padding="SAME")
            _ = tf.identity(conv, name=_TFOUTPUT)
            self._run_test_case([_OUTPUT], {_INPUT: x_val}, rtol=1e-5)

    def test_conv2d_with_pad(self):
        x_val = make_xval((1, 1, 5, 5)).transpose(NCHW_TO_NHWC)
        w = np.random.random_sample([3, 3, 1, 2]).astype(np.float32)
        strides = [1, 1, 1, 1]

        x = tf.placeholder(tf.float32, shape=x_val.shape, name=_TFINPUT)
        kernel = tf.constant(w, dtype=tf.float32, name='k')
        x_pad = tf.pad(x, paddings=[[0, 0], [2, 2], [2, 2], [0, 0]])
        conv = tf.nn.conv2d(x_pad, kernel, strides=strides, padding="VALID")
        _ = tf.identity(conv, name=_TFOUTPUT)
        self._run_test_case([_OUTPUT], {_INPUT: x_val}, rtol=1e-5)

    def test_conv2d_transpose(self):
        x_shape = [2, 6, 4, 3]
        output_shape = [2, 13, 9, 2]
        kernel_shape = [3, 3, 2, 3]
        strides = [1, 2, 2, 1]
        x_val = make_xval(x_shape)
        kernel_val = make_xval(kernel_shape)
        x = tf.placeholder(tf.float32, shape=x_shape, name=_TFINPUT)
        f = tf.constant(kernel_val, name="kernel", dtype=tf.float32)
        conv = tf.nn.conv2d_transpose(x, f, output_shape, strides=strides, padding="VALID")
        _ = tf.identity(conv, name=_TFOUTPUT)
        self._run_test_case([_OUTPUT], {_INPUT: x_val}, rtol=1e-05)

    @check_onnxruntime_min_version("0.5.0", "conv transpose is added since onnxruntime-0.5.0")
    def test_conv2d_transpose2(self):
        # output_shape is dynamic
        extra_opset = [utils.make_opsetid(constants.MICROSOFT_DOMAIN, 1)]
        process_args = {"extra_opset": extra_opset}
        x_shape = [2, 6, 4, 3]
        output_shape = np.array([2, 13, 9, 2]).astype(np.int32)
        kernel_shape = [3, 3, 2, 3]
        strides = [1, 2, 2, 1]
        x_val = make_xval(x_shape)
        kernel_val = make_xval(kernel_shape)
        x = tf.placeholder(tf.float32, shape=x_shape, name=_TFINPUT)
        f = tf.constant(kernel_val, name="kernel", dtype=tf.float32)
        output_shape_placeholder = tf.placeholder(tf.int32, shape=[4], name=_TFINPUT1)
        conv = tf.nn.conv2d_transpose(x, f, output_shape_placeholder, strides=strides, padding="VALID")
        _ = tf.identity(conv, name=_TFOUTPUT)
        self._run_test_case([_OUTPUT], {_INPUT: x_val, _INPUT1: output_shape}, rtol=1e-05, process_args=process_args)

    def test_depthwiseconv_0(self):
        x_shape = [1, 3, 4, 3]
        kernel_shape = [3, 3, 3, 3]
        x_val = np.arange(1, 1 + np.prod(x_shape)).astype("float32").reshape(x_shape)
        kernel_val = np.arange(1, 1 + np.prod(kernel_shape)).astype("float32").reshape(kernel_shape)
        kernel = tf.constant(kernel_val, dtype=tf.float32, name='k')
        x = tf.placeholder(tf.float32, shape=x_val.shape, name=_TFINPUT)
        conv = tf.nn.depthwise_conv2d(x, kernel, strides=[1, 1, 1, 1], padding='VALID')
        _ = tf.identity(conv, name=_TFOUTPUT)
        self._run_test_case([_OUTPUT], {_INPUT: x_val}, rtol=1e-6)

    def test_depthwiseconv_1(self):
        x_shape = [1, 112, 112, 32]
        kernel_shape = [3, 3, 32, 1]
        x_val = np.arange(1, 1 + np.prod(x_shape)).astype("float32").reshape(x_shape)
        kernel_val = np.arange(1, 1 + np.prod(kernel_shape)).astype("float32").reshape(kernel_shape)
        kernel = tf.constant(kernel_val, dtype=tf.float32, name='k')
        x = tf.placeholder(tf.float32, shape=x_val.shape, name=_TFINPUT)
        conv = tf.nn.depthwise_conv2d(x, kernel, strides=_STRIDE1x1, padding='VALID')
        _ = tf.identity(conv, name=_TFOUTPUT)
        self._run_test_case([_OUTPUT], {_INPUT: x_val}, rtol=1e-6)
<<<<<<< HEAD

    def test_depthwiseconv_native_default(self):
        x_shape = [1, 112, 112, 3]
        kernel_shape = [3, 3, 3, 10]
        x_val = np.arange(1, 1 + np.prod(x_shape)).astype("float32").reshape(x_shape)
        kernel_val = np.arange(1, 1 + np.prod(kernel_shape)).astype("float32").reshape(kernel_shape)
        kernel = tf.constant(kernel_val, dtype=tf.float32, name='k')
        x = tf.placeholder(tf.float32, shape=x_val.shape, name=_TFINPUT)
        conv = tf.nn.depthwise_conv2d_native(x, kernel, strides=_STRIDE1x1, padding='VALID')
        _ = tf.identity(conv, name=_TFOUTPUT)
        self._run_test_case([_OUTPUT], {_INPUT: x_val}, rtol=1e-6)

    def test_depthwiseconv_native_strided(self):
        x_shape = [1, 200, 200, 3]
        kernel_shape = [12, 12, 3, 20]
        x_val = np.arange(1, 1 + np.prod(x_shape)).astype("float32").reshape(x_shape)
        kernel_val = np.arange(1, 1 + np.prod(kernel_shape)).astype("float32").reshape(kernel_shape)
        kernel = tf.constant(kernel_val, dtype=tf.float32, name='k')
        x = tf.placeholder(tf.float32, shape=x_val.shape, name=_TFINPUT)
        conv = tf.nn.depthwise_conv2d_native(x, kernel, strides=[1, 4, 4, 1], padding='VALID')
        _ = tf.identity(conv, name=_TFOUTPUT)
        self._run_test_case([_OUTPUT], {_INPUT: x_val}, rtol=1e-6)

    def test_depthwiseconv_native_padded(self):
        x_shape = [1, 112, 112, 3]
        kernel_shape = [24, 24, 3, 12]
        x_val = np.arange(1, 1 + np.prod(x_shape)).astype("float32").reshape(x_shape)
        kernel_val = np.arange(1, 1 + np.prod(kernel_shape)).astype("float32").reshape(kernel_shape)
        kernel = tf.constant(kernel_val, dtype=tf.float32, name='k')
        x = tf.placeholder(tf.float32, shape=x_val.shape, name=_TFINPUT)
        conv = tf.nn.depthwise_conv2d_native(x, kernel, strides=[1, 3, 3, 1], padding="SAME")
        _ = tf.identity(conv, name=_TFOUTPUT)
        self._run_test_case([_OUTPUT], {_INPUT: x_val}, rtol=1e-5)
=======
>>>>>>> 41bc6d5a

    def test_dropout(self):
        is_training = tf.placeholder_with_default(False, (), "is_training")
        x_val = np.ones([1, 24, 24, 3], dtype=np.float32)
        # Define a scope for reusing the variables
        x = tf.placeholder(tf.float32, shape=x_val.shape, name="input_1")
        x_ = tf.identity(x)

        fc1 = tf.layers.dropout(x_, rate=.1, training=is_training)

        _ = tf.identity(fc1, name="output")
        feed_dict = {"input_1:0": x_val}
        input_names_with_port = ["input_1:0"]
        output_names_with_port = ["output:0"]
        self.run_test_case(feed_dict, input_names_with_port, output_names_with_port,
                           graph_validator=lambda g: (check_op_count(g, "RandomUniform", 0) and
                                                      check_op_count(g, "RandomUniformLike", 0)))

    def test_nn_dropout(self):
        keep_prob = tf.placeholder_with_default(1., (), "keep_prob")
        x_val = np.ones([1, 24, 24, 3], dtype=np.float32)
        # Define a scope for reusing the variables
        x = tf.placeholder(tf.float32, shape=x_val.shape, name="input_1")
        x_ = tf.identity(x)

        fc1 = tf.nn.dropout(x_, keep_prob)

        _ = tf.identity(fc1, name="output")
        feed_dict = {"input_1:0": x_val}
        input_names_with_port = ["input_1:0"]
        output_names_with_port = ["output:0"]
        # when constant_fold is enabled, PlaceholderWithDefault will be folded into either a const or a placeholder.
        # here we set it False to test PlaceholderWithDefault bug: https://github.com/onnx/tensorflow-onnx/pull/446
        # Dropout with ratio 1.0 will be optimized so that only one Identity is left
        self.run_test_case(feed_dict, input_names_with_port, output_names_with_port, constant_fold=False,
                           graph_validator=lambda g: (check_op_count(g, "RandomUniform", 0) and
                                                      check_op_count(g, "RandomUniformLike", 0)))

    @check_tf_min_version("1.13")
    def test_nn_dropout_with_rate(self):
        rate = tf.placeholder_with_default(0., (), "rate")
        x_val = np.ones([1, 24, 24, 3], dtype=np.float32)
        # Define a scope for reusing the variables
        x = tf.placeholder(tf.float32, shape=x_val.shape, name="input_1")
        x_ = tf.identity(x)

        fc1 = tf.nn.dropout(x_, rate=rate)

        _ = tf.identity(fc1, name="output")
        feed_dict = {"input_1:0": x_val}
        input_names_with_port = ["input_1:0"]
        output_names_with_port = ["output:0"]
        self.run_test_case(feed_dict, input_names_with_port, output_names_with_port, constant_fold=False,
                           graph_validator=lambda g: (check_op_count(g, "RandomUniform", 0) and
                                                      check_op_count(g, "RandomUniformLike", 0)))

    def test_conv2d_with_input_transpose(self):
        x_shape = [2, 32, 32, 3]
        kernel_shape = [3, 3, 3, 3]
        x_val = make_xval(x_shape)
        x_val_for_onnx = x_val.transpose(NHWC_TO_NCHW)
        kernel = tf.constant(make_xval(kernel_shape), dtype=tf.float32, name='k')
        x = tf.placeholder(tf.float32, shape=x_val.shape, name=_TFINPUT)
        conv = tf.nn.conv2d(x, kernel, strides=[1, 1, 1, 1], padding="SAME")
        _ = tf.identity(conv, name=_TFOUTPUT)
        self._run_test_case([_OUTPUT], {_INPUT: x_val}, rtol=1e-05,
                            process_args={"inputs_as_nchw": [_INPUT]},
                            onnx_feed_dict={_INPUT: x_val_for_onnx})

    def test_lrn_default(self):
        x_shape = [1, 3, 4, 3]
        x_val = np.arange(1, 1 + np.prod(x_shape)).astype("float32").reshape(x_shape)
        x_ = tf.placeholder(tf.float32, shape=x_shape, name=_TFINPUT)
        op = tf.nn.local_response_normalization(x_)
        _ = tf.identity(op, name=_TFOUTPUT)
        self._run_test_case([_OUTPUT], {_INPUT: x_val}, rtol=1e-05)

    def test_lrn(self):
        # can't set bias = 0
        x_shape = [1, 2, 2, 8]
        x_val = np.arange(1, 1 + np.prod(x_shape)).astype("float32").reshape(x_shape)
        x_ = tf.placeholder(tf.float32, shape=x_shape, name=_TFINPUT)
        op = tf.nn.local_response_normalization(x_, depth_radius=4, bias=2, alpha=2, beta=1)
        _ = tf.identity(op, name=_TFOUTPUT)
        self._run_test_case([_OUTPUT], {_INPUT: x_val}, rtol=1e-05)

    @check_onnxruntime_incompatibility("Abs")
    def test_abs(self):
        x_val = np.array([1.0, 2.0, -3.0, -4.0], dtype=np.float32).reshape((2, 2))
        x = tf.placeholder(tf.float32, [2, 2], name=_TFINPUT)
        x_ = tf.abs(x)
        _ = tf.identity(x_, name=_TFOUTPUT)
        self._run_test_case([_OUTPUT], {_INPUT: x_val})

    @check_onnxruntime_incompatibility("Add")
    def test_const(self):
        x_val = np.array([1.0, 2.0, 3.0, 4.0], dtype=np.float32).reshape((2, 2))
        x = tf.placeholder(tf.float32, x_val.shape, name=_TFINPUT)
        y = tf.constant(x_val, name="y")
        _ = tf.add(x, y, name=_TFOUTPUT)
        self._run_test_case([_OUTPUT], {_INPUT: x_val})

    @check_onnxruntime_incompatibility("Add")
    def test_add(self):
        x_val = np.array([1.0, 2.0, -3.0, -4.0], dtype=np.float32).reshape((2, 2))
        x = tf.placeholder(tf.float32, x_val.shape, name=_TFINPUT)
        x_ = tf.add(x, x)
        _ = tf.identity(x_, name=_TFOUTPUT)
        self._run_test_case([_OUTPUT], {_INPUT: x_val})

    def test_placeholder(self):
        x_val = np.array([1.0, 2.0, -3.0, -4.0], dtype=np.float32).reshape((2, 2))
        x = tf.placeholder(tf.float32, x_val.shape, name=_TFINPUT)
        _ = tf.identity(x, name=_TFOUTPUT)
        self._run_test_case([_OUTPUT], {_INPUT: x_val})

    def test_placeholder_with_default_use_default(self):
        x_val = np.array([1.0, 2.0, -3.0, -4.0], dtype=np.float32).reshape((2, 2))
        x = tf.constant(x_val, name="x")
        y = tf.placeholder_with_default(x, x_val.shape, name=_TFINPUT)
        _ = tf.identity(y, name=_TFOUTPUT)
        self._run_test_case([_OUTPUT], {})

    def test_placeholder_with_default_use_feed(self):
        x_val = np.array([1.0, 2.0, -3.0, -4.0], dtype=np.float32).reshape((2, 2))
        x = tf.constant(x_val, name="x")
        y = tf.placeholder_with_default(x, x_val.shape, name=_TFINPUT)
        _ = tf.identity(y, name=_TFOUTPUT)
        x_feed_val = np.array([11.0, 22.0, -33.0, -44.0], dtype=np.float32).reshape((2, 2))
        self._run_test_case([_OUTPUT], {_INPUT: x_feed_val})

    @check_onnxruntime_incompatibility("Add")
    def test_add_bcast(self):
        x1_val = np.array([1.0, 2.0, -3.0, -4.0], dtype=np.float32).reshape((2, 2))
        x2_val = np.array([1.0, 2.0, 3.0, 4.0, 5.0, 6.0, 7.0, 8.0], dtype=np.float32).reshape((2, 2, 2))
        x1 = tf.placeholder(tf.float32, x1_val.shape, name="input")
        x2 = tf.placeholder(tf.float32, x2_val.shape, name=_TFINPUT1)
        x_ = tf.add(x1, x2)
        _ = tf.identity(x_, name=_TFOUTPUT)
        self._run_test_case([_OUTPUT], {_INPUT: x1_val, _INPUT1: x2_val})

    @check_onnxruntime_incompatibility("Add")
    def test_add_bcast1(self):
        # example taken from onnx doc
        x1_val = np.random.randn(3, 4, 5).astype(np.float32)
        x2_val = np.random.randn(5).astype(np.float32)
        x1 = tf.placeholder(tf.float32, x1_val.shape, name="input")
        x2 = tf.placeholder(tf.float32, x2_val.shape, name=_TFINPUT1)
        x_ = tf.add(x1, x2)
        _ = tf.identity(x_, name=_TFOUTPUT)
        self._run_test_case([_OUTPUT], {_INPUT: x1_val, _INPUT1: x2_val})

    def test_matmul0(self):
        x_val = np.array([1.0, 2.0, -3.0, -4.0], dtype=np.float32).reshape((2, 2))
        x = tf.placeholder(tf.float32, x_val.shape, name=_TFINPUT)
        x_ = tf.matmul(x, x)
        _ = tf.identity(x_, name=_TFOUTPUT)
        self._run_test_case([_OUTPUT], {_INPUT: x_val})

    def test_matmul1(self):
        x_val = np.array([1.0, 2.0, -3.0, -4.0], dtype=np.float32).reshape((2, 2))
        x = tf.placeholder(tf.float32, x_val.shape, name=_TFINPUT)
        x_ = tf.matmul(x, x, transpose_a=True)
        _ = tf.identity(x_, name=_TFOUTPUT)
        self._run_test_case([_OUTPUT], {_INPUT: x_val})

    def test_matmul2(self):
        x_val = np.array([1.0, 2.0, -3.0, -4.0], dtype=np.float32).reshape((2, 2))
        y_val = np.array([1.0, 2.0, -3.0, -4.0], dtype=np.float32).reshape((2, 2))
        x = tf.placeholder(tf.float32, x_val.shape, name=_TFINPUT)
        y = tf.placeholder(tf.float32, y_val.shape, name=_TFINPUT1)
        x_ = tf.matmul(x, y, transpose_b=True)
        _ = tf.identity(x_, name=_TFOUTPUT)
        self._run_test_case([_OUTPUT], {_INPUT: x_val, _INPUT1: y_val})

    @unittest.skipIf(get_test_config().is_mac and get_test_config().is_onnxruntime_backend
                     and get_test_config().backend_version == "0.2.1", "onnxruntime 0.2.1 has bug on mac")
    def test_matmul3(self):
        x_shape = [1, 12, 256, 64]
        x_val = np.arange(np.prod(x_shape)).astype("float32").reshape((x_shape))
        x = tf.placeholder(tf.float32, x_shape, name=_TFINPUT)
        y = tf.placeholder(tf.float32, x_shape, name=_TFINPUT1)
        x_ = tf.matmul(x, y, transpose_b=True)
        _ = tf.identity(x_, name=_TFOUTPUT)
        self._run_test_case([_OUTPUT], {_INPUT: x_val, _INPUT1: x_val}, rtol=1e-5)

    @check_onnxruntime_incompatibility("Sub")
    def test_sub(self):
        x_val = np.array([1.0, 2.0, -3.0, -4.0], dtype=np.float32).reshape((2, 2))
        x = tf.placeholder(tf.float32, [2, 2], name=_TFINPUT)
        x_ = tf.subtract(x, x)
        _ = tf.identity(x_, name=_TFOUTPUT)
        self._run_test_case([_OUTPUT], {_INPUT: x_val})

    @check_onnxruntime_incompatibility("Mul")
    def test_multiply(self):
        x_val = np.array([1.0, 2.0, -3.0, -4.0], dtype=np.float32).reshape((2, 2))
        x = tf.placeholder(tf.float32, [2, 2], name=_TFINPUT)
        x_ = tf.multiply(x, x)
        _ = tf.identity(x_, name=_TFOUTPUT)
        self._run_test_case([_OUTPUT], {_INPUT: x_val})

    @check_onnxruntime_incompatibility("Div")
    def test_div(self):
        x_val = np.array([1.0, 2.0, -3.0, -4.0], dtype=np.float32).reshape((2, 2))
        x = tf.placeholder(tf.float32, [2, 2], name=_TFINPUT)
        x_ = tf.realdiv(x, x)
        _ = tf.identity(x_, name=_TFOUTPUT)
        self._run_test_case([_OUTPUT], {_INPUT: x_val})

    @check_onnxruntime_incompatibility("Exp")
    def test_exp(self):
        x_val = np.array([1.0, 2.0, -3.0, -4.0], dtype=np.float32).reshape((2, 2))
        x = tf.placeholder(tf.float32, x_val.shape, name=_TFINPUT)
        x_ = tf.exp(x)
        _ = tf.identity(x_, name=_TFOUTPUT)
        self._run_test_case([_OUTPUT], {_INPUT: x_val}, rtol=1e-05)

    @check_onnxruntime_incompatibility("Log")
    def test_log(self):
        x_val = np.array([1.0, 2.0, 3.0, 4.0], dtype=np.float32).reshape((2, 2))
        x = tf.placeholder(tf.float32, x_val.shape, name=_TFINPUT)
        x_ = tf.log(x)
        _ = tf.identity(x_, name=_TFOUTPUT)
        self._run_test_case([_OUTPUT], {_INPUT: x_val})

    def test_gather(self):
        x_val = np.array([[1, 2, 3], [4, 5, 6], [7, 8, 9]], dtype=np.float32)
        idx = np.array([1, 0, 2], dtype=np.int32)
        idx_flattened = np.array([i * x_val.shape[1] + idx for i in range(0, x_val.shape[0])])
        x = tf.placeholder(tf.float32, x_val.shape, name=_TFINPUT)
        x_ = tf.gather(tf.reshape(x, [-1]), tf.constant(idx_flattened))
        _ = tf.identity(x_, name=_TFOUTPUT)
        self._run_test_case([_OUTPUT], {_INPUT: x_val})

    @check_target('rs6', 'GatherNd')
    def test_gathernd(self):
        x_val = np.array([[1, 2, 3], [4, 5, 6], [7, 8, 9]], dtype=np.float32)
        indices = np.array([[[0, 1], [1, 1]], [[1, 2], [0, 2]]], dtype=np.int32)
        x = tf.placeholder(tf.float32, x_val.shape, name=_TFINPUT)
        x_ = tf.gather_nd(x, tf.constant(indices))
        _ = tf.identity(x_, name=_TFOUTPUT)
        self._run_test_case([_OUTPUT], {_INPUT: x_val})
        tf.reset_default_graph()

        x_val = np.array([1, 2, 3, 4, 5, 6, 7, 8, 9], dtype=np.float32)
        indices = np.array([[[0], [2]], [[4], [7]], [[6], [1]]], dtype=np.int32)
        x = tf.placeholder(tf.float32, x_val.shape, name=_TFINPUT)
        x_ = tf.gather_nd(x, tf.constant(indices))
        _ = tf.identity(x_, name=_TFOUTPUT)
        self._run_test_case([_OUTPUT], {_INPUT: x_val})

    @check_target('rs6', 'GatherNd')
    def test_gathernd_less_index(self):
        x_val = np.array([[1, 2, 3], [4, 5, 6], [7, 8, 9]], dtype=np.float32)
        indices = np.array([[[0], [1]], [[2], [0]]], dtype=np.int32)
        x = tf.placeholder(tf.float32, x_val.shape, name=_TFINPUT)
        x_ = tf.gather_nd(x, tf.constant(indices))
        _ = tf.identity(x_, name=_TFOUTPUT)
        self._run_test_case([_OUTPUT], {_INPUT: x_val})
        tf.reset_default_graph()

        # shape: 2*2*2
        x_val = np.array([[[1, 2], [3, 4]], [[5, 6], [7, 8]]], dtype=np.float32)
        indices = np.array([[[0, 0], [0, 1]], [[1, 0], [1, 1]]], dtype=np.int32)
        x = tf.placeholder(tf.float32, x_val.shape, name=_TFINPUT)
        x_ = tf.gather_nd(x, tf.constant(indices))
        _ = tf.identity(x_, name=_TFOUTPUT)
        self._run_test_case([_OUTPUT], {_INPUT: x_val})

    @skip_caffe2_backend()
    @check_opset_min_version(7, "tile")
    def test_tile(self):
        x_val = np.array([[0, 1], [2, 3]], dtype=np.float32)
        multiple = tf.constant([2, 2])
        x = tf.placeholder(tf.float32, x_val.shape, name=_TFINPUT)
        x_ = tf.tile(x, multiple)
        _ = tf.identity(x_, name=_TFOUTPUT)
        self._run_test_case([_OUTPUT], {_INPUT: x_val})

    @check_onnxruntime_incompatibility("Neg")
    def test_neg(self):
        x_val = np.array([1.0, 2.0, -3.0, -4.0], dtype=np.float32).reshape((2, 2))
        x = tf.placeholder(tf.float32, x_val.shape, name=_TFINPUT)
        x_ = tf.negative(x)
        _ = tf.identity(x_, name=_TFOUTPUT)
        self._run_test_case([_OUTPUT], {_INPUT: x_val})

    @check_onnxruntime_incompatibility("Mul")
    def test_square(self):
        x_val = np.array([1.0, 2.0, -3.0, -4.0], dtype=np.float32).reshape((2, 2))
        x = tf.placeholder(tf.float32, [2, 2], name=_TFINPUT)
        x_ = tf.square(x)
        _ = tf.identity(x_, name=_TFOUTPUT)
        self._run_test_case([_OUTPUT], {_INPUT: x_val})

    @check_onnxruntime_incompatibility("Min")
    def test_min(self):
        x_val1 = np.array([4.0, 16.0, 4.0, 1.6], dtype=np.float32).reshape((2, 2))
        x_val2 = np.array([4.0, 4.0, 4.0, 4.0], dtype=np.float32).reshape((2, 2))
        x1 = tf.placeholder(tf.float32, x_val1.shape, name=_TFINPUT)
        x2 = tf.placeholder(tf.float32, x_val2.shape, name=_TFINPUT1)
        mi = tf.minimum(x1, x2)
        _ = tf.identity(mi, name=_TFOUTPUT)
        self._run_test_case([_OUTPUT], {_INPUT: x_val1, _INPUT1: x_val2})

        tf.reset_default_graph()
        x_val1 = np.array([4.0, 16.0, 4.0, 1.6], dtype=np.int32).reshape((2, 2))
        x_val2 = np.array([4.0, 4.0, 4.0, 4.0], dtype=np.int32).reshape((2, 2))
        x1 = tf.placeholder(tf.int32, x_val1.shape, name=_TFINPUT)
        x2 = tf.placeholder(tf.int32, x_val2.shape, name=_TFINPUT1)
        mi = tf.minimum(x1, x2)
        _ = tf.identity(mi, name=_TFOUTPUT)
        self._run_test_case([_OUTPUT], {_INPUT: x_val1, _INPUT1: x_val2})

    @skip_caffe2_backend("issue with broadcasting scalar")
    @check_onnxruntime_incompatibility("Sub")
    def test_min_broadcast(self):
        # tests if the broadcast for min/max is working
        x_val1 = np.array([2.0, 16.0, 5.0, 1.6], dtype=np.float32).reshape((2, 2))
        x_val2 = np.array([4.0], dtype=np.float32)
        x1 = tf.placeholder(tf.float32, x_val1.shape, name=_TFINPUT)
        x2 = tf.constant(x_val2, dtype=tf.float32, name='x2')
        mi = tf.minimum(x1, x2)
        _ = tf.identity(mi, name=_TFOUTPUT)
        self._run_test_case([_OUTPUT], {_INPUT: x_val1})

    @check_onnxruntime_incompatibility("Add")
    def test_logicaland(self):
        x_val1 = np.array([1, 0, 1, 1], dtype=np.bool).reshape((2, 2))
        x_val2 = np.array([0, 1, 1, 1], dtype=np.bool).reshape((2, 2))
        x1 = tf.placeholder(tf.bool, [2, 2], name=_TFINPUT)
        x2 = tf.placeholder(tf.bool, [2, 2], name=_TFINPUT1)
        mi = tf.logical_and(x1, x2)
        _ = tf.identity(mi, name=_TFOUTPUT)
        self._run_test_case([_OUTPUT], {_INPUT: x_val1, _INPUT1: x_val2})

    @check_onnxruntime_incompatibility("Greater")
    def test_greater(self):
        for op in [tf.greater, tf.greater_equal]:
            tf.reset_default_graph()
            x_val1 = np.array([4, 2, 4, 1], dtype=np.float32).reshape((2, 2))
            x_val2 = np.array([2, 4, 4, 1], dtype=np.float32).reshape((2, 2))
            x1 = tf.placeholder(tf.float32, [2, 2], name=_TFINPUT)
            x2 = tf.placeholder(tf.float32, [2, 2], name=_TFINPUT1)
            mi = op(x1, x2)
            _ = tf.identity(mi, name=_TFOUTPUT)
            self._run_test_case([_OUTPUT], {_INPUT: x_val1, _INPUT1: x_val2})

    @check_onnxruntime_incompatibility("Greater")
    def test_greater_unsupport_type(self):
        for op in [tf.greater, tf.greater_equal]:
            tf.reset_default_graph()
            x_val1 = np.array([4, 2, 4, 1], dtype=np.int32).reshape((2, 2))
            x_val2 = np.array([2, 4, 4, 1], dtype=np.int32).reshape((2, 2))
            x1 = tf.placeholder(tf.int32, [2, 2], name=_TFINPUT)
            x2 = tf.placeholder(tf.int32, [2, 2], name=_TFINPUT1)
            mi = op(x1, x2)
            _ = tf.identity(mi, name=_TFOUTPUT)
            self._run_test_case([_OUTPUT], {_INPUT: x_val1, _INPUT1: x_val2})

    @check_onnxruntime_incompatibility("Less")
    def test_less(self):
        x_val1 = np.array([4, 2, 4, 1], dtype=np.float32).reshape((2, 2))
        x_val2 = np.array([2, 4, 4, 1], dtype=np.float32).reshape((2, 2))
        x1 = tf.placeholder(tf.float32, [2, 2], name=_TFINPUT)
        x2 = tf.placeholder(tf.float32, [2, 2], name=_TFINPUT1)
        mi = tf.less(x1, x2)
        _ = tf.identity(mi, name=_TFOUTPUT)
        self._run_test_case([_OUTPUT], {_INPUT: x_val1, _INPUT1: x_val2})

    @check_onnxruntime_incompatibility("Less")
    def test_less_unsupport_type(self):
        x_val1 = np.array([4, 2, 4, 1], dtype=np.int32).reshape((2, 2))
        x_val2 = np.array([2, 4, 4, 1], dtype=np.int32).reshape((2, 2))
        x1 = tf.placeholder(tf.int32, [2, 2], name=_TFINPUT)
        x2 = tf.placeholder(tf.int32, [2, 2], name=_TFINPUT1)
        mi = tf.less(x1, x2)
        _ = tf.identity(mi, name=_TFOUTPUT)
        self._run_test_case([_OUTPUT], {_INPUT: x_val1, _INPUT1: x_val2})

    @check_opset_min_version(11, "Equal")
    def test_equal_float(self):
        x_val1 = np.array([0., 1., 2., 3., 4., -1., -2], dtype=np.float32)
        x_val2 = np.array([0., 1., 2.1, 3.5, 4.6, -1.1, -2.9], dtype=np.float32)
        x1 = tf.placeholder(tf.float32, x_val1.shape, name=_TFINPUT)
        x2 = tf.placeholder(tf.float32, x_val2.shape, name=_TFINPUT1)
        mi = tf.equal(x1, x2)
        _ = tf.identity(mi, name=_TFOUTPUT)
        self._run_test_case([_OUTPUT], {_INPUT: x_val1, _INPUT1: x_val2})

    def test_equal(self):
        x_val1 = np.array([4, 2, 4, 1], dtype=np.int32).reshape((2, 2))
        x_val2 = np.array([2, 4, 4, 1], dtype=np.int32).reshape((2, 2))
        x1 = tf.placeholder(tf.int32, [2, 2], name=_TFINPUT)
        x2 = tf.placeholder(tf.int32, [2, 2], name=_TFINPUT1)
        mi = tf.equal(x1, x2)
        _ = tf.identity(mi, name=_TFOUTPUT)
        self._run_test_case([_OUTPUT], {_INPUT: x_val1, _INPUT1: x_val2})

        tf.reset_default_graph()
        x_val1 = np.array([4, 2, 4, 1], dtype=np.float32).reshape((2, 2))
        x_val2 = np.array([2, 4, 4, 1], dtype=np.float32).reshape((2, 2))
        x1 = tf.placeholder(tf.float32, [2, 2], name=_TFINPUT)
        x2 = tf.placeholder(tf.float32, [2, 2], name=_TFINPUT1)
        mi = tf.equal(x1, x2)
        _ = tf.identity(mi, name=_TFOUTPUT)
        self._run_test_case([_OUTPUT], {_INPUT: x_val1, _INPUT1: x_val2})

    def test_not_equal(self):
        x_val1 = np.array([4, 2, 4, 1], dtype=np.int32).reshape((2, 2))
        x_val2 = np.array([2, 4, 4, 1], dtype=np.int32).reshape((2, 2))
        x1 = tf.placeholder(tf.int32, [2, 2], name=_TFINPUT)
        x2 = tf.placeholder(tf.int32, [2, 2], name=_TFINPUT1)
        mi = tf.not_equal(x1, x2)
        _ = tf.identity(mi, name=_TFOUTPUT)
        self._run_test_case([_OUTPUT], {_INPUT: x_val1, _INPUT1: x_val2})

        tf.reset_default_graph()
        x_val1 = np.array([4, 2, 4, 1], dtype=np.float32).reshape((2, 2))
        x_val2 = np.array([2, 4, 4, 1], dtype=np.float32).reshape((2, 2))
        x1 = tf.placeholder(tf.float32, [2, 2], name=_TFINPUT)
        x2 = tf.placeholder(tf.float32, [2, 2], name=_TFINPUT1)
        mi = tf.not_equal(x1, x2)
        _ = tf.identity(mi, name=_TFOUTPUT)
        self._run_test_case([_OUTPUT], {_INPUT: x_val1, _INPUT1: x_val2})

    def test_sequeeze_no_axis_specified(self):
        x_val = np.array([1.0, 2.0, 3.0, 4.0], dtype=np.float32).reshape((2, 2, 1))
        x = tf.placeholder(tf.float32, [2, 2, 1], name=_TFINPUT)
        x_ = tf.squeeze(x)
        _ = tf.identity(x_, name=_TFOUTPUT)
        self._run_test_case([_OUTPUT], {_INPUT: x_val})

    def test_sequeeze_positive_axis(self):
        x_val = np.array([1.0, 2.0, 3.0, 4.0], dtype=np.float32).reshape((2, 2, 1))
        x = tf.placeholder(tf.float32, [2, 2, 1], name=_TFINPUT)
        x_ = tf.squeeze(x, [2])
        _ = tf.identity(x_, name=_TFOUTPUT)
        self._run_test_case([_OUTPUT], {_INPUT: x_val})

    def test_sequeeze_negative_axis(self):
        x_val = np.array([1.0, 2.0, 3.0, 4.0], dtype=np.float32).reshape((2, 2, 1))
        x = tf.placeholder(tf.float32, [2, 2, 1], name=_TFINPUT)
        x_ = tf.squeeze(x, [-1])
        _ = tf.identity(x_, name=_TFOUTPUT)
        self._run_test_case([_OUTPUT], {_INPUT: x_val})

    def test_sequeeze_mixed_axis(self):
        x_val = np.array([1.0, 2.0, 3.0, 4.0], dtype=np.float32).reshape((1, 2, 2, 1))
        x = tf.placeholder(tf.float32, [1, 2, 2, 1], name=_TFINPUT)
        x_ = tf.squeeze(x, [0, -1])
        _ = tf.identity(x_, name=_TFOUTPUT)
        self._run_test_case([_OUTPUT], {_INPUT: x_val})

    def test_transpose(self):
        x_val = np.array([1.0, 2.0, 3.0, 4.0, 5.0, 6.0], dtype=np.float32).reshape((2, 3))
        x = tf.placeholder(tf.float32, [2, 3], name=_TFINPUT)
        x_ = tf.transpose(x)  # perm=[1,0])
        _ = tf.identity(x_, name=_TFOUTPUT)
        self._run_test_case([_OUTPUT], {_INPUT: x_val})

    def test_reshape(self):
        x_val = np.array([1.0, 2.0, 3.0, 4.0], dtype=np.float32).reshape((2, 2))
        x = tf.placeholder(tf.float32, [2, 2], name=_TFINPUT)
        shape = tf.constant([1, 4])
        x_ = tf.reshape(x, shape)
        _ = tf.identity(x_, name=_TFOUTPUT)
        self._run_test_case([_OUTPUT], {_INPUT: x_val}, check_shape=True)

    @check_opset_min_version(6, "cast")
    def test_reshape_int(self):
        x_val = np.array([1, 2, 3, 4], dtype=np.int32).reshape((2, 2))
        x = tf.placeholder(tf.int32, [2, 2], name=_TFINPUT)
        shape = tf.constant([1, 4])
        x_ = tf.reshape(x, shape)
        _ = tf.identity(x_, name=_TFOUTPUT)
        self._run_test_case([_OUTPUT], {_INPUT: x_val}, check_shape=True)

    @check_opset_min_version(6, "cast")
    def test_reshape_dynamic(self):
        x_val = np.array([1.0, 2.0, 3.0, 4.0], dtype=np.float32).reshape((2, 2))
        shape_val = np.array([4, 1], dtype=np.int32)
        x = tf.placeholder(tf.float32, x_val.shape, name=_TFINPUT)
        shape = tf.placeholder(tf.int32, shape_val.shape, name=_TFINPUT1)
        x_ = tf.reshape(x, shape)
        _ = tf.identity(x_, name=_TFOUTPUT)
        self._run_test_case([_OUTPUT], {_INPUT: x_val, _INPUT1: shape_val}, check_shape=True)

    @check_onnxruntime_incompatibility("Relu")
    def test_relu(self):
        x_val = np.array([0.5, 1.0, -0.5, -1.0], dtype=np.float32).reshape((2, 2))
        x = tf.placeholder(tf.float32, [2, 2], name=_TFINPUT)
        x_ = tf.nn.relu(x)
        _ = tf.identity(x_, name=_TFOUTPUT)
        self._run_test_case([_OUTPUT], {_INPUT: x_val})

    @skip_caffe2_backend("fails on caffe2 with dim issue")
    @check_onnxruntime_incompatibility("Mul")
    @check_tf_min_version("1.6")
    def test_leaky_relu_int(self):
        # starting from tf 1.6, leaky_relu supports `feature` x of int type
        x_types = [np.int32, np.int64]
        for x_type in x_types:
            x_val = 1000 * np.random.random_sample([1000, 100]).astype(x_type)
            for alpha in [0.1, -0.1, 1.0, -1.0]:
                x = tf.placeholder(x_val.dtype, [None] * x_val.ndim, name=_TFINPUT)
                x_ = tf.nn.leaky_relu(x, alpha)
                _ = tf.identity(x_, name=_TFOUTPUT)
                self._run_test_case([_OUTPUT], {_INPUT: x_val})
                tf.reset_default_graph()

    @skip_caffe2_backend("fails on caffe2 with dim issue")
    @check_onnxruntime_incompatibility("Mul")
    def test_leaky_relu_with_dependency(self):
        x_val = 1000 * np.random.random_sample([1000, 100]).astype(np.float32)
        x = tf.placeholder(x_val.dtype, [None] * x_val.ndim, name=_TFINPUT)
        # simulate leaky_relu
        alpha = tf.constant(0.5)
        y = alpha * x
        x_ = tf.maximum(y, x)
        dependency = y - 1

        _ = tf.identity(x_, name=_TFOUTPUT)
        _ = tf.identity(dependency, name=_TFOUTPUT1)
        self._run_test_case([_OUTPUT, _OUTPUT1], {_INPUT: x_val})
        tf.reset_default_graph()

    @skip_caffe2_backend("fails on caffe2 with dim issue")
    @check_onnxruntime_incompatibility("Mul")
    def test_leaky_relu_float(self):
        x_val = 1000 * np.random.random_sample([1000, 100]).astype(np.float32)
        for alpha in [0.1, -0.1, 1.0, -1.0]:
            x = tf.placeholder(x_val.dtype, [None] * x_val.ndim, name=_TFINPUT)
            x_ = tf.nn.leaky_relu(x, alpha)
            _ = tf.identity(x_, name=_TFOUTPUT)
            self._run_test_case([_OUTPUT], {_INPUT: x_val})
            tf.reset_default_graph()

    @check_onnxruntime_incompatibility("Elu")
    def test_elu(self):
        x_val = np.array([0.5, 1.0, -0.5, -1.0], dtype=np.float32).reshape((2, 2))
        x = tf.placeholder(tf.float32, [2, 2], name=_TFINPUT)
        x_ = tf.nn.elu(x)
        _ = tf.identity(x_, name=_TFOUTPUT)
        self._run_test_case([_OUTPUT], {_INPUT: x_val})

    @check_onnxruntime_incompatibility("Tanh")
    def test_tanh(self):
        x_val = np.array([0.5, 1.0, -0.5, -1.0], dtype=np.float32).reshape((2, 2))
        x = tf.placeholder(tf.float32, [2, 2], name=_TFINPUT)
        x_ = tf.tanh(x)
        _ = tf.identity(x_, name=_TFOUTPUT)
        self._run_test_case([_OUTPUT], {_INPUT: x_val}, rtol=1e-05)

    def test_relu6(self):
        x_val = np.array([0.5, 1.0, -0.5, -1.0, 6, 7], dtype=np.float32).reshape((2, 3))
        x = tf.placeholder(tf.float32, x_val.shape, name=_TFINPUT)
        x_ = tf.nn.relu6(x)
        _ = tf.identity(x_, name=_TFOUTPUT)
        self._run_test_case([_OUTPUT], {_INPUT: x_val})

    @check_onnxruntime_incompatibility("Sub")
    def test_relu6_dynamic(self):
        x_val = np.array([0.5, 1.0, -0.5, -1.0], dtype=np.float32).reshape((2, 2))
        x = tf.placeholder(tf.float32, [None, 2], name=_TFINPUT)
        x_ = tf.nn.relu6(x)
        _ = tf.identity(x_, name=_TFOUTPUT)
        self._run_test_case([_OUTPUT], {_INPUT: x_val})

    def test_concat(self):
        x_val1 = np.array([[1, 2, 3], [4, 5, 6]], dtype=np.float32)
        x_val2 = np.array([[7, 8, 9], [10, 11, 12]], dtype=np.float32)
        x_val3 = np.array([[13, 14, 15], [16, 17, 18]], dtype=np.float32)
        x1 = tf.placeholder(tf.float32, x_val1.shape, name=_TFINPUT)
        x2 = tf.placeholder(tf.float32, x_val2.shape, name=_TFINPUT1)
        x3 = tf.placeholder(tf.float32, x_val3.shape, name="input3")
        x_ = tf.concat([x1, x2, x3], 0)
        _ = tf.identity(x_, name=_TFOUTPUT)
        self._run_test_case([_OUTPUT], {_INPUT: x_val1, _INPUT1: x_val2, "input3:0": x_val3})

    def test_concat_empty_const_input(self):
        x_val1 = np.array([1, 2, 3], dtype=np.float32)
        x_val2 = np.array([], dtype=np.float32)
        x1 = tf.placeholder(tf.float32, x_val1.shape, name=_TFINPUT)
        x2 = tf.constant(x_val2, dtype=tf.float32)
        x_ = tf.concat([x1, x2], 0)
        _ = tf.identity(x_, name=_TFOUTPUT)
        self._run_test_case([_OUTPUT], {_INPUT: x_val1})

        tf.reset_default_graph()
        x_val1 = np.array([[1, 2, 3]], dtype=np.float32)
        x_val2 = np.array([[]], dtype=np.float32)
        x1 = tf.placeholder(tf.float32, x_val1.shape, name=_TFINPUT)
        x2 = tf.constant(x_val2, dtype=tf.float32)
        x_ = tf.concat([x1, x2], 1)
        _ = tf.identity(x_, name=_TFOUTPUT)
        self._run_test_case([_OUTPUT], {_INPUT: x_val1})

        tf.reset_default_graph()
        x_val1 = np.array([1, 2, 3], dtype=np.float32)
        x_val2 = np.array([], dtype=np.float32)
        x_val3 = np.array([13, 14, 15], dtype=np.float32)
        x1 = tf.placeholder(tf.float32, x_val1.shape, name=_TFINPUT)
        x2 = tf.constant(x_val2, dtype=tf.float32)
        x3 = tf.placeholder(tf.float32, x_val3.shape, name=_TFINPUT1)
        x_ = tf.concat([x1, x2, x3], 0)
        _ = tf.identity(x_, name=_TFOUTPUT)
        self._run_test_case([_OUTPUT], {_INPUT: x_val1, _INPUT1: x_val3})

    @check_opset_min_version(6, "cast")
    def test_concat_int64(self):
        x_val1 = np.array([[1, 2, 3], [4, 5, 6]], dtype=np.int64)
        x_val2 = np.array([[7, 8, 9], [10, 11, 12]], dtype=np.int64)
        x_val3 = np.array([[13, 14, 15], [16, 17, 18]], dtype=np.int64)
        x1 = tf.placeholder(tf.int64, x_val1.shape, name=_TFINPUT)
        x2 = tf.placeholder(tf.int64, x_val2.shape, name=_TFINPUT1)
        x3 = tf.placeholder(tf.int64, x_val3.shape, name="input3")
        x_ = tf.concat([x1, x2, x3], 0)
        _ = tf.identity(x_, name=_TFOUTPUT)
        self._run_test_case([_OUTPUT], {_INPUT: x_val1, _INPUT1: x_val2, "input3:0": x_val3})

    def test_concat_negative_axis(self):
        x_val1 = np.array([[1, 2, 3], [4, 5, 6]], dtype=np.float32)
        x_val2 = np.array([[7, 8, 9], [10, 11, 12]], dtype=np.float32)
        x_val3 = np.array([[13, 14, 15], [16, 17, 18]], dtype=np.float32)
        x1 = tf.placeholder(tf.float32, x_val1.shape, name=_TFINPUT)
        x2 = tf.placeholder(tf.float32, x_val2.shape, name=_TFINPUT1)
        x3 = tf.placeholder(tf.float32, x_val3.shape, name="input3")
        x_ = tf.concat([x1, x2, x3], -1)
        _ = tf.identity(x_, name=_TFOUTPUT)
        self._run_test_case([_OUTPUT], {_INPUT: x_val1, _INPUT1: x_val2, "input3:0": x_val3})

    @check_onnxruntime_incompatibility("Pow")
    def test_pow(self):
        x_val = np.array([4.0, 16.0, 4.0, 1.6], dtype=np.float32)
        e = np.array([2.0, 2.0, 2.0, 2.0], dtype=np.float32)
        x = tf.placeholder(tf.float32, x_val.shape, name=_TFINPUT)
        x_ = tf.pow(x, tf.constant(e))
        _ = tf.identity(x_, name=_TFOUTPUT)
        self._run_test_case([_OUTPUT], {_INPUT: x_val})

    def test_embedding_lookup(self):
        x_val1 = np.array([[1]], dtype=np.int32)
        x_val2 = np.array([[1, 2, 3], [4, 5, 6], [7, 8, 9], [10, 11, 12]], dtype=np.float32)
        t = tf.constant(x_val2)
        x = tf.placeholder(tf.int32, x_val1.shape, name=_TFINPUT)
        x_ = tf.nn.embedding_lookup(t, x)
        _ = tf.identity(x_, name=_TFOUTPUT)
        self._run_test_case([_OUTPUT], {_INPUT: x_val1})

    def test_slice(self):
        x_val = np.array([[1, 2, 3, 4], [5, 6, 7, 8]], dtype=np.float32)
        t1 = tf.constant([0, 1], dtype=tf.int32)
        t2 = tf.constant([2, 2], dtype=tf.int32)
        x0 = tf.placeholder(tf.float32, x_val.shape, name=_TFINPUT)
        x_ = tf.slice(x0, t1, t2)
        _ = tf.identity(x_, name=_TFOUTPUT)
        self._run_test_case([_OUTPUT], {_INPUT: x_val})

    def test_slice_neg_size(self):
        x_val = np.array([[1, 2, 3, 4], [5, 6, 7, 8]], dtype=np.float32)
        t1 = tf.constant([0, 1], dtype=tf.int32)
        t2 = tf.constant([-1, 2], dtype=tf.int32)
        x0 = tf.placeholder(tf.float32, x_val.shape, name=_TFINPUT)
        x_ = tf.slice(x0, t1, t2)
        _ = tf.identity(x_, name=_TFOUTPUT)
        self._run_test_case([_OUTPUT], {_INPUT: x_val})

    @check_opset_min_version(10, "Slice in opset 10 can accept dymaic 'start' and 'ends'")
    def test_slice_with_non_const(self):
        x_val = np.array([[1, 2, 3, 4], [5, 6, 7, 8]], dtype=np.float32)
        t1 = np.array([0, 1], dtype=np.int32)
        t2 = np.array([2, 2], dtype=np.int32)
        x0 = tf.placeholder(tf.float32, x_val.shape, name=_TFINPUT)
        t1_ = tf.placeholder(tf.int32, t1.shape, name=_TFINPUT1)
        t2_ = tf.placeholder(tf.int32, t2.shape, name=_TFINPUT2)
        x_ = tf.slice(x0, t1_, t2_)
        _ = tf.identity(x_, name=_TFOUTPUT)
        self._run_test_case([_OUTPUT], {_INPUT: x_val, _INPUT1: t1, _INPUT2: t2})

    @check_opset_min_version(10, "Slice in opset 10 can accept dymaic 'start' and 'ends'")
    def test_slice_with_size_is_negative_one(self):
        x_val = np.array([[1, 2, 3, 4], [5, 6, 7, 8]], dtype=np.float32)
        t1 = np.array([0, 1], dtype=np.int32)
        # input "size" contains -1
        t2 = np.array([2, -1], dtype=np.int32)
        x0 = tf.placeholder(tf.float32, x_val.shape, name=_TFINPUT)
        t1_ = tf.placeholder(tf.int32, t1.shape, name=_TFINPUT1)
        t2_ = tf.placeholder(tf.int32, t2.shape, name=_TFINPUT2)
        x_ = tf.slice(x0, t1_, t2_)
        _ = tf.identity(x_, name=_TFOUTPUT)
        self._run_test_case([_OUTPUT], {_INPUT: x_val, _INPUT1: t1, _INPUT2: t2})

    @skip_caffe2_backend()
    def test_slice1(self):
        # FIXME: only 1 dimension supported by caffe2
        x_val = np.array([[[1, 1, 1], [2, 2, 2]], [[3, 3, 3], [4, 4, 4]], [[5, 5, 5], [6, 6, 6]]], dtype=np.float32)
        t1 = tf.constant([1, 0, 0], dtype=tf.int32)
        t2 = tf.constant([1, 1, 3], dtype=tf.int32)
        x0 = tf.placeholder(tf.float32, x_val.shape, name=_TFINPUT)
        x_ = tf.slice(x0, t1, t2)
        _ = tf.identity(x_, name=_TFOUTPUT)
        self._run_test_case([_OUTPUT], {_INPUT: x_val})

    def test_split(self):
        x_val = np.linspace(1.0, 5 * 30.0, 5 * 30).astype(np.float32).reshape((5, 30))
        x0 = tf.placeholder(tf.float32, x_val.shape, name=_TFINPUT)
        x_, _, _ = tf.split(x0, [4, 15, 11], 1)
        _ = tf.identity(x_, name=_TFOUTPUT)
        self._run_test_case([_OUTPUT], {_INPUT: x_val})

    def test_split_with_more_outputs(self):
        x_val = np.linspace(1.0, 5 * 30.0, 5 * 30).astype(np.float32).reshape((5, 30))
        x0 = tf.placeholder(tf.float32, x_val.shape, name=_TFINPUT)
        _, _, _ = tf.split(x0, [4, 15, 11], 1, name="split_test")
        self._run_test_case(["split_test:0", "split_test:1", "split_test:2"], {_INPUT: x_val})

    def test_reducesum(self):
        # not supported by onnx-caffe2
        x_val = np.array([1.0, 2.0, 3.0, 4.0], dtype=np.float32).reshape((2, 2))
        x = tf.placeholder(tf.float32, [2, 2], name=_TFINPUT)
        x_ = tf.reduce_sum(x)
        _ = tf.identity(x_, name=_TFOUTPUT)
        self._run_test_case([_OUTPUT], {_INPUT: x_val})

    @check_onnxruntime_incompatibility("Sqrt")
    def test_sqrt(self):
        x_val = np.array([4.0, 16.0, 4.0, 1.6], dtype=np.float32).reshape((2, 2))
        x = tf.placeholder(tf.float32, [2, 2], name=_TFINPUT)
        x_ = tf.sqrt(x)
        _ = tf.identity(x_, name=_TFOUTPUT)
        self._run_test_case([_OUTPUT], {_INPUT: x_val})

    def _test_range_const(self, extra_opset=None):
        process_args = {}
        if extra_opset is not None:
            process_args["extra_opset"] = [extra_opset]

        x = tf.range(5)
        _ = tf.identity(x, name=_TFOUTPUT)
        self._run_test_case([_OUTPUT], {}, process_args=process_args)
        tf.reset_default_graph()

        x = tf.range(3, 3, 5)
        _ = tf.identity(x, name=_TFOUTPUT)
        self._run_test_case([_OUTPUT], {}, process_args=process_args)
        tf.reset_default_graph()

        x = tf.range(0, -5, -2)
        _ = tf.identity(x, name=_TFOUTPUT)
        self._run_test_case([_OUTPUT], {}, process_args=process_args)
        tf.reset_default_graph()

        x = tf.range(-5.0, 5.0, 1.5)
        _ = tf.identity(x, name=_TFOUTPUT)
        self._run_test_case([_OUTPUT], {}, process_args=process_args)
        tf.reset_default_graph()

        x = tf.range(2.5, 5.0, 10.0)
        _ = tf.identity(x, name=_TFOUTPUT)
        self._run_test_case([_OUTPUT], {}, process_args=process_args)

    def _test_range_non_const(self, extra_opset=None):
        process_args = {}
        if extra_opset is not None:
            process_args["extra_opset"] = [extra_opset]

        x = tf.range(5.0)
        _ = tf.identity(x, name=_TFOUTPUT)
        g = self._run_test_case([_OUTPUT], {}, process_args=process_args)
        self.assertTrue(extra_opset is None
                        or check_node_domain(group_nodes_by_type(g)["Range"][0], extra_opset.domain))
        tf.reset_default_graph()

        x = tf.range(0, -5.0, -2)
        _ = tf.identity(x, name=_TFOUTPUT)
        g = self._run_test_case([_OUTPUT], {}, process_args=process_args)
        self.assertTrue(extra_opset is None
                        or check_node_domain(group_nodes_by_type(g)["Range"][0], extra_opset.domain))
        tf.reset_default_graph()

        # disable this case due to onnxruntime loop issue
        # https://github.com/microsoft/onnxruntime/issues/1272
        # x = tf.range(3.0, 3.0, 5)
        # _ = tf.identity(x, name=_TFOUTPUT)
        # g = self._run_test_case([_OUTPUT], {}, process_args=process_args)
        # self.assertTrue(extra_opset is None
        #                 or check_node_domain(group_nodes_by_type(g)["Range"][0], extra_opset.domain))
        # tf.reset_default_graph()

        delta_val = np.array(1.5, dtype=np.float32)
        delta = tf.placeholder(tf.float32, shape=(), name=_TFINPUT)
        x = tf.range(-5.0, 5.0, delta)
        _ = tf.identity(x, name=_TFOUTPUT)
        g = self._run_test_case([_OUTPUT], {_INPUT: delta_val}, process_args=process_args)
        self.assertTrue(extra_opset is None
                        or check_node_domain(group_nodes_by_type(g)["Range"][0], extra_opset.domain))
        tf.reset_default_graph()

        start_val = np.array(2.5, dtype=np.float32)
        start = tf.placeholder(tf.float32, shape=(), name=_TFINPUT)
        x = tf.range(start, 5.0, 10.0)
        _ = tf.identity(x, name=_TFOUTPUT)
        g = self._run_test_case([_OUTPUT], {_INPUT: start_val}, process_args=process_args)
        self.assertTrue(extra_opset is None
                        or check_node_domain(group_nodes_by_type(g)["Range"][0], extra_opset.domain))

    @check_opset_min_version(7, "cast")
    def test_range_const(self):
        self._test_range_const()

    def test_range_non_const(self):
        self._test_range_non_const()

    @test_ms_domain()
    def test_ms_range_const(self, extra_opset):
        self._test_range_const(extra_opset)

    @test_ms_domain()
    def test_ms_range_non_const(self, extra_opset):
        self._test_range_non_const(extra_opset)

    @check_onnxruntime_incompatibility("Sqrt")
    def test_rsqrt(self):
        x_val = np.array([4.0, 16.0, 4.0, 1.6], dtype=np.float32).reshape((2, 2))
        x = tf.placeholder(tf.float32, [2, 2], name=_TFINPUT)
        x_ = tf.rsqrt(x)
        _ = tf.identity(x_, name=_TFOUTPUT)
        self._run_test_case([_OUTPUT], {_INPUT: x_val}, rtol=1e-05)

    @check_onnxruntime_incompatibility("Reciprocal")
    def test_reciprocal(self):
        x_val = np.array([1.0, 2.0, -3.0, -4.0], dtype=np.float32).reshape((2, 2))
        x = tf.placeholder(tf.float32, [2, 2], name=_TFINPUT)
        x_ = tf.reciprocal(x)
        _ = tf.identity(x_, name=_TFOUTPUT)
        self._run_test_case([_OUTPUT], {_INPUT: x_val}, rtol=1e-04)

    def test_reducemax(self):
        # not supported by onnx-caffe2
        x_val = np.array([1.0, 2.0, -3.0, -4.0], dtype=np.float32).reshape((2, 2))
        x = tf.placeholder(tf.float32, x_val.shape, name=_TFINPUT)
        x_ = tf.reduce_max(x)
        _ = tf.identity(x_, name=_TFOUTPUT)
        self._run_test_case([_OUTPUT], {_INPUT: x_val}, rtol=1e-05)

    @skip_caffe2_backend()
    def test_reduceprod(self):
        x_val = np.array([1.0, 2.0, -3.0, -4.0], dtype=np.float32).reshape((2, 2))
        x = tf.placeholder(tf.float32, [2, 2], name=_TFINPUT)
        x_ = tf.reduce_prod(x)
        _ = tf.identity(x_, name=_TFOUTPUT)
        self._run_test_case([_OUTPUT], {_INPUT: x_val})

    def test_reducemean(self):
        x_val = np.array([1.0, 2.0, -3.0, -4.0], dtype=np.float32).reshape((2, 2))
        x = tf.placeholder(tf.float32, [2, 2], name=_TFINPUT)
        x_ = tf.reduce_mean(x)
        _ = tf.identity(x_, name=_TFOUTPUT)
        self._run_test_case([_OUTPUT], {_INPUT: x_val})

    @skip_caffe2_backend()
    @check_onnxruntime_incompatibility("Pow")
    def test_pow_scalar(self):
        x_val = np.array([4.0, 16.0, 4.0, 1.6], dtype=np.float32)
        e = np.array(2.0, dtype=np.float32)
        x = tf.placeholder(tf.float32, x_val.shape, name=_TFINPUT)
        x_ = tf.pow(x, tf.constant(e))
        _ = tf.identity(x_, name=_TFOUTPUT)
        self._run_test_case([_OUTPUT], {_INPUT: x_val})

    @skip_caffe2_backend()
    def test_pad_const_default_val(self):
        params = [
            ("CONSTANT", [[1, 1], [2, 2]], [[1.0, 1.2], [2.3, 3.4], [4.5, 5.7]]),
            ("CONSTANT", [[0, 0], [3, 3], [3, 3], [0, 0]], np.random.randn(1, 3, 4, 5).astype(np.float32)),
        ]
        for p in params:
            tf.reset_default_graph()
            mode, pad, xv = p
            x_val = np.array(xv, dtype=np.float32)
            x = tf.placeholder(tf.float32, x_val.shape, name=_TFINPUT)
            paddings = tf.constant(pad)
            op = tf.pad(x, paddings, mode)
            _ = tf.identity(op, name=_TFOUTPUT)
            self.logger.debug(str(p))
            self._run_test_case([_OUTPUT], {_INPUT: x_val})

    @skip_caffe2_backend()
    def test_pad_const(self):
        x_val = np.array([[1, 2, 3], [4, 5, 6]], dtype=np.float32)
        x = tf.placeholder(tf.float32, x_val.shape, name=_TFINPUT)
        paddings = tf.constant([[1, 1], [2, 2]], name="paddings")
        op = tf.pad(x, paddings, mode="CONSTANT", name="const_with_val", constant_values=999)

        _ = tf.identity(op, name=_TFOUTPUT)
        self._run_test_case([_OUTPUT], {_INPUT: x_val})

    @skip_caffe2_backend()
    def test_pad_reflect(self):
        x_val = np.array([[1, 2, 3], [4, 5, 6]], dtype=np.float32)
        x = tf.placeholder(tf.float32, x_val.shape, name=_TFINPUT)
        paddings = tf.constant([[1, 1], [2, 2]], name="paddings")
        op = tf.pad(x, paddings, mode="REFLECT", name="reflect")

        _ = tf.identity(op, name=_TFOUTPUT)
        self._run_test_case([_OUTPUT], {_INPUT: x_val})

    @skip_caffe2_backend()
    def test_randomuniform(self):
        shape = tf.constant([2, 3], name="shape")
        x_ = tf.random_uniform(shape, name="rand", dtype=tf.float32)
        x_ = tf.identity(x_, name="output1")
        x_ = tf.identity(x_, name="output2")
        _ = tf.identity(x_, name=_TFOUTPUT)
        # since results are random, compare the shapes only
        self._run_test_case([_OUTPUT], {}, check_value=False, check_shape=True)

    @unittest.skip("TF RandomUniformInt is not supported")
    def test_randomuniform_int(self):
        shape = tf.constant([2, 3], name="shape")
        x_ = tf.random_uniform(shape, name="rand", dtype=tf.int32, maxval=10)
        x_ = tf.identity(x_, name="output1")
        x_ = tf.identity(x_, name="output2")
        _ = tf.identity(x_, name=_TFOUTPUT)
        # since results are random, compare the shapes only
        self._run_test_case([_OUTPUT], {}, check_value=False, check_shape=True)

    @skip_caffe2_backend()
    def test_randomuniform_dyn_shape(self):
        # test for dynamic shape coming from a shape op
        x_val = np.array([[1, 2, 3], [4, 5, 6], [7, 8, 9]], dtype=np.float32)
        x = tf.placeholder(x_val.dtype, [None, 3], name=_TFINPUT)
        x_ = tf.stack([x, x])
        x_ = tf.identity(x_)
        x_ = tf.shape(x_, name="shape")
        x_ = tf.random_uniform(x_, name="rand", dtype=tf.float32)
        x_ = tf.identity(x_)
        _ = tf.identity(x_, name=_TFOUTPUT)
        # since results are random, compare the shapes only
        self._run_test_case([_OUTPUT], {_INPUT: x_val}, check_value=False, check_shape=True)

    @skip_caffe2_backend()
    def test_randomuniform_calc_shape(self):
        # test for dynamic shape coming from some subgraph
        x_val = np.array([[1, 2, 3], [4, 5, 6], [7, 8, 9]], dtype=np.float32)
        x = tf.placeholder(x_val.dtype, [None, 3], name=_TFINPUT)
        x_ = tf.identity(x)
        x_ = tf.shape(x_, name="shape")[1:]
        x_ = tf.random_uniform(x_, name="rand", dtype=tf.float32)
        x_ = tf.identity(x_)
        _ = tf.identity(x_, name=_TFOUTPUT)
        # since results are random, compare the shapes only
        self._run_test_case([_OUTPUT], {_INPUT: x_val}, check_value=False, check_shape=True)

    @skip_caffe2_backend()
    def test_argminmax(self):
        x_val = np.array([0.5, 1.0, -0.5, -1.0], dtype=np.float32).reshape((2, 2))
        x = tf.placeholder(x_val.dtype, x_val.shape, name=_TFINPUT)
        x_ = tf.argmin(x, axis=0)
        _ = tf.identity(x_, name=_TFOUTPUT)
        self._run_test_case([_OUTPUT], {_INPUT: x_val})
        tf.reset_default_graph()

        x_val = np.array([1, 2, -2, -1], dtype=np.int32).reshape((2, 2))
        x = tf.placeholder(x_val.dtype, x_val.shape, name=_TFINPUT)
        x_ = tf.argmax(x)
        _ = tf.identity(x_, name=_TFOUTPUT)
        self._run_test_case([_OUTPUT], {_INPUT: x_val})
        tf.reset_default_graph()

        x_val = np.array([1, 2, -2, -1], dtype=np.int32).reshape((2, 2))
        x = tf.placeholder(x_val.dtype, x_val.shape, name=_TFINPUT)
        x_ = tf.argmax(x, output_type=x_val.dtype)
        _ = tf.identity(x_, name=_TFOUTPUT)
        self._run_test_case([_OUTPUT], {_INPUT: x_val})

    @check_opset_min_version(6, "cast")
    def test_cast(self):
        x_val = np.array([1.0, 2.0, -3.0, -4.0], dtype=np.float32).reshape((2, 2))
        x = tf.placeholder(tf.float32, [2, 2], name=_TFINPUT)
        x_ = tf.cast(x, tf.int32)
        _ = tf.identity(x_, name=_TFOUTPUT)
        self._run_test_case([_OUTPUT], {_INPUT: x_val})

    @check_opset_min_version(7, "sign")
    def test_sign(self):
        x_vals = [np.array([1.0, 2.0, 0.0, -1.0, 0.0, -2.0], dtype=np.float32).reshape((2, 3)),
                  np.array([1, 2, 0, -1, 0, -2], dtype=np.int32).reshape((2, 3)),
                  np.array([1, 2, 0, -1, 0, -2], dtype=np.int64).reshape((2, 3))]
        for x_val in x_vals:
            x = tf.placeholder(x_val.dtype, x_val.shape, name=_TFINPUT)
            x_ = tf.sign(x)
            _ = tf.identity(x_, name=_TFOUTPUT)
            self._run_test_case([_OUTPUT], {_INPUT: x_val})
            tf.reset_default_graph()

    @check_target("rs6", "onehot")
    def test_onehot0(self):
        x_val = np.array([0, 1, 2], dtype=np.int32)
        depth = 5
        for axis in [-1, 0, 1]:
            tf.reset_default_graph()
            x = tf.placeholder(tf.int32, x_val.shape, name=_TFINPUT)
            x_ = tf.one_hot(x, depth, on_value=5.0, axis=axis, off_value=1.0, dtype=tf.float32)
            _ = tf.identity(x_, name=_TFOUTPUT)
            self._run_test_case([_OUTPUT], {_INPUT: x_val})

    @unittest.skip("only rank 1 is currently implemented")
    def test_onehot1(self):
        # only rank 1 is currently implemented
        x_val = np.array([[0, 2], [1, -1]], dtype=np.int32)
        depth = 3
        x = tf.placeholder(tf.int32, x_val.shape, name=_TFINPUT)
        x_ = tf.one_hot(x, depth, on_value=5.0, axis=-1, off_value=0.0, dtype=tf.float32)
        _ = tf.identity(x_, name=_TFOUTPUT)
        self._run_test_case([_OUTPUT], {_INPUT: x_val})

    @check_target("rs6", "onehot")
    def test_onehot2(self):
        for axis in [-1, 0, 1]:
            tf.reset_default_graph()
            x_val = np.array([0, 1, 2, 1, 2, 0, 1, 2, 1, 2], dtype=np.int32)
            depth = 20
            x = tf.placeholder(tf.int32, x_val.shape, name=_TFINPUT)
            x_ = tf.one_hot(x, depth, on_value=5.0, axis=axis, off_value=1.0, dtype=tf.float32)
            _ = tf.identity(x_, name=_TFOUTPUT)
            self._run_test_case([_OUTPUT], {_INPUT: x_val})

    @check_target("rs6", "onehot")
    @check_opset_min_version(9, "onehot")
    def test_onehot3(self):
        # rank 1
        for np_dtype, tf_dtype in zip([np.int32, np.int64], [tf.int32, tf.int64]):
            tf.reset_default_graph()
            x_val = np.array([0, 1, 2, 1, 2, 0, 1, 2, 1, 2], dtype=np_dtype)
            depth = np.array(20).astype(np.int64)
            x = tf.placeholder(tf_dtype, x_val.shape, name=_TFINPUT)
            on_off = np.array([5.6, 1.2]).astype(np_dtype)
            x_ = tf.one_hot(x, depth, on_value=on_off[0], axis=-1, off_value=on_off[1])
            _ = tf.identity(x_, name=_TFOUTPUT)
            graph = self._run_test_case([_OUTPUT], {_INPUT: x_val})
            self.assertTrue(len(group_nodes_by_type(graph)["OneHot"]) == 1, "onnx onehot should be used")
        # rank 2
        for aixs in [-1, 0, 1, 2]:
            for np_dtype, tf_dtype in zip([np.int32, np.int64], [tf.int32, tf.int64]):
                tf.reset_default_graph()
                x_val = np.arange(0, 50, dtype=np_dtype).reshape([-1, 10])
                depth = np.array(20).astype(np.int64)
                x = tf.placeholder(tf_dtype, x_val.shape, name=_TFINPUT)
                on_off = np.array([5.6, 1.2]).astype(np_dtype)
                x_ = tf.one_hot(x, depth, on_value=on_off[0], axis=aixs, off_value=on_off[1])
                _ = tf.identity(x_, name=_TFOUTPUT)
                graph = self._run_test_case([_OUTPUT], {_INPUT: x_val})
                self.assertTrue(len(group_nodes_by_type(graph)["OneHot"]) == 1, "onnx onehot should be used")

    @skip_caffe2_backend("issue undefined dim 1")
    def test_flatten0(self):
        x_val = np.array([[[1, 2, 3], [4, 5, 6], [7, 8, 9]]], dtype=np.float32)
        x = tf.placeholder(tf.float32, [None, 3, 3], name=_TFINPUT)
        x_ = tf.layers.flatten(x)
        _ = tf.identity(x_, name=_TFOUTPUT)
        self._run_test_case([_OUTPUT], {_INPUT: x_val},
                            graph_validator=lambda g: check_op_count(g, "Flatten", 1))

    @skip_caffe2_backend("issue undefined dim 1")
    def test_flatten1(self):
        x_val = np.array([[[[1, 2, 3], [4, 5, 6], [7, 8, 9]]]], dtype=np.float32)
        x = tf.placeholder(tf.float32, [None, 1, 3, 3], name=_TFINPUT)
        x_ = tf.layers.flatten(x)
        _ = tf.identity(x_, name=_TFOUTPUT)
        self._run_test_case([_OUTPUT], {_INPUT: x_val},
                            graph_validator=lambda g: check_op_count(g, "Flatten", 1))

    def test_flatten2(self):
        x_val = np.array([[[1, 2, 3], [4, 5, 6], [7, 8, 9]]], dtype=np.float32)
        x = tf.placeholder(tf.float32, [1, 3, 3], name=_TFINPUT)
        x_ = tf.layers.flatten(x)
        _ = tf.identity(x_, name=_TFOUTPUT)
        self._run_test_case([_OUTPUT], {_INPUT: x_val})

    def test_cancel_transpose(self):
        x_val = np.array([[[[1, 2, 3], [4, 5, 6], [7, 8, 9]]]], dtype=np.float32)
        x = tf.placeholder(tf.float32, x_val.shape, name=_TFINPUT)
        x_ = tf.identity(x, _TFINPUT)
        x_ = tf.transpose(x_, perm=NHWC_TO_NCHW)
        x_ = tf.transpose(x_, perm=NCHW_TO_NHWC)
        _ = tf.identity(x_, name=_TFOUTPUT)
        self._run_test_case([_OUTPUT], {_INPUT: x_val})

    @check_onnxruntime_min_version("0.5.0", "topk-10's shape inference function has a bug")
    @check_opset_min_version(6, "cast")
    def test_topk1(self):
        x_val = np.arange(3 * 2 * 3).astype("float32")
        x = tf.placeholder(tf.float32, x_val.shape, name=_TFINPUT)
        values, _ = tf.nn.top_k(x, 5, sorted=True)
        _ = tf.identity(values, name=_TFOUTPUT)
        self._run_test_case([_OUTPUT], {_INPUT: x_val})

    @check_opset_min_version(10, "TopK with dynamic K")
    def test_topk2(self):
        x_val = np.arange(3 * 2 * 3).astype("float32")
        x = tf.placeholder(tf.float32, x_val.shape, name=_TFINPUT)
        k_val = np.array(10).astype(np.int32)
        k = tf.placeholder(tf.int32, name=_TFINPUT1)
        values, _ = tf.nn.top_k(x, k, sorted=True)
        _ = tf.identity(values, name=_TFOUTPUT)
        self._run_test_case([_OUTPUT], {_INPUT: x_val, _INPUT1: k_val})

    @check_onnxruntime_min_version("0.5.0", "topk-10's shape inference function has a bug")
    def test_topk3(self):
        # test topk index output
        x_val = np.arange(3 * 2 * 3).astype("float32")
        x = tf.placeholder(tf.float32, x_val.shape, name=_TFINPUT)
        _, idx = tf.nn.top_k(x, 5, sorted=True)
        _ = tf.identity(idx, name=_TFOUTPUT)
        self._run_test_case([_OUTPUT], {_INPUT: x_val})

    def test_stack_axis(self):
        for axis in [0, 1]:
            tf.reset_default_graph()
            x_val = [np.random.randn(3, 4).astype("float32") for _ in range(10)]
            x = [tf.constant(x_val[i], dtype=tf.float32) for i in range(10)]
            x_ = tf.stack(x, axis=axis)
            _ = tf.identity(x_, name=_TFOUTPUT)
            self._run_test_case([_OUTPUT], {})

    def test_unstack_axis(self):
        for axis in [0, 1]:
            tf.reset_default_graph()
            x_val = np.random.randn(10, 3, 4).astype("float32")
            x = tf.constant(x_val, dtype=tf.float32)
            x_ = tf.unstack(x, axis=axis)
            _ = tf.identity(x_, name=_TFOUTPUT)
            self._run_test_case([_OUTPUT], {})

    def _test_reorganize_data(self, op, shape):
        x_val = make_xval(shape)
        x = tf.placeholder(tf.float32, x_val.shape, name=_TFINPUT)
        x_ = op(x, block_size=2)
        _ = tf.identity(x_, name=_TFOUTPUT)
        self._run_test_case([_OUTPUT], {_INPUT: x_val})

    @skip_caffe2_backend("Space2Depth not implemented")
    def test_space_to_depth(self):
        self._test_reorganize_data(tf.space_to_depth, [1, 28, 28, 3])

    @skip_caffe2_backend("Depth2Space not implemented")
    def test_depth_to_space(self):
        self._test_reorganize_data(tf.depth_to_space, [1, 14, 14, 12])

    def _test_reorganize_data_gpu(self, op, shape):
        x_val = make_xval(shape)
        x = tf.placeholder(tf.float32, x_val.shape, name=_TFINPUT)
        x_ = op(x, block_size=2, data_format="NCHW")
        _ = tf.identity(x_, name=_TFOUTPUT)
        self._run_test_case([_OUTPUT], {_INPUT: x_val})

    @skip_tf_cpu("only tf_gpu can run Space2Depth with NCHW format")
    @skip_caffe2_backend("Space2Depth not implemented")
    def test_space_to_depth_gpu(self):
        self._test_reorganize_data_gpu(tf.space_to_depth, [1, 3, 50, 80])

    @skip_tf_cpu("only tf_gpu can run Depth2Space with NCHW format")
    @skip_caffe2_backend("Depth2Space not implemented")
    def test_depth_to_space_gpu(self):
        self._test_reorganize_data_gpu(tf.depth_to_space, [1, 120, 25, 40])

    @check_opset_min_version(6, "addn")
    def test_addn(self):
        x_val = np.arange(3 * 2 * 3).astype("float32")
        x = tf.placeholder(tf.float32, x_val.shape, name=_TFINPUT)
        x_ = tf.add_n([x, x, x])
        _ = tf.identity(x_, name=_TFOUTPUT)
        self._run_test_case([_OUTPUT], {_INPUT: x_val})

    @skip_caffe2_backend("multiple dims not supported")
    def test_strided_slice1(self):
        x_val = np.arange(3 * 2 * 3).astype("float32").reshape((3, 2, 3))
        x = tf.placeholder(tf.float32, x_val.shape, name=_TFINPUT)
        x_ = tf.strided_slice(x, [1, 0, 0], [2, 1, 3], [1, 1, 1])
        _ = tf.identity(x_, name=_TFOUTPUT)
        self._run_test_case([_OUTPUT], {_INPUT: x_val})

    def test_strided_slice2(self):
        x_val = np.arange(3 * 2 * 3).astype("float32").reshape((3, 2, 3))
        x = tf.placeholder(tf.float32, x_val.shape, name=_TFINPUT)
        x_ = tf.strided_slice(x, [1, 0, 0], [2, 2, 3], [1, 1, 1])
        _ = tf.identity(x_, name=_TFOUTPUT)
        self._run_test_case([_OUTPUT], {_INPUT: x_val})

    def test_strided_slice3(self):
        x_val = np.arange(3 * 2 * 3).astype("float32").reshape((3, 2, 3))
        x = tf.placeholder(tf.float32, x_val.shape, name=_TFINPUT)
        x_ = x[1:]
        _ = tf.identity(x_, name=_TFOUTPUT)
        self._run_test_case([_OUTPUT], {_INPUT: x_val})

    def test_strided_slice4(self):
        x_val = np.arange(3 * 2 * 3).astype("float32").reshape((3, 2, 3))
        x = tf.placeholder(tf.float32, x_val.shape, name=_TFINPUT)
        x_ = x[:2]
        _ = tf.identity(x_, name=_TFOUTPUT)
        self._run_test_case([_OUTPUT], {_INPUT: x_val})

    @skip_caffe2_backend("multiple dims not supported")
    def test_strided_slice5(self):
        x_val = np.arange(3 * 2 * 3).astype("float32").reshape((3, 2, 3))
        x = tf.placeholder(tf.float32, x_val.shape, name=_TFINPUT)
        x_ = x[:2, 0:1, 1:]
        _ = tf.identity(x_, name=_TFOUTPUT)
        self._run_test_case([_OUTPUT], {_INPUT: x_val})

    @skip_caffe2_backend("multiple dims not supported")
    def test_strided_slice6(self):
        # example from here:
        # https://www.tensorflow.org/versions/r1.0/api_docs/cc/class/tensorflow/ops/strided-slice
        x_val = np.arange(5 * 6).astype("float32").reshape((5, 6))
        x = tf.placeholder(tf.float32, x_val.shape, name=_TFINPUT)
        x_ = x[2, :]
        _ = tf.identity(x_, name=_TFOUTPUT)
        self._run_test_case([_OUTPUT], {_INPUT: x_val})

    @skip_caffe2_backend("multiple dims not supported")
    def test_strided_slice7(self):
        x_val = np.arange(5 * 6).astype("float32").reshape((5, 6))

        x = tf.placeholder(tf.float32, x_val.shape, name=_TFINPUT)
        x_ = tf.strided_slice(x, [0, 1], [3, 4], [1, 1], begin_mask=2)
        _ = tf.identity(x_, name=_TFOUTPUT)
        self._run_test_case([_OUTPUT], {_INPUT: x_val})

        tf.reset_default_graph()
        x = tf.placeholder(tf.float32, x_val.shape, name=_TFINPUT)
        x_ = tf.strided_slice(x, [0, 1], [3, 4], [1, 1], end_mask=2)
        _ = tf.identity(x_, name=_TFOUTPUT)
        self._run_test_case([_OUTPUT], {_INPUT: x_val})

        tf.reset_default_graph()
        x = tf.placeholder(tf.float32, x_val.shape, name=_TFINPUT)
        x_ = tf.strided_slice(x, [0, 1], [3, 4], [1, 1], shrink_axis_mask=2)
        _ = tf.identity(x_, name=_TFOUTPUT)
        self._run_test_case([_OUTPUT], {_INPUT: x_val})

        tf.reset_default_graph()
        x = tf.placeholder(tf.float32, x_val.shape, name=_TFINPUT)
        x_ = tf.strided_slice(x, [0, 1], [3, 4], [1, 1], ellipsis_mask=2)
        _ = tf.identity(x_, name=_TFOUTPUT)
        self._run_test_case([_OUTPUT], {_INPUT: x_val})

    @skip_caffe2_backend("multiple dims not supported")
    def test_strided_slice8(self):
        x_val = np.arange(1 * 2 * 3 * 4 * 5 * 6).astype("float32").reshape((1, 2, 3, 4, 5, 6))
        x = tf.placeholder(tf.float32, x_val.shape, name=_TFINPUT)
        x_ = x[0:1, ..., 1, 2:, :6]
        _ = tf.identity(x_, name=_TFOUTPUT)
        self._run_test_case([_OUTPUT], {_INPUT: x_val})

        tf.reset_default_graph()
        x_val = np.arange(1 * 2 * 3 * 4 * 5 * 6).astype("float32").reshape((1, 2, 3, 4, 5, 6))
        x = tf.placeholder(tf.float32, x_val.shape, name=_TFINPUT)
        x_ = x[0:1, 1, 2:, :6, ...]
        _ = tf.identity(x_, name=_TFOUTPUT)
        self._run_test_case([_OUTPUT], {_INPUT: x_val})

        tf.reset_default_graph()
        x_val = np.arange(1 * 2 * 3 * 4 * 5 * 6).astype("float32").reshape((1, 2, 3, 4, 5, 6))
        x = tf.placeholder(tf.float32, x_val.shape, name=_TFINPUT)
        x_ = x[..., 0:1, 1, 2:, :6]
        _ = tf.identity(x_, name=_TFOUTPUT)
        self._run_test_case([_OUTPUT], {_INPUT: x_val})

    @check_opset_min_version(10, "Slice")
    @skip_caffe2_backend("multiple dims not supported")
    def test_strided_slice_dynamic_1(self):
        # simple case
        x_val = np.arange(3 * 2 * 3).astype("float32").reshape((3, 2, 3))
        y_val = np.array([0, 1, 2], dtype=np.int32)
        x = tf.placeholder(tf.float32, x_val.shape, name=_TFINPUT)
        y = tf.placeholder(tf.int32, y_val.shape, name=_TFINPUT1)
        x_ = tf.strided_slice(x, y, [2, 2, 3], [1, 1, 1])
        _ = tf.identity(x_, name=_TFOUTPUT)
        self._run_test_case([_OUTPUT], {_INPUT: x_val, _INPUT1: y_val})

    @check_opset_min_version(10, "Slice")
    @skip_caffe2_backend("multiple dims not supported")
    def test_strided_slice_dynamic_2(self):
        # int32
        x_val = np.arange(3 * 2 * 3).astype("int32").reshape((3, 2, 3))
        y_val = np.array([0, 1, 2], dtype=np.int32)
        x = tf.placeholder(tf.int32, x_val.shape, name=_TFINPUT)
        y = tf.placeholder(tf.int32, y_val.shape, name=_TFINPUT1)
        x_ = tf.strided_slice(x, y, [2, 2, 3], [1, 1, 1])
        _ = tf.identity(x_, name=_TFOUTPUT)
        self._run_test_case([_OUTPUT], {_INPUT: x_val, _INPUT1: y_val})

    @check_opset_min_version(10, "Slice")
    @skip_caffe2_backend("multiple dims not supported")
    def test_strided_slice_dynamic_3(self):
        # common usage, ellipsis_mask
        x_val = np.arange(3 * 2 * 3).astype("float32").reshape((3, 2, 3))
        y_val = np.array(1, dtype=np.int32)
        x = tf.placeholder(tf.float32, x_val.shape, name=_TFINPUT)
        y = tf.placeholder(tf.int32, y_val.shape, name=_TFINPUT1)
        x_ = x[y:2, :, :]
        _ = tf.identity(x_, name=_TFOUTPUT)
        self._run_test_case([_OUTPUT], {_INPUT: x_val, _INPUT1: y_val})

    @check_opset_min_version(10, "Slice")
    @skip_caffe2_backend("multiple dims not supported")
    def test_strided_slice_dynamic_4(self):
        # begin_mask, end_mask
        x_val = np.arange(3 * 2 * 3).astype("float32").reshape((3, 2, 3))
        y_val = np.array(1, dtype=np.int32)
        x = tf.placeholder(tf.float32, x_val.shape, name=_TFINPUT)
        y = tf.placeholder(tf.int32, y_val.shape, name=_TFINPUT1)
        x_ = x[y:, :y]
        _ = tf.identity(x_, name=_TFOUTPUT)
        self._run_test_case([_OUTPUT], {_INPUT: x_val, _INPUT1: y_val})

    @check_opset_min_version(10, "Slice")
    @skip_caffe2_backend("multiple dims not supported")
    def test_strided_slice_dynamic_5(self):
        # only slice the first axis
        x_val = np.arange(3 * 2 * 3).astype("float32").reshape((3, 2, 3))
        y_val = np.array(1, dtype=np.int32)
        x = tf.placeholder(tf.float32, x_val.shape, name=_TFINPUT)
        y = tf.placeholder(tf.int32, y_val.shape, name=_TFINPUT1)
        x_ = x[y:2]
        _ = tf.identity(x_, name=_TFOUTPUT)
        self._run_test_case([_OUTPUT], {_INPUT: x_val, _INPUT1: y_val})

    @check_opset_min_version(10, "Slice")
    @skip_caffe2_backend("multiple dims not supported")
    def test_strided_slice_dynamic_6(self):
        # shrink mask
        x_val = np.arange(3 * 2 * 3).astype("float32").reshape((3, 2, 3))
        y_val = np.array(1, dtype=np.int32)
        x = tf.placeholder(tf.float32, x_val.shape, name=_TFINPUT)
        y = tf.placeholder(tf.int32, y_val.shape, name=_TFINPUT1)
        x_ = x[y]
        _ = tf.identity(x_, name=_TFOUTPUT)
        self._run_test_case([_OUTPUT], {_INPUT: x_val, _INPUT1: y_val})

        tf.reset_default_graph()
        x_val = np.arange(3 * 2 * 3).astype("float32").reshape((3, 2, 3))
        y_val = np.array(-1, dtype=np.int32)
        x = tf.placeholder(tf.float32, x_val.shape, name=_TFINPUT)
        y = tf.placeholder(tf.int32, y_val.shape, name=_TFINPUT1)
        x_ = x[y]
        _ = tf.identity(x_, name=_TFOUTPUT)
        self._run_test_case([_OUTPUT], {_INPUT: x_val, _INPUT1: y_val})

    @check_opset_min_version(10, "Slice")
    @skip_caffe2_backend("multiple dims not supported")
    def test_strided_slice_dynamic_7(self):
        x_val = np.arange(1 * 2 * 3 * 4 * 5 * 6).astype("float32").reshape((1, 2, 3, 4, 5, 6))
        y_val = np.array(1, dtype=np.int32)
        x = tf.placeholder(tf.float32, x_val.shape, name=_TFINPUT)
        y = tf.placeholder(tf.int32, y_val.shape, name=_TFINPUT1)
        x_ = x[0:y, ..., y, y:, :y]
        _ = tf.identity(x_, name=_TFOUTPUT)
        self._run_test_case([_OUTPUT], {_INPUT: x_val, _INPUT1: y_val})

        tf.reset_default_graph()
        x_val = np.arange(1 * 2 * 3 * 4 * 5 * 6).astype("float32").reshape((1, 2, 3, 4, 5, 6))
        y_val = np.array(1, dtype=np.int32)
        x = tf.placeholder(tf.float32, x_val.shape, name=_TFINPUT)
        y = tf.placeholder(tf.int32, y_val.shape, name=_TFINPUT1)
        x_ = x[0:y, y, y:, :y, ...]
        _ = tf.identity(x_, name=_TFOUTPUT)
        self._run_test_case([_OUTPUT], {_INPUT: x_val, _INPUT1: y_val})

        tf.reset_default_graph()
        x_val = np.arange(1 * 2 * 3 * 4 * 5 * 6).astype("float32").reshape((1, 2, 3, 4, 5, 6))
        y_val = np.array(1, dtype=np.int32)
        x = tf.placeholder(tf.float32, x_val.shape, name=_TFINPUT)
        y = tf.placeholder(tf.int32, y_val.shape, name=_TFINPUT1)
        x_ = x[..., 0:y, y, y:, :y]
        _ = tf.identity(x_, name=_TFOUTPUT)
        self._run_test_case([_OUTPUT], {_INPUT: x_val, _INPUT1: y_val})

    @skip_caffe2_backend("fails with schema error")
    @check_opset_min_version(7, "batchnorm")
    def test_batchnorm(self):
        x_shape = [1, 28, 28, 2]
        x_dtype = np.float32
        scale_dtype = np.float32
        scale_shape = [2]
        # only nhwc is support on cpu for tensorflow
        data_format = "NHWC"
        x_val = np.random.random_sample(x_shape).astype(x_dtype)
        scale_val = np.random.random_sample(scale_shape).astype(scale_dtype)
        offset_val = np.random.random_sample(scale_shape).astype(scale_dtype)
        mean_val = np.random.random_sample(scale_shape).astype(scale_dtype)
        var_val = np.random.random_sample(scale_shape).astype(scale_dtype)

        x = tf.placeholder(tf.float32, x_val.shape, name=_TFINPUT)
        scale = tf.constant(scale_val, name='scale')
        offset = tf.constant(offset_val, name='offset')
        mean = tf.constant(mean_val, name='mean')
        var = tf.constant(var_val, name='variance')
        epsilon = 0.001
        y, _, _ = tf.nn.fused_batch_norm(
            x, scale, offset, mean=mean, variance=var,
            epsilon=epsilon, data_format=data_format, is_training=False)
        _ = tf.identity(y, name=_TFOUTPUT)
        self._run_test_case([_OUTPUT], {_INPUT: x_val}, rtol=1e-04)

    @skip_caffe2_backend()
    @check_opset_min_version(7, "resize_nearest_neighbor")
    def test_resize_nearest_neighbor(self):
        x_shape = [1, 15, 20, 2]
        x_new_size = [30, 40]
        x_val = np.arange(1, 1 + np.prod(x_shape)).astype("float32").reshape(x_shape)
        x = tf.placeholder(tf.float32, x_shape, name=_TFINPUT)
        x_new_size_ = tf.constant(x_new_size)
        x_ = tf.image.resize_nearest_neighbor(x, x_new_size_)
        _ = tf.identity(x_, name=_TFOUTPUT)
        _ = self._run_test_case([_OUTPUT], {_INPUT: x_val})

    @check_opset_min_version(9, "resize_nearest_neighbor")
    def test_resize_nearest_neighbor_with_non_const(self):
        x_shape = [3, 10, 8, 5]
        x_val = np.arange(1, 1 + np.prod(x_shape), dtype=np.float32).reshape(x_shape)
        x = tf.placeholder(tf.float32, x_shape, name=_TFINPUT)

        x_new_size = np.array([20, 16]).astype(np.int32)
        x_new_size_ = tf.placeholder(shape=[None], dtype=tf.int32, name=_TFINPUT1)

        x_ = tf.image.resize_nearest_neighbor(x, x_new_size_)
        _ = tf.identity(x_, name=_TFOUTPUT)
        self._run_test_case([_OUTPUT], {_INPUT: x_val, _INPUT1: x_new_size})

    @skip_caffe2_backend()
    @check_opset_min_version(7, "resize_bilinear")
    def test_resize_bilinear(self):
        x_shape = [1, 15, 20, 2]
        x_new_size = [30, 40]
        x_val = np.arange(1, 1 + np.prod(x_shape)).astype("float32").reshape(x_shape)
        x = tf.placeholder(tf.float32, x_shape, name=_TFINPUT)
        x_new_size_ = tf.constant(x_new_size)
        x_ = tf.image.resize_bilinear(x, x_new_size_)
        _ = tf.identity(x_, name=_TFOUTPUT)
        _ = self._run_test_case([_OUTPUT], {_INPUT: x_val})

    @check_opset_min_version(9, "resize_bilinear")
    def test_resize_bilinear_with_non_const(self):
        x_shape = [3, 10, 8, 5]
        x_val = np.arange(1, 1 + np.prod(x_shape), dtype=np.float32).reshape(x_shape)
        x = tf.placeholder(tf.float32, x_shape, name=_TFINPUT)

        x_new_size = np.array([20, 16]).astype(np.int32)
        x_new_size_ = tf.placeholder(shape=[None], dtype=tf.int32, name=_TFINPUT1)

        x_ = tf.image.resize_bilinear(x, x_new_size_)
        _ = tf.identity(x_, name=_TFOUTPUT)
        self._run_test_case([_OUTPUT], {_INPUT: x_val, _INPUT1: x_new_size})

    @check_opset_min_version(10, "resize scale can less than 1")
    def test_resize_bilinear_with_non_const2(self):
        # scales has an element larger than 1 and also has an element less that 1
        x_shape = [3, 100, 8, 5]
        x_val = np.arange(1, 1 + np.prod(x_shape), dtype=np.float32).reshape(x_shape)
        x = tf.placeholder(tf.float32, x_shape, name=_TFINPUT)

        x_new_size = np.array([20, 16]).astype(np.int32)
        x_new_size_ = tf.placeholder(shape=[None], dtype=tf.int32, name=_TFINPUT1)

        x_ = tf.image.resize_bilinear(x, x_new_size_)
        _ = tf.identity(x_, name=_TFOUTPUT)
        self._run_test_case([_OUTPUT], {_INPUT: x_val, _INPUT1: x_new_size})

    @check_opset_min_version(10, "resize scale can less than 1")
    def test_resize_nearest_neighbor2(self):
        x_shape = [1, 300, 20, 2]
        x_new_size = [30, 40]
        x_val = np.arange(1, 1 + np.prod(x_shape)).astype("float32").reshape(x_shape)
        x = tf.placeholder(tf.float32, x_shape, name=_TFINPUT)
        x_new_size_ = tf.constant(x_new_size)
        x_ = tf.image.resize_nearest_neighbor(x, x_new_size_)
        _ = tf.identity(x_, name=_TFOUTPUT)
        _ = self._run_test_case([_OUTPUT], {_INPUT: x_val})

    @check_opset_min_version(9, "fill")
    def test_fill_float32(self):
        x_shape = [1, 15, 20, 2]
        x_val = np.arange(1, 1 + np.prod(x_shape)).astype("float32").reshape(x_shape)
        x0 = tf.placeholder(tf.float32, x_val.shape, name=_TFINPUT)
        x1 = tf.fill(x_val.shape, 9.0)
        x2 = tf.add(x0, x1)
        _ = tf.identity(x2, name=_TFOUTPUT)
        self._run_test_case([_OUTPUT], {_INPUT: x_val})

    @check_opset_min_version(9, "fill")
    def test_fill_int32(self):
        x_shape = [1, 15, 20, 2]
        x_val = np.arange(1, 1 + np.prod(x_shape)).astype("int32").reshape(x_shape)
        x0 = tf.placeholder(tf.int32, x_val.shape, name=_TFINPUT)
        x1 = tf.fill(x_val.shape, 9)
        x2 = tf.add(x0, x1)
        _ = tf.identity(x2, name=_TFOUTPUT)
        self._run_test_case([_OUTPUT], {_INPUT: x_val})

    @check_opset_min_version(7, "fill")
    def test_fill7_float32(self):
        x_shape = [1, 15, 20, 2]
        x_val = np.arange(1, 1 + np.prod(x_shape)).astype("float32").reshape(x_shape)
        x0 = tf.placeholder(tf.float32, x_val.shape, name=_TFINPUT)
        x1 = tf.fill(x_val.shape, 9.0)
        x2 = tf.add(x0, x1)
        _ = tf.identity(x2, name=_TFOUTPUT)
        self._run_test_case([_OUTPUT], {_INPUT: x_val})

    @check_opset_min_version(7, "fill")
    def test_fill7_int32(self):
        x_shape = [1, 15, 20, 2]
        x_val = np.arange(1, 1 + np.prod(x_shape)).astype("int32").reshape(x_shape)
        x0 = tf.placeholder(tf.int32, x_val.shape, name=_TFINPUT)
        x1 = tf.fill(x_val.shape, 9)
        x2 = tf.add(x0, x1)
        _ = tf.identity(x2, name=_TFOUTPUT)
        self._run_test_case([_OUTPUT], {_INPUT: x_val})

    @check_opset_min_version(7, "div")
    def test_tf_div(self):
        # pylint: disable=E0001,C0415
        from tensorflow.python.ops.gen_math_ops import div
        shape = 1000
        # test floating data
        x_val = (np.random.sample(shape) + 1e-6).astype(np.float32)
        y_val = (np.random.sample(shape) + 1e-6).astype(np.float32)
        x = tf.placeholder(tf.float32, x_val.shape, name=_TFINPUT)
        y = tf.placeholder(tf.float32, y_val.shape, name=_TFINPUT1)
        output = div(x, y, name=_TFOUTPUT)
        assert output.op.type == "Div"
        self._run_test_case([_OUTPUT], {_INPUT: x_val, _INPUT1: y_val})

        tf.reset_default_graph()
        # test integer data
        x_val = (100 * np.random.sample(shape) + 1).astype(np.int32)
        y_val = (100 * np.random.sample(shape) + 1).astype(np.int32)
        x = tf.placeholder(tf.int32, x_val.shape, name=_TFINPUT)
        y = tf.placeholder(tf.int32, y_val.shape, name=_TFINPUT1)
        output = div(x, y, name=_TFOUTPUT)
        assert output.op.type == "Div"
        self._run_test_case([_OUTPUT], {_INPUT: x_val, _INPUT1: y_val})

    @check_opset_min_version(7, "erf")
    def test_erf(self):
        x_shape = [2, 2]
        x_val0 = np.random.random(np.prod(x_shape)).astype(np.float32).reshape(x_shape)
        x_val1 = np.array([[-1, -0.5], [1, 0.5]]).astype(np.float32)
        for x_val in [x_val0, x_val1]:
            tf.reset_default_graph()
            x = tf.placeholder(tf.float32, x_val.shape, name=_TFINPUT)
            x_ = tf.erf(x)
            _ = tf.identity(x_, name=_TFOUTPUT)
            self._run_test_case([_OUTPUT], {_INPUT: x_val}, rtol=0.01)

    @check_opset_min_version(8, "Scan")
    @skip_opset(9, "ReverseSequence")
    def test_reverse_sequence_batch_major(self):
        x_val = np.array([[[1, 2, 3], [4, 5, 6], [0, 0, 0]],
                          [[1, 2, 3], [4, 5, 6], [7, 8, 9]],
                          [[1, 2, 3], [0, 0, 0], [0, 0, 0]]],
                         dtype=np.float32)
        x = tf.placeholder(tf.float32, [None, 3, 3], name=_TFINPUT)
        x_ = tf.reverse_sequence(x, seq_axis=1, batch_axis=0, seq_lengths=[2, 3, 1])
        _ = tf.identity(x_, name=_TFOUTPUT)
        self._run_test_case([_OUTPUT], {_INPUT: x_val})
        tf.reset_default_graph()

        x_val = np.array([[1, 2, 3], [1, 2, 3], [1, 2, 3],
                          [4, 5, 6], [4, 5, 6], [1, 1, 1],
                          [0, 0, 0], [7, 8, 9], [0, 0, 0]
                          ],
                         dtype=np.float32)
        x = tf.placeholder(tf.float32, [None, 3], name=_TFINPUT)
        x_ = tf.reverse_sequence(x, seq_axis=1, batch_axis=0, seq_lengths=[3] * 9)
        _ = tf.identity(x_, name=_TFOUTPUT)
        self._run_test_case([_OUTPUT], {_INPUT: x_val})
        tf.reset_default_graph()

        x_val_shape = [5, 5, 7, 8, 9]
        x_val = np.random.randint(0, 100, x_val_shape).astype(np.float32)
        x = tf.placeholder(tf.float32, [None, 5, 7, 8, 9], name=_TFINPUT)
        x_ = tf.reverse_sequence(x, seq_axis=1, batch_axis=0, seq_lengths=[5, 5, 5, 5, 5])
        _ = tf.identity(x_, name=_TFOUTPUT)
        self._run_test_case([_OUTPUT], {_INPUT: x_val})

    @check_opset_min_version(8, "Scan")
    @skip_opset(9, "ReverseSequence")
    def test_reverse_sequence_time_major(self):
        x_val = np.array([[[1, 2, 3], [1, 2, 3], [1, 2, 3]],
                          [[4, 5, 6], [4, 5, 6], [0, 0, 0]],
                          [[0, 0, 0], [7, 8, 9], [0, 0, 0]]],
                         dtype=np.float32)
        x = tf.placeholder(tf.float32, [3, None, 3], name=_TFINPUT)
        x_ = tf.reverse_sequence(x, seq_axis=0, batch_axis=1, seq_lengths=[2, 3, 1])
        _ = tf.identity(x_, name=_TFOUTPUT)
        self._run_test_case([_OUTPUT], {_INPUT: x_val})
        tf.reset_default_graph()

        x_val = np.array([[1, 2, 3], [1, 2, 3], [1, 2, 3],
                          [4, 5, 6], [4, 5, 6], [1, 1, 1],
                          [0, 0, 0], [7, 8, 9], [0, 0, 0]],
                         dtype=np.float32)
        x = tf.placeholder(tf.float32, [9, None], name=_TFINPUT)
        x_ = tf.reverse_sequence(x, seq_axis=0, batch_axis=1, seq_lengths=[9, 9, 9])
        _ = tf.identity(x_, name=_TFOUTPUT)
        self._run_test_case([_OUTPUT], {_INPUT: x_val})
        tf.reset_default_graph()

        x_val_shape = [5, 5, 7, 8, 9]
        x_val = np.random.randint(0, 100, x_val_shape).astype(np.float32)
        x = tf.placeholder(tf.float32, [5, None, 7, 8, 9], name=_TFINPUT)
        x_ = tf.reverse_sequence(x, seq_axis=0, batch_axis=1, seq_lengths=[5, 5, 5, 5, 5])
        _ = tf.identity(x_, name=_TFOUTPUT)
        self._run_test_case([_OUTPUT], {_INPUT: x_val})

    @check_opset_min_version(10, "ReverseSequence")
    def test_reversev2_constant_axis(self):
        # Tests for constant axis.
        x_val_shape = [1, 2, 3, 4]
        x_val = np.random.randint(0, 100, x_val_shape).astype(np.float32)
        x = tf.placeholder(tf.float32, x_val_shape, name=_TFINPUT)
        x_ = tf.reverse_v2(x, axis=[3])
        _ = tf.identity(x_, name=_TFOUTPUT)
        self._run_test_case([_OUTPUT], {_INPUT: x_val})
        tf.reset_default_graph()

        # Empty axis vector.
        x_val_shape = [2, 3, 4]
        x_val = np.random.randint(0, 100, x_val_shape).astype(np.float32)
        x = tf.placeholder(tf.float32, x_val_shape, name=_TFINPUT)
        x_ = tf.reverse_v2(x, axis=[])
        _ = tf.identity(x_, name=_TFOUTPUT)
        self._run_test_case([_OUTPUT], {_INPUT: x_val})

    @check_opset_min_version(10, "ReverseSequence")
    def test_reversev2_vector_axis(self):
        x_val_shape = [1, 2, 3, 4]
        x_val = np.random.randint(0, 100, x_val_shape).astype(np.float32)
        x = tf.placeholder(tf.float32, x_val_shape, name=_TFINPUT)
        x_ = tf.reverse_v2(x, axis=[0, -3, 2, 3])
        _ = tf.identity(x_, name=_TFOUTPUT)
        self._run_test_case([_OUTPUT], {_INPUT: x_val})
        tf.reset_default_graph()

        x_val_shape = [2, 3, 4]
        x_val = np.random.randint(0, 100, x_val_shape).astype(np.float32)
        x = tf.placeholder(tf.float32, x_val_shape, name=_TFINPUT)
        x_ = tf.reverse_v2(x, axis=[-3, 1, 2])
        _ = tf.identity(x_, name=_TFOUTPUT)
        self._run_test_case([_OUTPUT], {_INPUT: x_val})
        tf.reset_default_graph()

        x_val_shape = [5, 5, 9, 7, 8, 9]
        x_val = np.random.randint(0, 100, x_val_shape).astype(np.float32)
        x = tf.placeholder(tf.float32, [5, 5, 9, 7, 8, 9], name=_TFINPUT)
        x_ = tf.reverse_v2(x, axis=[0, 1, -2, 3, 5])
        _ = tf.identity(x_, name=_TFOUTPUT)
        self._run_test_case([_OUTPUT], {_INPUT: x_val})

    @check_opset_min_version(10, "ReverseSequence")
    def test_reversev2_1D_tensor(self):
        # For tensors with 1 dimension and no axis to reverse.
        # Adds an identity block.
        x_val_shape = [4]
        x_val = np.random.randint(0, 100, x_val_shape).astype(np.float32)
        x = tf.placeholder(tf.float32, x_val_shape, name=_TFINPUT)
        x_ = tf.reverse_v2(x, axis=[])
        _ = tf.identity(x_, name=_TFOUTPUT)
        self._run_test_case([_OUTPUT], {_INPUT: x_val})

    @check_opset_min_version(8, "where")
    def test_where(self):
        x_val = np.array([1, 2, -3, 4, -5, -6, -7, 8, 9, 0], dtype=np.float32)
        true_result = np.array([111, 222, 333, 444, 555, 666, 777, 888, 999, 1000],
                               dtype=np.float32)
        false_result = np.array([-111, -222, -333, -444, -555, -666, -777, -888, -999, -1000],
                                dtype=np.float32)
        x = tf.placeholder(tf.float32, x_val.shape, name=_TFINPUT)
        picks = tf.where(x > -1, true_result, false_result)
        _ = tf.identity(picks, name=_TFOUTPUT)
        self._run_test_case([_OUTPUT], {_INPUT: x_val})

        tf.reset_default_graph()
        x_val = np.array(1, dtype=np.float32)
        true_result = np.array(100, dtype=np.float32)
        false_result = np.array(-111, dtype=np.float32)
        x = tf.placeholder(tf.float32, x_val.shape, name=_TFINPUT)
        picks = tf.where(x > -1, true_result, false_result)
        _ = tf.identity(picks, name=_TFOUTPUT)
        self._run_test_case([_OUTPUT], {_INPUT: x_val})

    @check_opset_min_version(8, "where")
    @check_target("rs6", "onnxruntime Where type limitation")
    def test_where_int32(self):
        x_val = np.array([1, 2, -3, 4, -5, -6, -7, 8, 9, 0], dtype=np.int32)
        true_result = np.array([111, 222, 333, 444, 555, 666, 777, 888, 999, 1000],
                               dtype=np.int32)
        false_result = np.array([-111, -222, -333, -444, -555, -666, -777, -888, -999, -1000],
                                dtype=np.int32)
        x = tf.placeholder(tf.int32, [None], name=_TFINPUT)
        picks = tf.where(tf.greater_equal(x, 0), true_result, false_result)
        _ = tf.identity(picks, name=_TFOUTPUT)
        self._run_test_case([_OUTPUT], {_INPUT: x_val})

    @check_opset_min_version(8, "where")
    def test_where_with_two_rank_input(self):
        x_val = np.array([1, 2, -3, 4, -5, -6, -7, 8, 9, 0], dtype=np.float32)
        true_result = np.array([[111, 111], [222, 222], [333, 333], [444, 444], [555, 555],
                                [666, 666], [777, 777], [888, 888], [999, 999], [1000, 1000]],
                               dtype=np.float32)
        false_result = np.array([[-111, -111], [-222, -222], [-333, -333], [-444, -444],
                                 [-555, -555], [-666, -666], [-777, -777], [-888, -888],
                                 [-999, -999], [-1000, -1000]],
                                dtype=np.float32)
        x = tf.placeholder(tf.float32, [None], name=_TFINPUT)
        picks = tf.where(tf.greater_equal(x, 0), true_result, false_result)
        _ = tf.identity(picks, name=_TFOUTPUT)

        self._run_test_case([_OUTPUT], {_INPUT: x_val})

    @check_opset_min_version(8, "where")
    def test_where_with_two_rank_condition(self):
        x_val = np.array([[1, 2, -3, 4, -5, -6, -7, 8, 9, 0]], dtype=np.float32)
        true_result = np.array([[111, 222, 333, 444, 555, 666, 777, 888, 999, 1000]],
                               dtype=np.float32)
        false_result = np.array([[-111, -222, -333, -444, -555, -666, -777, -888, -999, -1000]],
                                dtype=np.float32)
        x = tf.placeholder(tf.float32, [1, 10], name=_TFINPUT)
        picks = tf.where(tf.greater_equal(x, 0), true_result, false_result)
        _ = tf.identity(picks, name=_TFOUTPUT)

        self._run_test_case([_OUTPUT], {_INPUT: x_val})

    @check_opset_min_version(8, "where")
    def test_where_with_three_rank_condition(self):
        x_val = np.array([[[1, 2, -3, 4, -5, -6, -7, 8, 9, 0]]], dtype=np.float32)
        true_result = np.array([[[111, 222, 333, 444, 555, 666, 777, 888, 999, 1000]]],
                               dtype=np.float32)
        false_result = np.array([[[-111, -222, -333, -444, -555, -666, -777, -888, -999, -1000]]],
                                dtype=np.float32)
        x = tf.placeholder(tf.float32, [1, 1, 10], name=_TFINPUT)
        picks = tf.where(tf.greater_equal(x, 0), true_result, false_result)
        _ = tf.identity(picks, name=_TFOUTPUT)

        self._run_test_case([_OUTPUT], {_INPUT: x_val})

    @check_opset_min_version(8, "where")
    def test_where_scalar(self):
        x_val = np.array(6, dtype=np.float32)
        true_result = np.array([111, 222, 333, 444, 555, 666, 777, 888, 999, 1000],
                               dtype=np.float32)
        false_result = np.array([-111, -222, -333, -444, -555, -666, -777, -888, -999, -1000],
                                dtype=np.float32)
        x = tf.placeholder(tf.float32, [], name=_TFINPUT)
        picks = tf.where(tf.greater_equal(x, 0), true_result, false_result)
        _ = tf.identity(picks, name=_TFOUTPUT)
        self._run_test_case([_OUTPUT], {_INPUT: x_val})

    @check_opset_min_version(9, "NonZero")
    @check_target("rs6", "onnxruntime Transpose type limitation")
    def test_where_with_cond_only(self):
        for np_type, tf_type in [(np.int32, tf.int32), (np.float32, tf.float32)]:
            x_val = np.random.randint(0, 2, size=[10, 20, 30]).astype(np_type)
            x = tf.placeholder(tf_type, shape=[None] * x_val.ndim, name=_TFINPUT)
            res = tf.where(x)
            _ = tf.identity(res, name=_TFOUTPUT)
            self._run_test_case([_OUTPUT], {_INPUT: x_val})
            tf.reset_default_graph()

    @check_opset_min_version(6, "cast")
    def test_shape_int32(self):
        x_val = np.array([[[1, 1, 1], [2, 2, 2]], [[3, 3, 3], [4, 4, 4]]], dtype=np.float32)
        x = tf.placeholder(tf.float32, shape=[None, 2, 3], name=_TFINPUT)
        x = tf.multiply(x, x)
        x = tf.shape(x, out_type=tf.int32)
        _ = tf.identity(x, name=_TFOUTPUT)
        kwargs = {"check_dtype": True}
        self._run_test_case([_OUTPUT], {_INPUT: x_val}, **kwargs)

    @unittest.skipIf(get_test_config().is_onnxruntime_backend and get_test_config().opset < 7,
                     "mul-1, mul-6 not supported in onnxruntime. conversion is covered since opset6")
    def test_shape_int64(self):
        x_val = np.array([[[1, 1, 1], [2, 2, 2]], [[3, 3, 3], [4, 4, 4]]], dtype=np.float32)
        x = tf.placeholder(tf.float32, shape=[None, 2, 3], name=_TFINPUT)
        x = tf.multiply(x, x)
        x = tf.shape(x, out_type=tf.int64)
        _ = tf.identity(x, name=_TFOUTPUT)
        kwargs = {"check_dtype": True}
        self._run_test_case([_OUTPUT], {_INPUT: x_val}, **kwargs)

    # @check_opset_min_version(7, "broadcasting op")
    @unittest.skip("disable it for now, since fold const has bug")
    def test_softmax_cross_entropy_with_logits(self):
        num_class = 5
        data_shape = [100, num_class]
        for np_dtype, tf_dtype in zip([np.int32, np.int64], [tf.int32, tf.int64]):
            tf.reset_default_graph()
            label_val = np.random.randint(0, num_class - 1, data_shape).astype(np_dtype)
            logits_val = np.random.random(data_shape).astype(np.float32)

            label = tf.placeholder(tf_dtype, shape=data_shape, name=_TFINPUT)
            logits = tf.placeholder(tf.float32, shape=data_shape, name=_TFINPUT1)

            res1 = tf.nn.softmax_cross_entropy_with_logits_v2(labels=label, logits=logits)
            _ = tf.identity(res1, name=_TFOUTPUT)

            self._run_test_case([_OUTPUT], {_INPUT: label_val, _INPUT1: logits_val}, atol=1e-5)

    @check_opset_min_version(9, "sparse_softmax_cross_entropy_with_logits")
    def test_sparse_softmax_cross_entropy_with_logits(self):
        # FIXME: fails for opset 8 on onnxruntime-1.0, disable for now
        num_class = 5
        for logic_shape in [[None, None], [None, num_class]]:
            tf.reset_default_graph()
            label_val = np.array([3, 2, 0, 4]).astype(np.int32)
            logits_val = np.random.random((len(label_val), num_class)).astype(np.float32)
            label = tf.placeholder(tf.int32, shape=[None], name=_TFINPUT)
            logits = tf.placeholder(tf.float32, shape=logic_shape, name=_TFINPUT1)
            res1 = tf.nn.sparse_softmax_cross_entropy_with_logits(labels=label, logits=logits)
            _ = tf.identity(res1, name=_TFOUTPUT)
            self._run_test_case([_OUTPUT], {_INPUT: label_val, _INPUT1: logits_val})

    @check_target('rs6', 'SparseSoftmaxCrossEntropyWithLogits')
    def test_sparse_softmax_cross_entropy_with_logits_large_class(self):
        num_class = 30000
        label_val = np.array([3374, 2127, 10002, 48]).astype(np.int32)
        logits_val = np.random.random((len(label_val), num_class)).astype(np.float32)

        label = tf.placeholder(tf.int32, shape=[None], name=_TFINPUT)
        logits = tf.placeholder(tf.float32, shape=[None, num_class], name=_TFINPUT1)

        res = tf.nn.sparse_softmax_cross_entropy_with_logits(labels=label, logits=logits)
        _ = tf.identity(res, name=_TFOUTPUT)

        self._run_test_case([_OUTPUT], {_INPUT: label_val, _INPUT1: logits_val}, rtol=1e-6)

    def test_matrix_band_part(self):
        input_val = np.random.randint(0, 666, (10, 15)).astype(np.int32)
        input_x = tf.placeholder(dtype=tf.int32, shape=[None, None], name=_TFINPUT)
        res = tf.matrix_band_part(input_x, -1, 0)
        res1 = tf.matrix_band_part(input_x, 0, -1)
        _ = tf.identity(res, name=_TFOUTPUT)
        _ = tf.identity(res1, name=_TFOUTPUT1)
        self._run_test_case([_OUTPUT, _OUTPUT1], {_INPUT: input_val})

    def test_matrix_band_part_2(self):
        input_val = np.random.randint(0, 666, (1, 1)).astype(np.int32)
        input_x = tf.placeholder(dtype=tf.int32, shape=[None, None], name=_TFINPUT)
        res = tf.matrix_band_part(input_x, -1, 0)
        res1 = tf.matrix_band_part(input_x, 0, -1)
        _ = tf.identity(res, name=_TFOUTPUT)
        _ = tf.identity(res1, name=_TFOUTPUT1)
        self._run_test_case([_OUTPUT, _OUTPUT1], {_INPUT: input_val})

    def test_floordiv(self):
        input_val_1 = np.random.random_sample(100).astype(np.int32)
        input_val_2 = (np.random.random_sample(100) + 1).astype(np.int32)
        input_1 = tf.placeholder(dtype=tf.int32, shape=[None], name=_TFINPUT)
        input_2 = tf.placeholder(dtype=tf.int32, shape=[None], name=_TFINPUT1)
        res = tf.floordiv(input_1, input_2)
        _ = tf.identity(res, name=_TFOUTPUT)
        self._run_test_case([_OUTPUT], {_INPUT: input_val_1, _INPUT1: input_val_2})

        tf.reset_default_graph()

        input_val_1 = np.random.random_sample(100).astype(np.float32)
        input_val_2 = (np.random.random_sample(100) + 1).astype(np.float32)
        input_1 = tf.placeholder(dtype=tf.float32, shape=[None], name=_TFINPUT)
        input_2 = tf.placeholder(dtype=tf.float32, shape=[None], name=_TFINPUT1)
        res = tf.floordiv(input_1, input_2)
        _ = tf.identity(res, name=_TFOUTPUT)
        self._run_test_case([_OUTPUT], {_INPUT: input_val_1, _INPUT1: input_val_2})

        tf.reset_default_graph()
        # test broadcasting
        input_val_1 = np.random.random_sample((10, 50)).astype(np.float32)
        input_val_2 = (np.random.random_sample(50) + 1).astype(np.float32)
        input_1 = tf.placeholder(dtype=tf.float32, shape=[None] * input_val_1.ndim, name=_TFINPUT)
        input_2 = tf.placeholder(dtype=tf.float32, shape=[None], name=_TFINPUT1)
        res = tf.floordiv(input_1, input_2)
        _ = tf.identity(res, name=_TFOUTPUT)
        self._run_test_case([_OUTPUT], {_INPUT: input_val_1, _INPUT1: input_val_2})

    def test_floormod(self):
        input_val_1 = 100 * np.random.random_sample(100).astype(np.int32)
        input_val_2 = (100 * np.random.random_sample(100) + 1).astype(np.int32)
        input_1 = tf.placeholder(dtype=tf.int32, shape=[None] * input_val_1.ndim, name=_TFINPUT)
        input_2 = tf.placeholder(dtype=tf.int32, shape=[None] * input_val_2.ndim, name=_TFINPUT1)
        res = tf.floormod(input_1, input_2)
        _ = tf.identity(res, name=_TFOUTPUT)
        self._run_test_case([_OUTPUT], {_INPUT: input_val_1, _INPUT1: input_val_2})

        tf.reset_default_graph()

        input_val_1 = 100 * np.random.random_sample(100).astype(np.float32)
        input_val_2 = (100 * np.random.random_sample(100) + 1).astype(np.float32)
        input_1 = tf.placeholder(dtype=tf.float32, shape=[None] * input_val_1.ndim, name=_TFINPUT)
        input_2 = tf.placeholder(dtype=tf.float32, shape=[None] * input_val_2.ndim, name=_TFINPUT1)
        res = tf.floormod(input_1, input_2)
        _ = tf.identity(res, name=_TFOUTPUT)
        self._run_test_case([_OUTPUT], {_INPUT: input_val_1, _INPUT1: input_val_2}, rtol=1e-5)

        tf.reset_default_graph()
        # test broadcasting case
        input_val_1 = (50 * np.random.random_sample((10, 50)) + 1).astype(np.float32)
        input_val_2 = (50 * np.random.random_sample(50) + 1).astype(np.float32)
        input_1 = tf.placeholder(dtype=tf.float32, shape=[None] * input_val_1.ndim, name=_TFINPUT)
        input_2 = tf.placeholder(dtype=tf.float32, shape=[None] * input_val_2.ndim, name=_TFINPUT1)
        res = tf.floormod(input_1, input_2)
        _ = tf.identity(res, name=_TFOUTPUT)
        self._run_test_case([_OUTPUT], {_INPUT: input_val_1, _INPUT1: input_val_2}, rtol=1e-4)

    def test_logical_not(self):
        input_val = np.random.randint(0, 2, (10, 20)).astype(np.bool)
        input_x = tf.placeholder(dtype=tf.bool, shape=[None, None], name=_TFINPUT)
        res = tf.logical_not(input_x)
        _ = tf.identity(res, name=_TFOUTPUT)
        self._run_test_case([_OUTPUT], {_INPUT: input_val})

    def test_reduce_all(self):
        input_val = np.random.randint(0, 2, (10, 20)).astype(np.bool)
        input_x = tf.placeholder(dtype=tf.bool, shape=[None] * input_val.ndim, name=_TFINPUT)
        res = tf.reduce_all(input_tensor=input_x, keepdims=False)
        res1 = tf.reduce_all(input_tensor=input_x, axis=[0], keepdims=False)
        _ = tf.identity(res, name=_TFOUTPUT)
        _ = tf.identity(res1, name=_TFOUTPUT1)
        self._run_test_case([_OUTPUT, _OUTPUT1], {_INPUT: input_val})

        tf.reset_default_graph()

        input_val = np.random.randint(0, 2, (10, 20)).astype(np.bool)
        input_x = tf.placeholder(dtype=tf.bool, shape=[None] * input_val.ndim, name=_TFINPUT)
        res = tf.reduce_all(input_tensor=input_x, keepdims=True)
        res1 = tf.reduce_all(input_tensor=input_x, axis=[0], keepdims=True)
        _ = tf.identity(res, name=_TFOUTPUT)
        _ = tf.identity(res1, name=_TFOUTPUT1)
        self._run_test_case([_OUTPUT, _OUTPUT1], {_INPUT: input_val})

    def test_reduce_any(self):
        input_val = np.random.randint(0, 2, (10, 20)).astype(np.bool)
        input_x = tf.placeholder(dtype=tf.bool, shape=[None] * input_val.ndim, name=_TFINPUT)
        res = tf.reduce_any(input_tensor=input_x, keepdims=False)
        res1 = tf.reduce_any(input_tensor=input_x, axis=[0], keepdims=False)
        _ = tf.identity(res, name=_TFOUTPUT)
        _ = tf.identity(res1, name=_TFOUTPUT1)
        self._run_test_case([_OUTPUT, _OUTPUT1], {_INPUT: input_val})

        tf.reset_default_graph()

        input_val = np.random.randint(0, 2, (10, 20)).astype(np.bool)
        input_x = tf.placeholder(dtype=tf.bool, shape=[None] * input_val.ndim, name=_TFINPUT)
        res = tf.reduce_any(input_tensor=input_x, keepdims=True)
        res1 = tf.reduce_any(input_tensor=input_x, axis=[0], keepdims=True)
        _ = tf.identity(res, name=_TFOUTPUT)
        _ = tf.identity(res1, name=_TFOUTPUT1)
        self._run_test_case([_OUTPUT, _OUTPUT1], {_INPUT: input_val})

    @check_opset_min_version(7, "fill")
    def test_zeros_like(self):
        input_val = np.random.random_sample([10, 20]).astype(np.float32)
        input_x = tf.placeholder(dtype=tf.float32, shape=[None] * input_val.ndim, name=_TFINPUT)
        res = tf.zeros_like(tensor=input_x)
        res1 = tf.zeros_like(tensor=input_x, dtype=tf.int32)
        _ = tf.identity(res, name=_TFOUTPUT)
        _ = tf.identity(res1, name=_TFOUTPUT1)
        self._run_test_case([_OUTPUT, _OUTPUT1], {_INPUT: input_val})

        tf.reset_default_graph()

        input_val = np.random.random_sample([10, 20]).astype(np.int32)
        input_x = tf.placeholder(dtype=tf.int32, shape=[None] * input_val.ndim, name=_TFINPUT)
        res = tf.zeros_like(tensor=input_x)
        res1 = tf.zeros_like(tensor=input_x, dtype=tf.float32)
        _ = tf.identity(res, name=_TFOUTPUT)
        _ = tf.identity(res1, name=_TFOUTPUT1)
        self._run_test_case([_OUTPUT, _OUTPUT1], {_INPUT: input_val})

    @check_opset_min_version(9, "is_nan")
    def test_isnan(self):
        # only compatible with dtype `float32`
        x_val1 = np.array([1.0, 2.0, -3.0, -4.0], dtype=np.float32).reshape((2, 2))
        x_val2 = np.array([np.nan, np.nan, np.nan, np.nan], dtype=np.float32).reshape((2, 2))
        x_val3 = np.array([1.0, np.nan, -3.0, np.nan], dtype=np.float32).reshape((2, 2))
        for x_val in [x_val1, x_val2, x_val3]:
            x = tf.placeholder(tf.float32, x_val.shape, name=_TFINPUT)
            x_ = tf.is_nan(x)
            _ = tf.identity(x_, name=_TFOUTPUT)
            self._run_test_case([_OUTPUT], {_INPUT: x_val})
            tf.reset_default_graph()

    def test_ceil(self):
        x_val = np.array([-1.5, 1.2], dtype=np.float32)
        x = tf.placeholder(tf.float32, [2], name=_TFINPUT)
        x_ = tf.ceil(x)
        _ = tf.identity(x_, name=_TFOUTPUT)
        self._run_test_case([_OUTPUT], {_INPUT: x_val})

    def test_softplus(self):
        x_val = np.array([-1, 0, 1], dtype=np.float32)
        x = tf.placeholder(tf.float32, [3], name=_TFINPUT)
        x_ = tf.nn.softplus(x)
        _ = tf.identity(x_, name=_TFOUTPUT)
        self._run_test_case([_OUTPUT], {_INPUT: x_val})

    def test_softsign(self):
        x_val = np.array([-1, 0, 1], dtype=np.float32)
        x = tf.placeholder(tf.float32, [3], name=_TFINPUT)
        x_ = tf.nn.softsign(x)
        _ = tf.identity(x_, name=_TFOUTPUT)
        self._run_test_case([_OUTPUT], {_INPUT: x_val})

    def test_batch_to_spacend(self):
        block_size = [2, 2]
        crop = [[1, 0], [2, 1]]

        input_val = np.random.random_sample([40, 3, 5, 100]).astype(np.float32)
        input_x = tf.placeholder(dtype=tf.float32, shape=input_val.shape, name=_TFINPUT)  # NHWC
        _ = tf.batch_to_space_nd(input_x, block_size, crop, name=_TFOUTPUT)
        self._run_test_case([_OUTPUT], {_INPUT: input_val})

    @check_opset_min_version(11, "BatchToSpaceND")
    def test_batch_to_spacend_non_const(self):
        input_x_val = np.random.random_sample([40, 3, 5, 100]).astype(np.float32)  # NHWC
        block_shape_val = np.array([2, 2]).astype(np.int64)
        crops_val = np.array([[1, 0], [2, 1]]).astype(np.int64)
        input_x = tf.placeholder(dtype=tf.float32, shape=input_x_val.shape, name=_TFINPUT)
        block_shape = tf.placeholder(dtype=tf.int64, shape=block_shape_val.shape, name=_TFINPUT1)
        crops = tf.placeholder(dtype=tf.int64, shape=crops_val.shape, name=_TFINPUT2)
        _ = tf.batch_to_space_nd(input_x, block_shape, crops, name=_TFOUTPUT)
        self._run_test_case([_OUTPUT], {_INPUT: input_x_val, _INPUT1: block_shape_val, _INPUT2: crops_val})

    @check_opset_min_version(11, "SpaceToBatchND")
    def test_space_to_batchnd_non_const(self):
        input_x_val = np.random.random_sample([40, 5, 7, 66]).astype(np.float32)  # NHWC
        block_size_val = np.array([2, 2]).astype(np.int64)
        pad_val = np.array([[0, 1], [2, 1]]).astype(np.int64)
        input_x = tf.placeholder(dtype=tf.float32, shape=input_x_val.shape, name=_TFINPUT)
        block_size = tf.placeholder(dtype=tf.int64, shape=block_size_val.shape, name=_TFINPUT1)
        pad = tf.placeholder(dtype=tf.int64, shape=pad_val.shape, name=_TFINPUT2)
        _ = tf.space_to_batch_nd(input_x, block_size, pad, name=_TFOUTPUT)
        self._run_test_case([_OUTPUT], {_INPUT: input_x_val, _INPUT1: block_size_val, _INPUT2: pad_val})

    @check_opset_min_version(11, "CropAndResize")
    def test_crop_and_resize_linear(self):
        input_x_val = np.random.randint(low=0, high=256, size=[2, 36, 36, 3]).astype(np.float32)  # NHWC
        boxes_val = np.array([[0.5, 0.7, 0.7, 0.9], [0.2, 0.4, 0.4, 0.6]]).astype(np.float32)
        box_ind_val = np.array([1, 0]).astype(np.int32)
        corp_size_val = np.array([20, 20]).astype(np.int32)
        input_x = tf.placeholder(dtype=tf.float32, shape=input_x_val.shape, name=_TFINPUT)
        boxes = tf.placeholder(dtype=tf.float32, shape=boxes_val.shape, name=_TFINPUT1)
        box_ind = tf.placeholder(dtype=tf.int32, shape=box_ind_val.shape, name=_TFINPUT2)
        corp_size = tf.placeholder(dtype=tf.int32, shape=corp_size_val.shape, name=_TFINPUT3)
        _ = tf.image.crop_and_resize(input_x, boxes, box_ind, corp_size, name=_TFOUTPUT, method='bilinear')
        self._run_test_case([_OUTPUT],
                            {_INPUT: input_x_val, _INPUT1: boxes_val, _INPUT2: box_ind_val, _INPUT3: corp_size_val},
                            rtol=1e-05, atol=1e-04)

    @check_tf_min_version("1.9")
    @check_opset_min_version(11, "CropAndResize")
    def test_crop_and_resize_nearest(self):
        input_x_val = np.random.randint(low=0, high=256, size=[1, 36, 36, 3]).astype(np.float32)  # NHWC
        boxes_val = np.array([[0.2, 0.4, 0.6, 0.8]]).astype(np.float32)
        box_ind_val = np.array([0]).astype(np.int32)
        corp_size_val = np.array([30, 30]).astype(np.int32)
        input_x = tf.placeholder(dtype=tf.float32, shape=input_x_val.shape, name=_TFINPUT)
        boxes = tf.placeholder(dtype=tf.float32, shape=boxes_val.shape, name=_TFINPUT1)
        box_ind = tf.placeholder(dtype=tf.int32, shape=box_ind_val.shape, name=_TFINPUT2)
        corp_size = tf.placeholder(dtype=tf.int32, shape=corp_size_val.shape, name=_TFINPUT3)
        _ = tf.image.crop_and_resize(input_x, boxes, box_ind, corp_size, name=_TFOUTPUT, method='nearest')
        self._run_test_case([_OUTPUT],
                            {_INPUT: input_x_val, _INPUT1: boxes_val, _INPUT2: box_ind_val, _INPUT3: corp_size_val},
                            rtol=1e-05, atol=1e-04)

    @check_opset_min_version(11, "CropAndResize")
    def test_crop_and_resize_extrapolation(self):
        input_x_val = np.random.randint(low=0, high=256, size=[1, 36, 36, 3]).astype(np.float32)  # NHWC
        boxes_val = np.array([[0.2, 0.4, 1.2, 1.4]]).astype(np.float32)
        box_ind_val = np.array([0]).astype(np.int32)
        corp_size_val = np.array([40, 40]).astype(np.int32)
        input_x = tf.placeholder(dtype=tf.float32, shape=input_x_val.shape, name=_TFINPUT)
        boxes = tf.placeholder(dtype=tf.float32, shape=boxes_val.shape, name=_TFINPUT1)
        box_ind = tf.placeholder(dtype=tf.int32, shape=box_ind_val.shape, name=_TFINPUT2)
        corp_size = tf.placeholder(dtype=tf.int32, shape=corp_size_val.shape, name=_TFINPUT3)
        _ = tf.image.crop_and_resize(input_x, boxes, box_ind, corp_size, name=_TFOUTPUT, extrapolation_value=1.0)
        self._run_test_case([_OUTPUT],
                            {_INPUT: input_x_val, _INPUT1: boxes_val, _INPUT2: box_ind_val, _INPUT3: corp_size_val},
                            rtol=1e-04, atol=1e-03)

    def test_batch_to_space3d(self):
        block_size = [2, 2]
        crop = [[0, 1], [2, 1]]

        input_val = np.random.random_sample([40, 3, 100]).astype(np.float32)
        input_x = tf.placeholder(dtype=tf.float32, shape=input_val.shape, name=_TFINPUT)  # NHC
        _ = tf.batch_to_space_nd(input_x, block_size, crop, name=_TFOUTPUT)
        self._run_test_case([_OUTPUT], {_INPUT: input_val})

    def test_space_to_batchnd(self):
        block_size = [2, 2]
        pad = [[0, 1], [2, 1]]
        input_val = np.random.random_sample([40, 5, 7, 66]).astype(np.float32)
        input_x = tf.placeholder(dtype=tf.float32, shape=input_val.shape, name=_TFINPUT)  # NHWC
        _ = tf.space_to_batch_nd(input_x, block_size, pad, name=_TFOUTPUT)
        self._run_test_case([_OUTPUT], {_INPUT: input_val})

        tf.reset_default_graph()

        pad = [[0, 0], [1, 2]]
        input_val = np.random.random_sample([10, 6, 7, 66]).astype(np.float32)
        input_x = tf.placeholder(dtype=tf.float32, shape=input_val.shape, name=_TFINPUT)  # NHWC
        _ = tf.space_to_batch_nd(input_x, block_size, pad, name=_TFOUTPUT)
        self._run_test_case([_OUTPUT], {_INPUT: input_val})

    @check_opset_min_version(10, "is_inf")
    def test_isinf(self):
        x_types = [np.float32, np.float64]
        for x_type in x_types:
            x_val1 = np.array([1.0, -2.0, 3.0, -4.0], dtype=x_type)
            x_val2 = np.array([np.inf, np.inf, np.inf, np.inf], dtype=x_type).reshape((2, 2))
            x_val3 = np.array([1.0, np.inf, -3.0, np.inf, 5.0, np.inf, -7.0, np.inf], dtype=x_type).reshape((2, 2, 2))
            for x_val in [x_val1, x_val2, x_val3]:
                x = tf.placeholder(x_type, x_val.shape, name=_TFINPUT)
                x_ = tf.is_inf(x)
                _ = tf.identity(x_, name=_TFOUTPUT)
                self._run_test_case([_OUTPUT], {_INPUT: x_val})
                tf.reset_default_graph()

    @check_opset_min_version(10, "NonMaxSuppression")
    def test_non_max_suppression(self):
        box_num = 10
        boxes_val = np.random.random_sample([box_num, 4]).astype(np.float32)
        scores_val = np.random.random_sample([box_num]).astype(np.float32)
        boxes = tf.placeholder(tf.float32, shape=[None, 4], name=_TFINPUT)
        scores = tf.placeholder(tf.float32, shape=[None], name=_TFINPUT1)
        res1 = tf.image.non_max_suppression(boxes, scores, max_output_size=int(box_num / 2))
        res2 = tf.image.non_max_suppression(boxes, scores, max_output_size=0)
        _ = tf.identity(res1, name=_TFOUTPUT)
        _ = tf.identity(res2, name=_TFOUTPUT1)
        self._run_test_case([_OUTPUT, _OUTPUT1], {_INPUT: boxes_val, _INPUT1: scores_val})

    def _conv1d_test(self, x_val, w, stride=None, padding="VALID", rtol=1e-07):
        if stride is None:
            stride = 1
        tf.reset_default_graph()
        kernel = tf.constant(w, dtype=tf.float32, name='k')
        x = tf.placeholder(tf.float32, shape=x_val.shape, name=_TFINPUT)
        conv = tf.nn.conv1d(x, kernel, stride=stride, padding=padding)
        _ = tf.identity(conv, name=_TFOUTPUT)
        self._run_test_case([_OUTPUT], {_INPUT: x_val}, rtol=rtol)

    def test_conv1d_1(self):
        x_val = make_xval((1, 7, 1))
        w = np.array([2., 1., 3.], dtype=np.float32).reshape(3, 1, 1)
        self._conv1d_test(x_val, w)

    def test_conv1d_2(self):
        x_val = make_xval((1, 7, 1))
        w = np.array([2., 1., 3.], dtype=np.float32).reshape(3, 1, 1)
        self._conv1d_test(x_val, w, stride=2)

    def test_conv1d_3(self):
        x_val = make_xval((1, 7, 1))
        w = np.array([2., 1., 3.], dtype=np.float32).reshape(3, 1, 1)
        self._conv1d_test(x_val, w, padding="SAME")

    def test_conv1d_4(self):
        x_val = make_xval((1, 7, 1))
        w = np.array([2., 1., 3.], dtype=np.float32).reshape(3, 1, 1)
        self._conv1d_test(x_val, w, rtol=1e-05)

    def test_conv1d_5(self):
        x_val = make_xval((1, 7, 1))
        w = np.array([3., 3., 3.], dtype=np.float32).reshape(3, 1, 1)
        self._conv1d_test(x_val, w)

    @check_opset_min_version(10, "ThresholdedRelu")
    def test_thresholded_relu(self):
        # tf.keras.layers.ThresholdedReLU only supports `float32` for x
        x_val = np.array([0.0, 1.0, -1.0, 2.0, -2.0, 0.5, -0.5, 1.5, -1.5], dtype=np.float32).reshape((3, 3))
        theta_vals = [-1.0, -0.5, 0.0, 0.5, 1.0]
        for theta_val in theta_vals:
            x = tf.placeholder(x_val.dtype, x_val.shape, name=_TFINPUT)
            t = tf.keras.layers.ThresholdedReLU(theta=theta_val)
            x_ = t.call(x)
            _ = tf.identity(x_, name=_TFOUTPUT)
            self._run_test_case([_OUTPUT], {_INPUT: x_val},
                                graph_validator=lambda g: check_op_count(g, "ThresholdedRelu", 1))
            tf.reset_default_graph()

    @check_tf_min_version("1.13")
    @check_opset_min_version(8, "MaxPoolWithArgmax")
    def test_maxpoolwithargmax(self):
        for tf_shape in ["known", "unknown"]:
            tf.reset_default_graph()
            for p in get_maxpoolwithargmax_getdata():
                _, padding, x_shape, ksize, strides = p
                tf.reset_default_graph()
                x_val = make_xval(x_shape)
                if tf_shape == "known":
                    x = tf.placeholder(tf.float32, shape=x_val.shape, name=_TFINPUT)
                else:
                    x = tf.placeholder(tf.float32, shape=[None] * x_val.ndim, name=_TFINPUT)
                mp = tf.nn.max_pool_with_argmax(x, ksize, strides, padding=padding)
                _ = tf.identity(mp[0], name=_TFOUTPUT)
                _ = tf.identity(mp[1], name=_TFOUTPUT1)
                self.logger.debug(str(p))
                self._run_test_case([_OUTPUT, _OUTPUT1], {_INPUT: x_val})

    @check_opset_min_version(10, "Selu")
    def test_selu(self):
        x_val = np.random.random_sample([3]).astype(np.float32)
        x = tf.placeholder(x_val.dtype, x_val.shape, name=_TFINPUT)
        y = tf.nn.selu(x)
        _ = tf.identity(y, name=_TFOUTPUT)
        self._run_test_case([_OUTPUT], {_INPUT: x_val})

    @check_opset_min_version(8, "ClipByValue (needs broadcast)")
    def test_clip_by_value(self):
        # float32, dynamic min/max
        x_val = np.arange(0, 24, dtype=np.float32).reshape([3, 8])
        x_minval = np.array(8.5, dtype=np.float32)
        x_maxval = np.array(16.5, dtype=np.float32)
        x = tf.placeholder(x_val.dtype, x_val.shape, name=_TFINPUT)
        x_min = tf.placeholder(tf.float32, name=_TFINPUT1)
        x_max = tf.placeholder(tf.float32, name=_TFINPUT2)
        y = tf.clip_by_value(x, x_min, x_max)
        _ = tf.identity(y, name=_TFOUTPUT)
        self._run_test_case([_OUTPUT], {_INPUT: x_val, _INPUT1: x_minval, _INPUT2: x_maxval})
        # float32, const min/max
        tf.reset_default_graph()
        x_val = np.arange(0, 24, dtype=np.float32).reshape([3, 8])
        x = tf.placeholder(x_val.dtype, x_val.shape, name=_TFINPUT)
        y = tf.clip_by_value(x, 8.5, 16.5)
        _ = tf.identity(y, name=_TFOUTPUT)
        self._run_test_case([_OUTPUT], {_INPUT: x_val})
        # int32, converter needs to cast, const min/max
        tf.reset_default_graph()
        x_val = np.arange(0, 24, dtype=np.int32).reshape([3, 8])
        x = tf.placeholder(x_val.dtype, x_val.shape, name=_TFINPUT)
        y = tf.clip_by_value(x, 8, 16)
        _ = tf.identity(y, name=_TFOUTPUT)
        self._run_test_case([_OUTPUT], {_INPUT: x_val})

    # test for gemm pattern0: alpha*A*B + beta*C
    def test_gemm_pattern0(self):
        max_number = 10
        m = np.random.randint(max_number)
        n = np.random.randint(max_number)
        k = np.random.randint(max_number)
        x_val1 = np.random.rand(m, n).astype("float32")
        x_val2 = np.random.rand(n, k).astype("float32")
        x_val3 = np.random.rand(m, k).astype("float32")
        a = tf.placeholder(tf.float32, x_val1.shape, name=_TFINPUT)
        b = tf.placeholder(tf.float32, x_val2.shape, name=_TFINPUT1)
        c = tf.placeholder(tf.float32, x_val3.shape, name=_TFINPUT2)
        alpha = tf.constant(1.0, dtype=tf.float32)
        beta = tf.constant(2.0, dtype=tf.float32)
        mul1 = tf.multiply(alpha, tf.matmul(a, b))
        mul2 = tf.multiply(beta, c)
        x_ = mul1 + mul2
        _ = tf.identity(x_, name=_TFOUTPUT)
        self._run_test_case([_OUTPUT], {_INPUT: x_val1, _INPUT1: x_val2, _INPUT2: x_val3},
                            graph_validator=lambda g: check_op_count(g, "Gemm", 1))

    # test for gemm pattern1: alpha*A*B + C
    def test_gemm_pattern1(self):
        max_number = 10
        m = np.random.randint(max_number)
        n = np.random.randint(max_number)
        k = np.random.randint(max_number)
        x_val1 = np.random.rand(m, n).astype("float32")
        x_val2 = np.random.rand(n, k).astype("float32")
        x_val3 = np.random.rand(m, k).astype("float32")
        a = tf.placeholder(tf.float32, x_val1.shape, name=_TFINPUT)
        b = tf.placeholder(tf.float32, x_val2.shape, name=_TFINPUT1)
        c = tf.placeholder(tf.float32, x_val3.shape, name=_TFINPUT2)
        alpha = tf.constant(1.0, dtype=tf.float32)
        x_ = tf.multiply(alpha, tf.matmul(a, b)) + c
        _ = tf.identity(x_, name=_TFOUTPUT)
        self._run_test_case([_OUTPUT], {_INPUT: x_val1, _INPUT1: x_val2, _INPUT2: x_val3},
                            graph_validator=lambda g: check_op_count(g, "Gemm", 1))

    # test for gemm pattern2: A*B + beta*C
    def test_gemm_pattern2(self):
        max_number = 10
        m = np.random.randint(max_number)
        n = np.random.randint(max_number)
        k = np.random.randint(max_number)
        x_val1 = np.random.rand(m, n).astype("float32")
        x_val2 = np.random.rand(n, k).astype("float32")
        x_val3 = np.random.rand(m, k).astype("float32")
        a = tf.placeholder(tf.float32, x_val1.shape, name=_TFINPUT)
        b = tf.placeholder(tf.float32, x_val2.shape, name=_TFINPUT1)
        c = tf.placeholder(tf.float32, x_val3.shape, name=_TFINPUT2)
        beta = tf.constant(2.0, dtype=tf.float32)
        x_ = tf.matmul(a, b) + tf.multiply(beta, c)
        _ = tf.identity(x_, name=_TFOUTPUT)
        self._run_test_case([_OUTPUT], {_INPUT: x_val1, _INPUT1: x_val2, _INPUT2: x_val3},
                            graph_validator=lambda g: check_op_count(g, "Gemm", 1))

    # test for gemm pattern3: A*B + C
    def test_gemm_pattern3(self):
        max_number = 10
        m = np.random.randint(max_number)
        n = np.random.randint(max_number)
        k = np.random.randint(max_number)
        x_val1 = np.random.rand(m, n).astype("float32")
        x_val2 = np.random.rand(n, k).astype("float32")
        x_val3 = np.random.rand(m, k).astype("float32")
        a = tf.placeholder(tf.float32, x_val1.shape, name=_TFINPUT)
        b = tf.placeholder(tf.float32, x_val2.shape, name=_TFINPUT1)
        c = tf.placeholder(tf.float32, x_val3.shape, name=_TFINPUT2)
        x_ = tf.matmul(a, b) + c
        _ = tf.identity(x_, name=_TFOUTPUT)
        self._run_test_case([_OUTPUT], {_INPUT: x_val1, _INPUT1: x_val2, _INPUT2: x_val3},
                            graph_validator=lambda g: check_op_count(g, "Gemm", 1))

    def test_graph_matcher(self):
        shape = [2, 6]
        x_val = np.random.random(shape).astype(np.float32)
        y_val = np.random.random(shape).astype(np.float32)
        z_val = np.random.random(shape).astype(np.float32)
        x = tf.placeholder(tf.float32, shape, name=_TFINPUT)
        y = tf.placeholder(tf.float32, shape, name=_TFINPUT1)
        z = tf.placeholder(tf.float32, shape, name=_TFINPUT2)
        tmp1 = x + y
        tmp2 = x - y
        tmp3 = tf.multiply(tmp1, z)
        tmp4 = tf.multiply(tmp2, z)
        _ = tf.add(tmp4, tmp3, name=_TFOUTPUT)
        onnx_graph = self._run_test_case([_OUTPUT], {_INPUT: x_val, _INPUT1: y_val, _INPUT2: z_val})
        pattern = \
            OpTypePattern('Add', name='output', inputs=[
                OpTypePattern('Mul', inputs=[
                    OpTypePattern('Add', name='input1'),
                    OpTypePattern('*', name='input2')]),
                OpTypePattern('Mul', inputs=[
                    OpTypePattern('Sub', name='input1'),
                    OpTypePattern('*', name='input2')])])

        matcher = GraphMatcher(pattern, allow_reorder=False)
        match_results = list(matcher.match_ops(onnx_graph.get_nodes()))
        self.assertTrue(len(match_results) == 0)
        matcher = GraphMatcher(pattern, allow_reorder=True)
        match_results = list(matcher.match_ops(onnx_graph.get_nodes()))
        self.assertTrue(len(match_results) == 1)

    @check_opset_min_version(11, "CumSum")
    def test_cumsum(self):
        x_val = np.array([1.0, 2.0, 3.0, 4.0], dtype=np.float32).reshape((2, 2))
        x = tf.placeholder(tf.float32, x_val.shape, name=_TFINPUT)
        x_ = tf.cumsum(x, axis=1)
        _ = tf.identity(x_, name=_TFOUTPUT)
        self._run_test_case([_OUTPUT], {_INPUT: x_val})

    @check_opset_min_version(11, "CumSum")
    def test_cumsum_axis1_reverse_exclusive(self):
        x_val = np.array([1., 2., 3., 4.,
                          5., 6., 7., 8.,
                          9., 10., 11., 12.,
                          13., 14., 15., 16.,
                          17., 18., 19., 20.,
                          21., 22., 23., 24.], dtype=np.float32).reshape((2, 3, 4))
        x = tf.placeholder(tf.float32, x_val.shape, name=_TFINPUT)
        x_ = tf.cumsum(x, axis=1, reverse=True)
        _ = tf.identity(x_, name=_TFOUTPUT)
        self._run_test_case([_OUTPUT], {_INPUT: x_val})

    @check_opset_min_version(11, "Round")
    def test_round(self):
        x_val = np.array([-0.7, -0.5, -0.0, 0.0, +0.0, 0.3, 0.5, 0.7, float('nan')], dtype=np.float32)
        x = tf.placeholder(tf.float32, x_val.shape, name=_TFINPUT)
        x_ = tf.round(x)
        _ = tf.identity(x_, name=_TFOUTPUT)
        self._run_test_case([_OUTPUT], {_INPUT: x_val})

    @check_opset_min_version(11, "Det")
    def test_determinant(self):
        x_val = np.array([1., 2., 3., 4., 1., 2.,
                          2., 1., 1., 3., 3., 1.,
                          1., 2., 3., 4., 1., 2.,
                          2., 1., 1., 3., 3., 1.],
                         dtype=np.float32).reshape((1, 2, 3, 2, 2))
        x = tf.placeholder(tf.float32, x_val.shape, name=_TFINPUT)
        x_ = tf.matrix_determinant(x)
        _ = tf.identity(x_, name=_TFOUTPUT)
        self._run_test_case([_OUTPUT], {_INPUT: x_val})

    @check_opset_min_version(11, "BitShift")
    def test_bitshift_left(self):
        x_val = np.array([16, 4, 1], dtype=np.int32)
        y_val = np.array([1, 2, 3], dtype=np.int32)
        x = tf.placeholder(tf.int32, x_val.shape, name=_TFINPUT)
        y = tf.placeholder(tf.int32, y_val.shape, name=_TFINPUT1)
        x_ = tf.bitwise.left_shift(x, y)
        _ = tf.identity(x_, name=_TFOUTPUT)
        self._run_test_case([_OUTPUT], {_INPUT: x_val, _INPUT1: y_val})

    @check_opset_min_version(11, "BitShift")
    def test_bitshift_right(self):
        info = np.iinfo(np.int32)
        x_val = np.array([-1, 0, 1, info.max, info.min], dtype=np.int32)
        x = tf.placeholder(tf.int32, x_val.shape, name=_TFINPUT)
        x_ = tf.bitwise.right_shift(x, 1)
        _ = tf.identity(x_, name=_TFOUTPUT)
        self._run_test_case([_OUTPUT], {_INPUT: x_val})

    @check_opset_min_version(11, "ScatterND")
    def test_scatternd_1d(self):
        x_val = np.array([4, 3, 1, 7], dtype=np.int32).reshape((4, 1))
        y_val = np.array([9, 10, 11, 12], dtype=np.int64).reshape((4))
        z_val = np.array([8], dtype=np.int32).reshape(1)

        x = tf.placeholder(tf.int32, x_val.shape, name=_TFINPUT)
        y = tf.placeholder(tf.int64, y_val.shape, name=_TFINPUT1)
        z = tf.placeholder(tf.int32, z_val.shape, name=_TFINPUT2)

        x_ = tf.scatter_nd(x, y, z)
        _ = tf.identity(x_, name=_TFOUTPUT)
        self._run_test_case([_OUTPUT], {_INPUT: x_val, _INPUT1: y_val, _INPUT2: z_val})

    @check_opset_min_version(11, "ScatterND")
    def test_scatternd_3d(self):
        x_val = np.array([0, 2], dtype=np.int32).reshape((2, 1))
        y_val = np.array([[[5, 5, 5, 5], [6, 6, 6, 6],
                           [7, 7, 7, 7], [8, 8, 8, 8]],
                          [[5, 5, 5, 5], [6, 6, 6, 6],
                           [7, 7, 7, 7], [8, 8, 8, 8]]], dtype=np.int64).reshape((2, 4, 4))
        z_val = np.array([4, 4, 4], dtype=np.int32).reshape(3)

        x = tf.placeholder(tf.int32, x_val.shape, name=_TFINPUT)
        y = tf.placeholder(tf.int64, y_val.shape, name=_TFINPUT1)
        z = tf.placeholder(tf.int32, z_val.shape, name=_TFINPUT2)

        x_ = tf.scatter_nd(x, y, z)
        _ = tf.identity(x_, name=_TFOUTPUT)
        self._run_test_case([_OUTPUT], {_INPUT: x_val, _INPUT1: y_val, _INPUT2: z_val})

    @check_opset_min_version(11, "Unique")
    def test_unique(self):
        x_val = np.array([1, 1, 2, 4, 4, 4, 7, 8, 8], dtype=np.float32)
        x = tf.placeholder(tf.float32, x_val.shape, name=_TFINPUT)
        x1_, x2_ = tf.unique(x)
        _ = tf.identity(x1_, name=_TFOUTPUT)
        _ = tf.identity(x2_, name=_TFOUTPUT1)
        # FIXME: indices in onnx are not the same as in tensorflow so don't check for now
        # self._run_test_case([_OUTPUT, _OUTPUT1], {_INPUT: x_val})
        self._run_test_case([_OUTPUT], {_INPUT: x_val})

if __name__ == '__main__':
    unittest_main()<|MERGE_RESOLUTION|>--- conflicted
+++ resolved
@@ -445,42 +445,6 @@
         conv = tf.nn.depthwise_conv2d(x, kernel, strides=_STRIDE1x1, padding='VALID')
         _ = tf.identity(conv, name=_TFOUTPUT)
         self._run_test_case([_OUTPUT], {_INPUT: x_val}, rtol=1e-6)
-<<<<<<< HEAD
-
-    def test_depthwiseconv_native_default(self):
-        x_shape = [1, 112, 112, 3]
-        kernel_shape = [3, 3, 3, 10]
-        x_val = np.arange(1, 1 + np.prod(x_shape)).astype("float32").reshape(x_shape)
-        kernel_val = np.arange(1, 1 + np.prod(kernel_shape)).astype("float32").reshape(kernel_shape)
-        kernel = tf.constant(kernel_val, dtype=tf.float32, name='k')
-        x = tf.placeholder(tf.float32, shape=x_val.shape, name=_TFINPUT)
-        conv = tf.nn.depthwise_conv2d_native(x, kernel, strides=_STRIDE1x1, padding='VALID')
-        _ = tf.identity(conv, name=_TFOUTPUT)
-        self._run_test_case([_OUTPUT], {_INPUT: x_val}, rtol=1e-6)
-
-    def test_depthwiseconv_native_strided(self):
-        x_shape = [1, 200, 200, 3]
-        kernel_shape = [12, 12, 3, 20]
-        x_val = np.arange(1, 1 + np.prod(x_shape)).astype("float32").reshape(x_shape)
-        kernel_val = np.arange(1, 1 + np.prod(kernel_shape)).astype("float32").reshape(kernel_shape)
-        kernel = tf.constant(kernel_val, dtype=tf.float32, name='k')
-        x = tf.placeholder(tf.float32, shape=x_val.shape, name=_TFINPUT)
-        conv = tf.nn.depthwise_conv2d_native(x, kernel, strides=[1, 4, 4, 1], padding='VALID')
-        _ = tf.identity(conv, name=_TFOUTPUT)
-        self._run_test_case([_OUTPUT], {_INPUT: x_val}, rtol=1e-6)
-
-    def test_depthwiseconv_native_padded(self):
-        x_shape = [1, 112, 112, 3]
-        kernel_shape = [24, 24, 3, 12]
-        x_val = np.arange(1, 1 + np.prod(x_shape)).astype("float32").reshape(x_shape)
-        kernel_val = np.arange(1, 1 + np.prod(kernel_shape)).astype("float32").reshape(kernel_shape)
-        kernel = tf.constant(kernel_val, dtype=tf.float32, name='k')
-        x = tf.placeholder(tf.float32, shape=x_val.shape, name=_TFINPUT)
-        conv = tf.nn.depthwise_conv2d_native(x, kernel, strides=[1, 3, 3, 1], padding="SAME")
-        _ = tf.identity(conv, name=_TFOUTPUT)
-        self._run_test_case([_OUTPUT], {_INPUT: x_val}, rtol=1e-5)
-=======
->>>>>>> 41bc6d5a
 
     def test_dropout(self):
         is_training = tf.placeholder_with_default(False, (), "is_training")
