--- conflicted
+++ resolved
@@ -1927,11 +1927,7 @@
 
         model_proto = self.make_model(graph, producer_name="onnx-tests")
         self.run_merge_duplicated_nodes_compare(["OUT"], {}, model_proto, op_type="Constant", remaining_op_num=0,
-<<<<<<< HEAD
-                                                graph_validator=lambda g: self._check_initializer_num(g, 3))
-=======
                                                 graph_validator=lambda g: self._check_initializer_num(g, 1))
->>>>>>> e7f39ed7
 
     def test_duplicated_node_is_graph_output(self):
         node0 = helper.make_node('Add', inputs=["X", "X"], outputs=["value0"])
