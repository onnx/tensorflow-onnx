# Copyright (c) Microsoft Corporation. All rights reserved.
# Licensed under the MIT license.

"""Unit tests using onnx backends."""

from __future__ import division
from __future__ import print_function
from __future__ import unicode_literals

import unittest
from itertools import product

import numpy as np
import tensorflow as tf

from backend_test_base import Tf2OnnxBackendTestBase
# pylint reports unused-wildcard-import which is false positive, __all__ is defined in common
from common import *  # pylint: disable=wildcard-import,unused-wildcard-import
from tf2onnx import constants, utils
from tf2onnx.graph_matcher import OpTypePattern, GraphMatcher
from tf2onnx.tf_loader import tf_reset_default_graph, tf_placeholder

# pylint: disable=missing-docstring,invalid-name,unused-argument


NCHW_TO_NHWC = [0, 2, 3, 1]
NHWC_TO_NCHW = [0, 3, 1, 2]
HWCN_TO_NCHW = [3, 2, 0, 1]

_STRIDE1x1 = [1, 1, 1, 1]
_KERNEL3x3 = [3, 3, 1, 1]

# names for input and outputs for tests
_TFINPUT = "input"
_INPUT = "input:0"
_TFINPUT1 = "input1"
_INPUT1 = "input1:0"
_TFINPUT2 = "input2"
_INPUT2 = "input2:0"
_TFOUTPUT = "output"
_OUTPUT = "output:0"
_TFOUTPUT1 = "output1"
_OUTPUT1 = "output1:0"
_TFOUTPUT2 = "output2"
_OUTPUT2 = "output2:0"


def make_xval(shape):
    x_val = np.arange(np.prod(shape)).astype("float32").reshape(shape)
    return x_val


def get_conv_getdata(kind=1):
    if kind == 0:
        # generate all combinations (costly)
        dims = [
            ("padding", ["SAME", "VALID"]),
            ("input_sizes", [[32, 35, 35, 3], [32, 17, 17, 3], [1, 28, 28, 3], [32, 8, 8, 3]]),
            ("filter_sizes", [[1, 3, 3, 1], [1, 2, 2, 1], [1, 5, 5, 1], [1, 1, 1, 1], [1, 5, 2, 1], [1, 2, 5, 1]]),
            ("strides", [[1, 2, 2, 1], [1, 1, 1, 1]]),
        ]
        values = [key_values[1] for key_values in dims]
        for idx, v in enumerate(product(*values)):
            if True or idx == 30:
                yield (idx,) + v
    elif kind == 1:
        # some combination to that give decent padding coverage
        data = [
            ('SAME', [32, 35, 35, 3], [1, 3, 3, 1], [1, 2, 2, 1]),
            ('SAME', [32, 35, 35, 3], [1, 2, 2, 1], [1, 2, 2, 1]),
            ('SAME', [32, 35, 35, 3], [1, 1, 1, 1], [1, 1, 1, 1]),
            ('SAME', [32, 35, 35, 3], [1, 5, 2, 1], [1, 2, 2, 1]),
            ('SAME', [32, 35, 35, 3], [1, 2, 5, 1], [1, 2, 2, 1]),
            ('SAME', [32, 35, 35, 3], [1, 2, 5, 1], [1, 1, 1, 1]),
            ('SAME', [1, 28, 28, 3], [1, 3, 3, 1], [1, 2, 2, 1]),
            ('SAME', [1, 28, 28, 3], [1, 3, 3, 1], [1, 1, 1, 1]),
            ('SAME', [1, 28, 28, 3], [1, 2, 2, 1], [1, 2, 2, 1]),
            ('SAME', [1, 28, 28, 3], [1, 2, 2, 1], [1, 1, 1, 1]),
            ('SAME', [1, 28, 28, 3], [1, 5, 5, 1], [1, 2, 2, 1]),
            ('SAME', [1, 28, 28, 3], [1, 5, 5, 1], [1, 1, 1, 1]),
            ('SAME', [1, 28, 28, 3], [1, 5, 2, 1], [1, 2, 2, 1]),
            ('SAME', [32, 8, 8, 3], [1, 3, 3, 1], [1, 2, 2, 1]),
            ('SAME', [32, 8, 8, 3], [1, 3, 3, 1], [1, 1, 1, 1]),
            ('VALID', [32, 35, 35, 3], [1, 3, 3, 1], [1, 1, 1, 1]),
            ('VALID', [32, 35, 35, 3], [1, 2, 2, 1], [1, 2, 2, 1]),
        ]
        for idx, v in enumerate(data):
            yield (idx,) + v
    else:
        raise ValueError("kind not known")


def get_maxpoolwithargmax_getdata():
    data = [
        ('SAME', [1, 3, 3, 1], [1, 3, 3, 1], [1, 2, 2, 1]),
        ('SAME', [1, 5, 5, 1], [1, 4, 4, 1], [1, 2, 2, 1]),
        ('SAME', [1, 10, 5, 1], [1, 2, 2, 1], [1, 2, 2, 1]),
        ('SAME', [1, 10, 5, 1], [1, 4, 4, 1], [1, 1, 1, 1]),
        ('VALID', [1, 3, 3, 1], [1, 3, 3, 1], [1, 2, 2, 1]),
        ('VALID', [1, 5, 5, 1], [1, 4, 4, 1], [1, 2, 2, 1]),
    ]
    for idx, v in enumerate(data):
        yield (idx,) + v


class BackendTests(Tf2OnnxBackendTestBase):
    def _run_test_case(self, func, output_names_with_port, feed_dict, **kwargs):
        kwargs["convert_var_to_const"] = False
        kwargs["constant_fold"] = False
        return self.run_test_case(func, feed_dict, [], output_names_with_port, **kwargs)

    def _test_expand_dims_known_rank(self, idx):
        tf_reset_default_graph()
        x_val = make_xval([3, 4])
        def func(x):
            op = tf.expand_dims(x, idx)
            return tf.identity(op, name=_TFOUTPUT)
        self._run_test_case(func, [_OUTPUT], {_INPUT: x_val})

    def test_expand_dims_known_rank(self):
        for i in [-1, 0, 1, -2]:
            self._test_expand_dims_known_rank(i)

    def test_expand_dims_one_unknown_rank(self):
        tf_reset_default_graph()
        x_val = make_xval([3, 4])
        def func(x):
            # FIXME: this was tf_placeholder(tf.float32, shape=[None, 4], name=_TFINPUT)
            op = tf.expand_dims(x, 0)
            return tf.identity(op, name=_TFOUTPUT)
        self._run_test_case(func, [_OUTPUT], {_INPUT: x_val})

    def _test_expand_dims_more_unknown_rank(self, idx):
        tf_reset_default_graph()
        x_val = make_xval([3, 4])
        def func(x):
            # FIXME: this was tf_placeholder(tf.float32, shape=[None, None], name=_TFINPUT)
            op = tf.expand_dims(x, idx)
            return tf.identity(op, name=_TFOUTPUT)
        self._run_test_case(func, [_OUTPUT], {_INPUT: x_val})

    def test_expand_dims_more_unknown_rank(self):
        for i in [-1, 0, 1, -2]:
            self._test_expand_dims_more_unknown_rank(i)

    @check_opset_min_version(9, "ConstantOfShape")
    def test_eye_non_const1(self):
        # tf.eye(num_rows), num_rows is not const here
        x_val = np.array(5, dtype=np.int32)
        def func(x):
            y = tf.eye(x, dtype=tf.int32)
            y1 = tf.eye(x, dtype=tf.int64)
            y2 = tf.eye(x, dtype=tf.float32)
            return tf.identity(y, name=_TFOUTPUT), tf.identity(y1, name=_TFOUTPUT1), tf.identity(y2, name=_TFOUTPUT2)
        self._run_test_case(func, [_OUTPUT, _OUTPUT1, _OUTPUT2], {_INPUT: x_val}, rtol=0)

        # tf.eye(num_rows, num_columns), both num_rows and num_columns are not const here
        x_val = np.array([5, 10], dtype=np.int32)
        def func(x):
            y = tf.eye(x[0], x[1], dtype=tf.int32)
            y1 = tf.eye(x[0], x[1], dtype=tf.int64)
            y2 = tf.eye(x[0], x[1], dtype=tf.float32)
            return tf.identity(y, name=_TFOUTPUT), tf.identity(y1, name=_TFOUTPUT1), tf.identity(y2, name=_TFOUTPUT2)
        self._run_test_case(func, [_OUTPUT, _OUTPUT1, _OUTPUT2], {_INPUT: x_val}, rtol=0)

    @check_tf_min_version("1.11", "eye has bug when version is below 1.11")
    @check_opset_min_version(9, "ConstantOfShape")
    def test_eye_non_const2(self):
        # tf.eye(num_rows), num_rows is not const here
        for np_dtype, tf_dtype in zip([np.int32, np.int64, np.float32, np.float64],
                                      [tf.int32, tf.int64, tf.float32, tf.float64]):
            x_val = np.array(5, dtype=np_dtype)
            def func(x):
                y = tf.eye(x, dtype=tf.int32)
                y1 = tf.eye(x, dtype=tf.int64)
                y2 = tf.eye(x, dtype=tf.float32)
                return tf.identity(y, name=_TFOUTPUT), tf.identity(y1, name=_TFOUTPUT1), tf.identity(y2, name=_TFOUTPUT2)
            self._run_test_case(func, [_OUTPUT, _OUTPUT1, _OUTPUT2], {_INPUT: x_val}, rtol=0)

        # tf.eye(num_rows, num_columns), both num_rows and num_columns are not const here
        for np_dtype, tf_dtype in zip([np.int32, np.int64, np.float32, np.float64],
                                      [tf.int32, tf.int64, tf.float32, tf.float64]):
            x_val = np.array([5, 10], dtype=np_dtype)
            def func(x):
                y = tf.eye(x[0], x[1], dtype=tf.int32)
                y1 = tf.eye(x[0], x[1], dtype=tf.int64)
                y2 = tf.eye(x[0], x[1], dtype=tf.float32)
                return tf.identity(y, name=_TFOUTPUT), tf.identity(y1, name=_TFOUTPUT1), tf.identity(y2, name=_TFOUTPUT2)
            self._run_test_case(func, [_OUTPUT, _OUTPUT1, _OUTPUT2], {_INPUT: x_val}, rtol=0)

    @check_opset_min_version(7, "trig")
    def test_trig_ops(self):
        for op in [tf.sin, tf.cos, tf.tan, tf.asin, tf.acos, tf.atan]:
            x_val = make_xval([3, 4])
            def func(x):
                op_ = op(x)
                return tf.identity(op_, name=_TFOUTPUT)
            self._run_test_case(func, [_OUTPUT], {_INPUT: x_val}, rtol=1e-06)

    @check_opset_min_version(9, "trigh")
    def test_atrig_ops(self):
        for op in [tf.sinh, tf.cosh, tf.atanh, tf.asinh, tf.acosh]:
            x_val = make_xval([3, 4])
            def func(x):
                op_ = op(x)
                return tf.identity(op_, name=_TFOUTPUT)
            self._run_test_case(func, [_OUTPUT], {_INPUT: x_val})

    @skip_caffe2_backend()
    @check_opset_min_version(7, "multinomial")
    def test_multinomial(self):
        x_val = np.array([[10., 10.]], dtype=np.float32)
        def func(x):
            op = tf.compat.v1.random.multinomial(tf.math.log(x), 5, output_dtype=tf.int64)
            return tf.identity(op, name=_TFOUTPUT)

        # since returned indexes are random we can only check type and shape
        self._run_test_case(func, [_OUTPUT], {_INPUT: x_val}, check_value=False,
                            check_shape=True, check_dtype=True)

    @skip_caffe2_backend()
    @check_opset_min_version(7, "multinomial")
    def test_multinomial1(self):
        shape = [2, 10]
        x_val = np.ones(np.prod(shape)).astype("float32").reshape(shape)
        def func(x):
            op = tf.compat.v1.random.multinomial(x, 2, output_dtype=tf.int64)
            return tf.identity(op, name=_TFOUTPUT)
        # since returned indexes are random we can only check type and shape
        self._run_test_case(func, [_OUTPUT], {_INPUT: x_val}, check_value=False,
                            check_shape=True, check_dtype=True)

    def test_maxpool(self):
        for tf_shape in ["known", "unknown"]:
            for p in get_conv_getdata():
                _, padding, x_shape, ksize, strides = p
                x_val = make_xval(x_shape)
                def func(x):
                    mp = tf.nn.max_pool(x, ksize, strides, padding=padding)
                    return tf.identity(mp, name=_TFOUTPUT)
                self.logger.debug(str(p))
                self._run_test_case(func, [_OUTPUT], {_INPUT: x_val})

    @skip_tf_cpu("only tf_gpu can run maxpool with NCHW format")
    def test_maxpool_gpu(self):
        # make sure converter behaves well when data format is NCHW
        # and when data format is NCHW, only gpu version of tensorflow can run it.
        ksize = [1, 1, 2, 2]
        strides = [1, 1, 2, 2]
        x_val = make_xval([1, 3, 50, 80])
        for padding in ["SAME", "VALID"]:
            def func(x):
                mp = tf.nn.max_pool(x, ksize, strides, padding=padding, data_format="NCHW")
                return tf.identity(mp, name=_TFOUTPUT)
            self._run_test_case(func, [_OUTPUT], {_INPUT: x_val})

    @check_onnxruntime_incompatibility("AveragePool")
    def test_avgpool(self):
        for tf_shape in ["known", "unknown"]:
            for p in get_conv_getdata(kind=0):
                _, padding, x_shape, ksize, strides = p
                x_val = make_xval(x_shape)
                def func(x):
                    mp = tf.nn.avg_pool(x, ksize, strides, padding=padding)
                    return tf.identity(mp, name=_TFOUTPUT)

                self.logger.debug(str(p))
                self._run_test_case(func, [_OUTPUT], {_INPUT: x_val}, rtol=1e-06)

    @check_onnxruntime_incompatibility("AveragePool")
    @skip_tf_cpu("only tf_gpu can run avgpool with NCHW format")
    def test_avgpool_gpu(self):
        ksize = [1, 1, 2, 2]
        strides = [1, 1, 2, 2]
        x_val = make_xval([1, 3, 50, 80])
        for padding in ["SAME", "VALID"]:
            def func(x):
                mp = tf.nn.avg_pool(x, ksize, strides, padding=padding, data_format="NCHW")
                return tf.identity(mp, name=_TFOUTPUT)
            self._run_test_case(func, [_OUTPUT], {_INPUT: x_val})

    def _conv_test(self, x_val, w, strides=None, padding="VALID", dilations=None, rtol=1e-07):
        if strides is None:
            strides = _STRIDE1x1
        if dilations is None:
            dilations = [1, 1, 1, 1]
        def func(x):
            kernel = tf.constant(w, dtype=tf.float32, name='k')
            conv = tf.nn.conv2d(x, kernel, strides=strides, padding=padding, dilations=dilations)
            return tf.identity(conv, name=_TFOUTPUT)
        self._run_test_case(func, [_OUTPUT], {_INPUT: x_val}, rtol=rtol)

    def test_conv2d_1(self):
        x_val = make_xval((1, 1, 5, 5)).transpose(NCHW_TO_NHWC)
        w = np.array([[2., 1., 1.],
                      [1., 3., 1.],
                      [1., 1., 4.]], dtype=np.float32).reshape(_KERNEL3x3)
        self._conv_test(x_val, w)

    def test_conv2d_2(self):
        x_val = np.array([[4, 3, 1, 0],
                          [2, 1, 0, 1],
                          [1, 2, 4, 1],
                          [3, 1, 0, 2]], dtype=np.float32).reshape([1, 4, 4, 1])
        w = np.array([[1, 0, 1],
                      [2, 1, 0],
                      [0, 0, 1]], dtype=np.float32).reshape(_KERNEL3x3)
        self._conv_test(x_val, w)

    def test_conv2d_3(self):
        x_val = make_xval((1, 1, 5, 5)).transpose(NCHW_TO_NHWC)
        w = np.array([[2., 1., 1.],
                      [1., 3., 1.],
                      [1., 1., 4.]], dtype=np.float32).reshape(_KERNEL3x3)
        self._conv_test(x_val, w)

    def test_conv2d_4(self):
        x_val = make_xval((1, 1, 5, 5)).transpose(NCHW_TO_NHWC)
        w = np.random.random_sample(_KERNEL3x3).astype(np.float32)
        self._conv_test(x_val, w, padding="SAME", rtol=1e-05)

    def test_conv2d_5(self):
        x_val = make_xval((1, 1, 5, 5)).transpose(NCHW_TO_NHWC)
        kernel_shape = [3, 3, 1, 2]
        w = np.random.random_sample(kernel_shape).astype(np.float32)
        self._conv_test(x_val, w, padding="SAME", rtol=1e-05)

    def test_conv2d_6(self):
        x_shape = [1, 35, 35, 288]  # out: [1, 17, 17, 384]
        kernel_shape = [3, 3, 288, 384]
        strides = [1, 2, 2, 1]
        x_val = np.arange(1, 1 + np.prod(x_shape)).astype("float32").reshape(x_shape)
        kernel_val = np.arange(1, 1 + np.prod(kernel_shape)).astype("float32").reshape(kernel_shape)
        self._conv_test(x_val, kernel_val, strides=strides, padding="VALID", rtol=1e-05)

    @check_tf_min_version("1.7", "tf only support dilation is 1 for now")
    def test_conv2d_7(self):
        x_shape = [1, 35, 35, 288]  # out: [1, 17, 17, 384]
        kernel_shape = [3, 3, 288, 384]
        strides = [1, 2, 2, 1]
        dilations = [1, 3, 3, 1]
        x_val = np.arange(1, 1 + np.prod(x_shape)).astype("float32").reshape(x_shape)
        kernel_val = np.arange(1, 1 + np.prod(kernel_shape)).astype("float32").reshape(kernel_shape)
        self._conv_test(x_val, kernel_val, strides=strides, padding="VALID",
                        dilations=dilations, rtol=1e-05)

    def test_conv2d_8(self):
        for input_shape in [[10, 10], [5, 5]]:
            tf_reset_default_graph()
            x_val = make_xval((1, 1, *input_shape)).transpose(NCHW_TO_NHWC)
            w = np.random.random_sample([3, 3, 1, 2]).astype(np.float32)
            strides = [1, 2, 2, 1]
            def func(x):
                kernel = tf.constant(w, dtype=tf.float32, name='k')
                conv = tf.nn.conv2d(x, kernel, strides=strides, padding="SAME")
                return tf.identity(conv, name=_TFOUTPUT)
            self._run_test_case(func, [_OUTPUT], {_INPUT: x_val}, rtol=1e-5)

    def test_conv2d_with_pad(self):
        x_val = make_xval((1, 1, 5, 5)).transpose(NCHW_TO_NHWC)
        w = np.random.random_sample([3, 3, 1, 2]).astype(np.float32)
        strides = [1, 1, 1, 1]
        def func(x):
            kernel = tf.constant(w, dtype=tf.float32, name='k')
            x_pad = tf.pad(x, paddings=[[0, 0], [2, 2], [2, 2], [0, 0]])
            conv = tf.nn.conv2d(x_pad, kernel, strides=strides, padding="VALID")
            return tf.identity(conv, name=_TFOUTPUT)
        self._run_test_case(func, [_OUTPUT], {_INPUT: x_val}, rtol=1e-5)

    def test_conv2d_transpose(self):
        x_shape = [2, 6, 4, 3]
        output_shape = [2, 13, 9, 2]
        kernel_shape = [3, 3, 2, 3]
        strides = [1, 2, 2, 1]
        x_val = make_xval(x_shape)
        kernel_val = make_xval(kernel_shape)
        def func(x):
            f = tf.constant(kernel_val, name="kernel", dtype=tf.float32)
            conv = tf.nn.conv2d_transpose(x, f, output_shape, strides=strides, padding="VALID")
            return tf.identity(conv, name=_TFOUTPUT)
        self._run_test_case(func, [_OUTPUT], {_INPUT: x_val}, rtol=1e-05)

    @check_onnxruntime_min_version("0.5.0", "conv transpose is added since onnxruntime-0.5.0")
    def test_conv2d_transpose2(self):
        # output_shape is dynamic
        extra_opset = [utils.make_opsetid(constants.MICROSOFT_DOMAIN, 1)]
        process_args = {"extra_opset": extra_opset}
        x_shape = [2, 6, 4, 3]
        output_shape = np.array([2, 13, 9, 2]).astype(np.int32)
        kernel_shape = [3, 3, 2, 3]
        strides = [1, 2, 2, 1]
        x_val = make_xval(x_shape)
        kernel_val = make_xval(kernel_shape)
        def func(x, output_shape_placeholder):
            f = tf.constant(kernel_val, name="kernel", dtype=tf.float32)
            conv = tf.nn.conv2d_transpose(x, f, output_shape_placeholder, strides=strides, padding="VALID")
            return tf.identity(conv, name=_TFOUTPUT)
        self._run_test_case(func, [_OUTPUT], {_INPUT: x_val, _INPUT1: output_shape}, rtol=1e-05, process_args=process_args)

    def test_depthwiseconv_0(self):
        x_shape = [1, 3, 4, 3]
        kernel_shape = [3, 3, 3, 3]
        x_val = np.arange(1, 1 + np.prod(x_shape)).astype("float32").reshape(x_shape)
        kernel_val = np.arange(1, 1 + np.prod(kernel_shape)).astype("float32").reshape(kernel_shape)
        def func(x):
            kernel = tf.constant(kernel_val, dtype=tf.float32, name='k')
            conv = tf.nn.depthwise_conv2d(x, kernel, strides=[1, 1, 1, 1], padding='VALID')
            return tf.identity(conv, name=_TFOUTPUT)
        # rtol is a bit high, 2 values have a bit high error. Maybe use different input data.
        self._run_test_case(func, [_OUTPUT], {_INPUT: x_val}, rtol=0.08)

    def test_depthwiseconv_1(self):
        x_shape = [1, 112, 112, 32]
        kernel_shape = [3, 3, 32, 1]
        x_val = np.arange(1, 1 + np.prod(x_shape)).astype("float32").reshape(x_shape)
        kernel_val = np.arange(1, 1 + np.prod(kernel_shape)).astype("float32").reshape(kernel_shape)
        def func(x):
            kernel = tf.constant(kernel_val, dtype=tf.float32, name='k')
            conv = tf.nn.depthwise_conv2d(x, kernel, strides=_STRIDE1x1, padding='VALID')
            return tf.identity(conv, name=_TFOUTPUT)
        # rtol is a bit high, 2 values have a bit high error. Maybe use different input data.
        self._run_test_case(func, [_OUTPUT], {_INPUT: x_val}, rtol=0.08)

    @check_tf_max_version("1.15", "not supported in tf-2.0")
    def test_dropout(self):
        x_val = np.ones([1, 24, 24, 3], dtype=np.float32)
        # Define a scope for reusing the variables
        def func(x):
            is_training = tf.constant(False, tf.bool)
            x_ = tf.identity(x)
            fc1 = tf.layers.dropout(x_, rate=.1, training=is_training)
            return tf.identity(fc1, name=_TFOUTPUT)
        self._run_test_case(func, [_OUTPUT], {_INPUT: x_val},
                           graph_validator=lambda g: (check_op_count(g, "RandomUniform", 0) and
                                                      check_op_count(g, "RandomUniformLike", 0)))

    def test_nn_dropout(self):
        x_val = np.ones([1, 24, 24, 3], dtype=np.float32)
        # Define a scope for reusing the variables
        def func(x, keep_prob):
            x_ = tf.identity(x)
            # fc1 = tf.nn.dropout(x_, keep_prob)
            fc1 = tf.compat.v1.nn.dropout(x_, keep_prob)
            return tf.identity(fc1, name=_TFOUTPUT)
        # when constant_fold is enabled, PlaceholderWithDefault will be folded into either a const or a placeholder.
        # here we set it False to test PlaceholderWithDefault bug: https://github.com/onnx/tensorflow-onnx/pull/446
        # Dropout with ratio 1.0 will be optimized so that only one Identity is left
        self._run_test_case(func, [_OUTPUT], {_INPUT: x_val, _INPUT1: np.array(1., dtype=np.float32)},
                           graph_validator=lambda g: (check_op_count(g, "RandomUniform", 0) and
                                                      check_op_count(g, "RandomUniformLike", 0)))

    @check_tf_min_version("1.13")
    def test_nn_dropout_with_rate(self):
        rate = tf.constant(0., name="rate")
        x_val = np.ones([1, 24, 24, 3], dtype=np.float32)
        # Define a scope for reusing the variables
        def func(x):
            x_ = tf.identity(x)
            fc1 = tf.nn.dropout(x_, rate=rate)
            return tf.identity(fc1, name="output")
        feed_dict = {"input_1:0": x_val}
        input_names_with_port = ["input_1:0"]
        output_names_with_port = ["output:0"]
        self.run_test_case(func, feed_dict, input_names_with_port, output_names_with_port, constant_fold=False,
                           graph_validator=lambda g: (check_op_count(g, "RandomUniform", 0) and
                                                      check_op_count(g, "RandomUniformLike", 0)))

    def test_conv2d_with_input_transpose(self):
        x_shape = [2, 32, 32, 3]
        kernel_shape = [3, 3, 3, 3]
        x_val = make_xval(x_shape)
        x_val_for_onnx = x_val.transpose(NHWC_TO_NCHW)
        def func(x):
            kernel = tf.constant(make_xval(kernel_shape), dtype=tf.float32, name='k')
            conv = tf.nn.conv2d(x, kernel, strides=[1, 1, 1, 1], padding="SAME")
            return tf.identity(conv, name=_TFOUTPUT)
        self._run_test_case(func, [_OUTPUT], {_INPUT: x_val}, rtol=1e-05,
                            process_args={"inputs_as_nchw": [_INPUT]},
                            onnx_feed_dict={_INPUT: x_val_for_onnx})

    def test_lrn_default(self):
        x_shape = [1, 3, 4, 3]
        x_val = np.arange(1, 1 + np.prod(x_shape)).astype("float32").reshape(x_shape)
        def func(x):
            op = tf.nn.local_response_normalization(x)
            return tf.identity(op, name=_TFOUTPUT)
        self._run_test_case(func, [_OUTPUT], {_INPUT: x_val}, rtol=1e-05)

    def test_lrn(self):
        # can't set bias = 0
        x_shape = [1, 2, 2, 8]
        x_val = np.arange(1, 1 + np.prod(x_shape)).astype("float32").reshape(x_shape)
        def func(x):
            op = tf.nn.local_response_normalization(x, depth_radius=4, bias=2, alpha=2, beta=1)
            return tf.identity(op, name=_TFOUTPUT)
        self._run_test_case(func, [_OUTPUT], {_INPUT: x_val}, rtol=1e-05)

    @check_onnxruntime_incompatibility("Abs")
    def test_abs(self):
        x_val = np.array([1.0, 2.0, -3.0, -4.0], dtype=np.float32).reshape((2, 2))
        def func(x):
            x_ = tf.abs(x)
            return tf.identity(x_, name=_TFOUTPUT)
        self._run_test_case(func, [_OUTPUT], {_INPUT: x_val})

    @check_onnxruntime_incompatibility("Add")
    def test_const(self):
        x_val = np.array([1.0, 2.0, 3.0, 4.0], dtype=np.float32).reshape((2, 2))
        def func(x):
            y = tf.constant(x_val, name="y")
            return tf.add(x, y, name=_TFOUTPUT)
        self._run_test_case(func, [_OUTPUT], {_INPUT: x_val})

    @check_onnxruntime_incompatibility("Add")
    def test_add(self):
        x_val = np.array([1.0, 2.0, -3.0, -4.0], dtype=np.float32).reshape((2, 2))
        def func(x):
            x_ = tf.add(x, x)
            return tf.identity(x_, name=_TFOUTPUT)
        self._run_test_case(func, [_OUTPUT], {_INPUT: x_val})

    def test_placeholder(self):
        x_val = np.array([1.0, 2.0, -3.0, -4.0], dtype=np.float32).reshape((2, 2))
        def func(x):
            return tf.identity(x, name=_TFOUTPUT)
            self._run_test_case(func, [_OUTPUT], {_INPUT: x_val})

    @check_tf_max_version("1.15", "not supported in tf-2.0")
    def test_placeholder_with_default_use_default(self):
        x_val = np.array([1.0, 2.0, -3.0, -4.0], dtype=np.float32).reshape((2, 2))
        def func():
            x = tf.constant(x_val, name="x")
            y = tf_placeholder_with_default(x, x_val.shape, name=_TFINPUT)
        return tf.identity(y, name=_TFOUTPUT)
        self._run_test_case(func, [_OUTPUT], {})

    @check_tf_max_version("1.15", "not supported in tf-2.0")
    def test_placeholder_with_default_use_feed(self):
        x_val = np.array([1.0, 2.0, -3.0, -4.0], dtype=np.float32).reshape((2, 2))
        def func():
            x = tf.constant(x_val, name="x")
            y = tf_placeholder_with_default(x, x_val.shape, name=_TFINPUT)
            return tf.identity(y, name=_TFOUTPUT)
        x_feed_val = np.array([11.0, 22.0, -33.0, -44.0], dtype=np.float32).reshape((2, 2))
        self._run_test_case(func, [_OUTPUT], {_INPUT: x_feed_val})

    @check_onnxruntime_incompatibility("Add")
    def test_add_bcast(self):
        x1_val = np.array([1.0, 2.0, -3.0, -4.0], dtype=np.float32).reshape((2, 2))
        x2_val = np.array([1.0, 2.0, 3.0, 4.0, 5.0, 6.0, 7.0, 8.0], dtype=np.float32).reshape((2, 2, 2))
        def func(x1, x2):
            x_ = tf.add(x1, x2)
            return tf.identity(x_, name=_TFOUTPUT)
        self._run_test_case(func, [_OUTPUT], {_INPUT: x1_val, _INPUT1: x2_val})

    @check_onnxruntime_incompatibility("Add")
    def test_add_bcast1(self):
        # example taken from onnx doc
        x1_val = np.random.randn(3, 4, 5).astype(np.float32)
        x2_val = np.random.randn(5).astype(np.float32)
        def func(x1, x2):
            x_ = tf.add(x1, x2)
            return tf.identity(x_, name=_TFOUTPUT)
        self._run_test_case(func, [_OUTPUT], {_INPUT: x1_val, _INPUT1: x2_val})

    def test_matmul0(self):
        x_val = np.array([1.0, 2.0, -3.0, -4.0], dtype=np.float32).reshape((2, 2))
        def func(x):
            x_ = tf.matmul(x, x)
            return tf.identity(x_, name=_TFOUTPUT)
        self._run_test_case(func, [_OUTPUT], {_INPUT: x_val})

    def test_matmul1(self):
        x_val = np.array([1.0, 2.0, -3.0, -4.0], dtype=np.float32).reshape((2, 2))
        def func(x):
            x_ = tf.matmul(x, x, transpose_a=True)
            return tf.identity(x_, name=_TFOUTPUT)
        self._run_test_case(func, [_OUTPUT], {_INPUT: x_val})

    def test_matmul2(self):
        x_val = np.array([1.0, 2.0, -3.0, -4.0], dtype=np.float32).reshape((2, 2))
        y_val = np.array([1.0, 2.0, -3.0, -4.0], dtype=np.float32).reshape((2, 2))
        def func(x, y):
            x_ = tf.matmul(x, y, transpose_b=True)
            return tf.identity(x_, name=_TFOUTPUT)
        self._run_test_case(func, [_OUTPUT], {_INPUT: x_val, _INPUT1: y_val})

    @unittest.skipIf(get_test_config().is_mac and get_test_config().is_onnxruntime_backend
                     and get_test_config().backend_version == "0.2.1", "onnxruntime 0.2.1 has bug on mac")
    def test_matmul3(self):
        x_shape = [1, 12, 256, 64]
        x_val = np.arange(np.prod(x_shape)).astype("float32").reshape((x_shape))
        def func(x, y):
            x_ = tf.matmul(x, y, transpose_b=True)
            return tf.identity(x_, name=_TFOUTPUT)
        self._run_test_case(func, [_OUTPUT], {_INPUT: x_val, _INPUT1: x_val}, rtol=1e-5)

    @check_onnxruntime_incompatibility("Sub")
    def test_sub(self):
        x_val = np.array([1.0, 2.0, -3.0, -4.0], dtype=np.float32).reshape((2, 2))
        def func(x):
            x_ = tf.subtract(x, x)
            return tf.identity(x_, name=_TFOUTPUT)
        self._run_test_case(func, [_OUTPUT], {_INPUT: x_val})

    @check_onnxruntime_incompatibility("Mul")
    def test_multiply(self):
        x_val = np.array([1.0, 2.0, -3.0, -4.0], dtype=np.float32).reshape((2, 2))
        def func(x):
            x_ = tf.multiply(x, x)
            return tf.identity(x_, name=_TFOUTPUT)
        self._run_test_case(func, [_OUTPUT], {_INPUT: x_val})

    @check_onnxruntime_incompatibility("Div")
    def test_div(self):
        x_val = np.array([1.0, 2.0, -3.0, -4.0], dtype=np.float32).reshape((2, 2))
        def func(x):
            x_ = tf.realdiv(x, x)
            return tf.identity(x_, name=_TFOUTPUT)
        self._run_test_case(func, [_OUTPUT], {_INPUT: x_val})

    @check_onnxruntime_incompatibility("Exp")
    def test_exp(self):
        x_val = np.array([1.0, 2.0, -3.0, -4.0], dtype=np.float32).reshape((2, 2))
        def func(x):
            x_ = tf.exp(x)
            return tf.identity(x_, name=_TFOUTPUT)
        self._run_test_case(func, [_OUTPUT], {_INPUT: x_val}, rtol=1e-05)

    @check_onnxruntime_incompatibility("Log")
    def test_log(self):
        x_val = np.array([1.0, 2.0, 3.0, 4.0], dtype=np.float32).reshape((2, 2))
        def func(x):
            x_ = tf.math.log(x)
            return tf.identity(x_, name=_TFOUTPUT)
        self._run_test_case(func, [_OUTPUT], {_INPUT: x_val})

    def test_gather(self):
        x_val = np.array([[1, 2, 3], [4, 5, 6], [7, 8, 9]], dtype=np.float32)
        idx = np.array([1, 0, 2], dtype=np.int32)
        idx_flattened = np.array([i * x_val.shape[1] + idx for i in range(0, x_val.shape[0])])
        def func(x):
            x_ = tf.gather(tf.reshape(x, [-1]), tf.constant(idx_flattened))
            return tf.identity(x_, name=_TFOUTPUT)
        self._run_test_case(func, [_OUTPUT], {_INPUT: x_val})

    @check_target('rs6', 'GatherNd')
    def test_gathernd(self):
        x_val = np.array([[1, 2, 3], [4, 5, 6], [7, 8, 9]], dtype=np.float32)
        indices = np.array([[[0, 1], [1, 1]], [[1, 2], [0, 2]]], dtype=np.int32)
        def func(x):
            x_ = tf.gather_nd(x, tf.constant(indices))
            return tf.identity(x_, name=_TFOUTPUT)
        self._run_test_case(func, [_OUTPUT], {_INPUT: x_val})

        x_val = np.array([1, 2, 3, 4, 5, 6, 7, 8, 9], dtype=np.float32)
        indices = np.array([[[0], [2]], [[4], [7]], [[6], [1]]], dtype=np.int32)
        def func(x):
            x_ = tf.gather_nd(x, tf.constant(indices))
            return tf.identity(x_, name=_TFOUTPUT)
        self._run_test_case(func, [_OUTPUT], {_INPUT: x_val})

    @check_target('rs6', 'GatherNd')
    def test_gathernd_less_index(self):
        x_val = np.array([[1, 2, 3], [4, 5, 6], [7, 8, 9]], dtype=np.float32)
        indices = np.array([[[0], [1]], [[2], [0]]], dtype=np.int32)
        def func(x):
            x_ = tf.gather_nd(x, tf.constant(indices))
            return tf.identity(x_, name=_TFOUTPUT)
        self._run_test_case(func, [_OUTPUT], {_INPUT: x_val})

        # shape: 2*2*2
        x_val = np.array([[[1, 2], [3, 4]], [[5, 6], [7, 8]]], dtype=np.float32)
        indices = np.array([[[0, 0], [0, 1]], [[1, 0], [1, 1]]], dtype=np.int32)
        def func(x):
            x_ = tf.gather_nd(x, tf.constant(indices))
            return tf.identity(x_, name=_TFOUTPUT)
        self._run_test_case(func, [_OUTPUT], {_INPUT: x_val})

    @skip_caffe2_backend()
    @check_opset_min_version(7, "tile")
    def test_tile(self):
        x_val = np.array([[0, 1], [2, 3]], dtype=np.float32)
        def func(x):
            multiple = tf.constant([2, 2])
            x_ = tf.tile(x, multiple)
            return tf.identity(x_, name=_TFOUTPUT)
        self._run_test_case(func, [_OUTPUT], {_INPUT: x_val})

    @check_onnxruntime_incompatibility("Neg")
    def test_neg(self):
        x_val = np.array([1.0, 2.0, -3.0, -4.0], dtype=np.float32).reshape((2, 2))
        def func(x):
            x_ = tf.negative(x)
            return tf.identity(x_, name=_TFOUTPUT)
        self._run_test_case(func, [_OUTPUT], {_INPUT: x_val})

    @check_onnxruntime_incompatibility("Mul")
    def test_square(self):
        x_val = np.array([1.0, 2.0, -3.0, -4.0], dtype=np.float32).reshape((2, 2))
        def func(x):
            x_ = tf.square(x)
            return tf.identity(x_, name=_TFOUTPUT)
        self._run_test_case(func, [_OUTPUT], {_INPUT: x_val})

    @check_onnxruntime_incompatibility("Min")
    def test_min(self):
        x_val1 = np.array([4.0, 16.0, 4.0, 1.6], dtype=np.float32).reshape((2, 2))
        x_val2 = np.array([4.0, 4.0, 4.0, 4.0], dtype=np.float32).reshape((2, 2))
        def func(x1, x2):
            mi = tf.minimum(x1, x2)
            return tf.identity(mi, name=_TFOUTPUT)
        self._run_test_case(func, [_OUTPUT], {_INPUT: x_val1, _INPUT1: x_val2})

        x_val1 = np.array([4.0, 16.0, 4.0, 1.6], dtype=np.int32).reshape((2, 2))
        x_val2 = np.array([4.0, 4.0, 4.0, 4.0], dtype=np.int32).reshape((2, 2))
        def func(x1, x2):
            mi = tf.minimum(x1, x2)
            return tf.identity(mi, name=_TFOUTPUT)
        self._run_test_case(func, [_OUTPUT], {_INPUT: x_val1, _INPUT1: x_val2})

    @skip_caffe2_backend("issue with broadcasting scalar")
    @check_onnxruntime_incompatibility("Sub")
    def test_min_broadcast(self):
        # tests if the broadcast for min/max is working
        x_val1 = np.array([2.0, 16.0, 5.0, 1.6], dtype=np.float32).reshape((2, 2))
        x_val2 = np.array([4.0], dtype=np.float32)
        def func(x1):
            x2 = tf.constant(x_val2, dtype=tf.float32, name='x2')
            mi = tf.minimum(x1, x2)
            return tf.identity(mi, name=_TFOUTPUT)
        self._run_test_case(func, [_OUTPUT], {_INPUT: x_val1})

    @check_onnxruntime_incompatibility("Add")
    def test_logicaland(self):
        x_val1 = np.array([1, 0, 1, 1], dtype=np.bool).reshape((2, 2))
        x_val2 = np.array([0, 1, 1, 1], dtype=np.bool).reshape((2, 2))
        def func(x1, x2):
            mi = tf.logical_and(x1, x2)
            return tf.identity(mi, name=_TFOUTPUT)
        self._run_test_case(func, [_OUTPUT], {_INPUT: x_val1, _INPUT1: x_val2})

    @check_onnxruntime_incompatibility("Greater")
    def test_greater(self):
        for op in [tf.greater, tf.greater_equal]:
            x_val1 = np.array([4, 2, 4, 1], dtype=np.float32).reshape((2, 2))
            x_val2 = np.array([2, 4, 4, 1], dtype=np.float32).reshape((2, 2))
            def func(x1, x2):
                mi = op(x1, x2)
                return tf.identity(mi, name=_TFOUTPUT)
            self._run_test_case(func, [_OUTPUT], {_INPUT: x_val1, _INPUT1: x_val2})

    @check_onnxruntime_incompatibility("Greater")
    def test_greater_unsupport_type(self):
        for op in [tf.greater, tf.greater_equal]:
            tf_reset_default_graph()
            x_val1 = np.array([4, 2, 4, 1], dtype=np.int32).reshape((2, 2))
            x_val2 = np.array([2, 4, 4, 1], dtype=np.int32).reshape((2, 2))
            def func(x1, x2):
                mi = op(x1, x2)
                return tf.identity(mi, name=_TFOUTPUT)
            self._run_test_case(func, [_OUTPUT], {_INPUT: x_val1, _INPUT1: x_val2})

    @check_onnxruntime_incompatibility("Less")
    def test_less(self):
        x_val1 = np.array([4, 2, 4, 1], dtype=np.float32).reshape((2, 2))
        x_val2 = np.array([2, 4, 4, 1], dtype=np.float32).reshape((2, 2))
        def func(x1, x2):
            mi = tf.less(x1, x2)
            return tf.identity(mi, name=_TFOUTPUT)
        self._run_test_case(func, [_OUTPUT], {_INPUT: x_val1, _INPUT1: x_val2})

    @check_onnxruntime_incompatibility("Less")
    def test_less_unsupport_type(self):
        x_val1 = np.array([4, 2, 4, 1], dtype=np.int32).reshape((2, 2))
        x_val2 = np.array([2, 4, 4, 1], dtype=np.int32).reshape((2, 2))
        def func(x1, x2):
            mi = tf.less(x1, x2)
            return tf.identity(mi, name=_TFOUTPUT)
        self._run_test_case(func, [_OUTPUT], {_INPUT: x_val1, _INPUT1: x_val2})

    @check_opset_min_version(11, "Equal")
    def test_equal_float(self):
        x_val1 = np.array([0., 1., 2., 3., 4., -1., -2], dtype=np.float32)
        x_val2 = np.array([0., 1., 2.1, 3.5, 4.6, -1.1, -2.9], dtype=np.float32)
        def func(x1, x2):
            mi = tf.equal(x1, x2)
            return tf.identity(mi, name=_TFOUTPUT)
        self._run_test_case(func, [_OUTPUT], {_INPUT: x_val1, _INPUT1: x_val2})

    def test_equal(self):
        x_val1 = np.array([4, 2, 4, 1], dtype=np.int32).reshape((2, 2))
        x_val2 = np.array([2, 4, 4, 1], dtype=np.int32).reshape((2, 2))
        def func(x1, x2):
            mi = tf.equal(x1, x2)
            return tf.identity(mi, name=_TFOUTPUT)
        self._run_test_case(func, [_OUTPUT], {_INPUT: x_val1, _INPUT1: x_val2})

        x_val1 = np.array([4, 2, 4, 1], dtype=np.float32).reshape((2, 2))
        x_val2 = np.array([2, 4, 4, 1], dtype=np.float32).reshape((2, 2))
        def func(x1, x2):
            mi = tf.equal(x1, x2)
            return tf.identity(mi, name=_TFOUTPUT)
        self._run_test_case(func, [_OUTPUT], {_INPUT: x_val1, _INPUT1: x_val2})

    def test_not_equal(self):
        x_val1 = np.array([4, 2, 4, 1], dtype=np.int32).reshape((2, 2))
        x_val2 = np.array([2, 4, 4, 1], dtype=np.int32).reshape((2, 2))
        def func(x1, x2):
            mi = tf.not_equal(x1, x2)
            return tf.identity(mi, name=_TFOUTPUT)
        self._run_test_case(func, [_OUTPUT], {_INPUT: x_val1, _INPUT1: x_val2})

        x_val1 = np.array([4, 2, 4, 1], dtype=np.float32).reshape((2, 2))
        x_val2 = np.array([2, 4, 4, 1], dtype=np.float32).reshape((2, 2))
        def func(x1, x2):
            mi = tf.not_equal(x1, x2)
            return tf.identity(mi, name=_TFOUTPUT)
        self._run_test_case(func, [_OUTPUT], {_INPUT: x_val1, _INPUT1: x_val2})

    def test_sequeeze_no_axis_specified(self):
        x_val = np.array([1.0, 2.0, 3.0, 4.0], dtype=np.float32).reshape((2, 2, 1))
        def func(x):
            x_ = tf.squeeze(x)
            return tf.identity(x_, name=_TFOUTPUT)
        self._run_test_case(func, [_OUTPUT], {_INPUT: x_val})

    def test_sequeeze_positive_axis(self):
        x_val = np.array([1.0, 2.0, 3.0, 4.0], dtype=np.float32).reshape((2, 2, 1))
        def func(x):
            x_ = tf.squeeze(x, [2])
            return tf.identity(x_, name=_TFOUTPUT)
        self._run_test_case(func, [_OUTPUT], {_INPUT: x_val})

    def test_sequeeze_negative_axis(self):
        x_val = np.array([1.0, 2.0, 3.0, 4.0], dtype=np.float32).reshape((2, 2, 1))
        def func(x):
            x_ = tf.squeeze(x, [-1])
            return tf.identity(x_, name=_TFOUTPUT)
        self._run_test_case(func, [_OUTPUT], {_INPUT: x_val})

    def test_sequeeze_mixed_axis(self):
        x_val = np.array([1.0, 2.0, 3.0, 4.0], dtype=np.float32).reshape((1, 2, 2, 1))
        def func(x):
            x_ = tf.squeeze(x, [0, -1])
            return tf.identity(x_, name=_TFOUTPUT)
        self._run_test_case(func, [_OUTPUT], {_INPUT: x_val})

    def test_transpose(self):
        x_val = np.array([1.0, 2.0, 3.0, 4.0, 5.0, 6.0], dtype=np.float32).reshape((2, 3))
        def func(x):
            x_ = tf.transpose(x)  # perm=[1,0])
            return tf.identity(x_, name=_TFOUTPUT)
        self._run_test_case(func, [_OUTPUT], {_INPUT: x_val})

    def test_reshape(self):
        x_val = np.array([1.0, 2.0, 3.0, 4.0], dtype=np.float32).reshape((2, 2))
        def func(x):
            shape = tf.constant([1, 4])
            x_ = tf.reshape(x, shape)
            return tf.identity(x_, name=_TFOUTPUT)
        self._run_test_case(func, [_OUTPUT], {_INPUT: x_val}, check_shape=True)

    @check_opset_min_version(6, "cast")
    def test_reshape_int(self):
        x_val = np.array([1, 2, 3, 4], dtype=np.int32).reshape((2, 2))
        def func(x):
            shape = tf.constant([1, 4])
            x_ = tf.reshape(x, shape)
            return tf.identity(x_, name=_TFOUTPUT)
        self._run_test_case(func, [_OUTPUT], {_INPUT: x_val}, check_shape=True)

    @check_opset_min_version(6, "cast")
    def test_reshape_dynamic(self):
        x_val = np.array([1.0, 2.0, 3.0, 4.0], dtype=np.float32).reshape((2, 2))
        shape_val = np.array([4, 1], dtype=np.int32)
        def func(x, shape):
            x_ = tf.reshape(x, shape)
            return tf.identity(x_, name=_TFOUTPUT)
        self._run_test_case(func, [_OUTPUT], {_INPUT: x_val, _INPUT1: shape_val}, check_shape=True)

    @check_onnxruntime_incompatibility("Relu")
    def test_relu(self):
        x_val = np.array([0.5, 1.0, -0.5, -1.0], dtype=np.float32).reshape((2, 2))
        def func(x):
            x_ = tf.nn.relu(x)
            return tf.identity(x_, name=_TFOUTPUT)
        self._run_test_case(func, [_OUTPUT], {_INPUT: x_val})

    @skip_caffe2_backend("fails on caffe2 with dim issue")
    @check_onnxruntime_incompatibility("Mul")
    @check_tf_min_version("1.6")
    def test_leaky_relu_int(self):
        # starting from tf 1.6, leaky_relu supports `feature` x of int type
        x_types = [np.int32, np.int64]
        for x_type in x_types:
            x_val = 1000 * np.random.random_sample([1000, 100]).astype(x_type)
            for alpha in [0.1, -0.1, 1.0, -1.0]:
                def func(x):
                    x_ = tf.nn.leaky_relu(x, alpha)
                    return tf.identity(x_, name=_TFOUTPUT)
                self._run_test_case(func, [_OUTPUT], {_INPUT: x_val})

    @skip_caffe2_backend("fails on caffe2 with dim issue")
    @check_onnxruntime_incompatibility("Mul")
    def test_leaky_relu_with_dependency(self):
        x_val = 1000 * np.random.random_sample([1000, 100]).astype(np.float32)
        def func(x):
            # simulate leaky_relu
            alpha = tf.constant(0.5)
            y = alpha * x
            x_ = tf.maximum(y, x)
            dependency = y - 1

            return tf.identity(x_, name=_TFOUTPUT), tf.identity(dependency, name=_TFOUTPUT1)
        self._run_test_case(func, [_OUTPUT, _OUTPUT1], {_INPUT: x_val})

    @skip_caffe2_backend("fails on caffe2 with dim issue")
    @check_onnxruntime_incompatibility("Mul")
    def test_leaky_relu_float(self):
        x_val = 1000 * np.random.random_sample([1000, 100]).astype(np.float32)
        for alpha in [0.1, -0.1, 1.0, -1.0]:
            def func(x):
                x_ = tf.nn.leaky_relu(x, alpha)
                return tf.identity(x_, name=_TFOUTPUT)
            self._run_test_case(func, [_OUTPUT], {_INPUT: x_val})

    @check_onnxruntime_incompatibility("Elu")
    def test_elu(self):
        x_val = np.array([0.5, 1.0, -0.5, -1.0], dtype=np.float32).reshape((2, 2))
        def func(x):
            x_ = tf.nn.elu(x)
            return tf.identity(x_, name=_TFOUTPUT)
        self._run_test_case(func, [_OUTPUT], {_INPUT: x_val})

    @check_onnxruntime_incompatibility("Tanh")
    def test_tanh(self):
        x_val = np.array([0.5, 1.0, -0.5, -1.0], dtype=np.float32).reshape((2, 2))
        def func(x):
            x_ = tf.tanh(x)
            return tf.identity(x_, name=_TFOUTPUT)
        self._run_test_case(func, [_OUTPUT], {_INPUT: x_val}, rtol=1e-05)

    def test_relu6(self):
        x_val = np.array([0.5, 1.0, -0.5, -1.0, 6, 7], dtype=np.float32).reshape((2, 3))
        def func(x):
            x_ = tf.nn.relu6(x)
            return tf.identity(x_, name=_TFOUTPUT)
        self._run_test_case(func, [_OUTPUT], {_INPUT: x_val})

    @check_onnxruntime_incompatibility("Sub")
    def test_relu6_dynamic(self):
        x_val = np.array([0.5, 1.0, -0.5, -1.0], dtype=np.float32).reshape((2, 2))
        def func(x):
            x_ = tf.nn.relu6(x)
            return tf.identity(x_, name=_TFOUTPUT)
        self._run_test_case(func, [_OUTPUT], {_INPUT: x_val})

    def test_concat(self):
        x_val1 = np.array([[1, 2, 3], [4, 5, 6]], dtype=np.float32)
        x_val2 = np.array([[7, 8, 9], [10, 11, 12]], dtype=np.float32)
        x_val3 = np.array([[13, 14, 15], [16, 17, 18]], dtype=np.float32)
        def func(x1, x2, x3):
            x_ = tf.concat([x1, x2, x3], 0)
            return tf.identity(x_, name=_TFOUTPUT)
        self._run_test_case(func, [_OUTPUT], {_INPUT: x_val1, _INPUT1: x_val2, "input3:0": x_val3})

    def test_concat_empty_const_input(self):
        x_val1 = np.array([1, 2, 3], dtype=np.float32)
        x_val2 = np.array([], dtype=np.float32)
        def func(x1):
            x2 = tf.constant(x_val2, dtype=tf.float32)
            x_ = tf.concat([x1, x2], 0)
            return tf.identity(x_, name=_TFOUTPUT)
        self._run_test_case(func, [_OUTPUT], {_INPUT: x_val1})

        x_val1 = np.array([[1, 2, 3]], dtype=np.float32)
        x_val2 = np.array([[]], dtype=np.float32)
        def func(x1):
            x2 = tf.constant(x_val2, dtype=tf.float32)
            x_ = tf.concat([x1, x2], 1)
            return tf.identity(x_, name=_TFOUTPUT)
        self._run_test_case(func, [_OUTPUT], {_INPUT: x_val1})

        x_val1 = np.array([1, 2, 3], dtype=np.float32)
        x_val2 = np.array([], dtype=np.float32)
        x_val3 = np.array([13, 14, 15], dtype=np.float32)
        def func(x1, x3):
            x2 = tf.constant(x_val2, dtype=tf.float32)
            x_ = tf.concat([x1, x2, x3], 0)
            return tf.identity(x_, name=_TFOUTPUT)
        self._run_test_case(func, [_OUTPUT], {_INPUT: x_val1, _INPUT1: x_val3})

    @check_opset_min_version(6, "cast")
    def test_concat_int64(self):
        x_val1 = np.array([[1, 2, 3], [4, 5, 6]], dtype=np.int64)
        x_val2 = np.array([[7, 8, 9], [10, 11, 12]], dtype=np.int64)
        x_val3 = np.array([[13, 14, 15], [16, 17, 18]], dtype=np.int64)
        def func(x1, x2, x3):
            x_ = tf.concat([x1, x2, x3], 0)
            return tf.identity(x_, name=_TFOUTPUT)
        self._run_test_case(func, [_OUTPUT], {_INPUT: x_val1, _INPUT1: x_val2, "input3:0": x_val3})

    def test_concat_negative_axis(self):
        x_val1 = np.array([[1, 2, 3], [4, 5, 6]], dtype=np.float32)
        x_val2 = np.array([[7, 8, 9], [10, 11, 12]], dtype=np.float32)
        x_val3 = np.array([[13, 14, 15], [16, 17, 18]], dtype=np.float32)
        def func(x1, x2, x3):
            x_ = tf.concat([x1, x2, x3], -1)
            return tf.identity(x_, name=_TFOUTPUT)
        self._run_test_case(func, [_OUTPUT], {_INPUT: x_val1, _INPUT1: x_val2, "input3:0": x_val3})

    @check_onnxruntime_incompatibility("Pow")
    def test_pow(self):
        x_val = np.array([4.0, 16.0, 4.0, 1.6], dtype=np.float32)
        e = np.array([2.0, 2.0, 2.0, 2.0], dtype=np.float32)
        def func(x):
            x_ = tf.pow(x, tf.constant(e))
            return tf.identity(x_, name=_TFOUTPUT)
        self._run_test_case(func, [_OUTPUT], {_INPUT: x_val})

    def test_embedding_lookup(self):
        x_val1 = np.array([[1]], dtype=np.int32)
        x_val2 = np.array([[1, 2, 3], [4, 5, 6], [7, 8, 9], [10, 11, 12]], dtype=np.float32)
        def func(x):
            t = tf.constant(x_val2)
            x_ = tf.nn.embedding_lookup(t, x)
            return tf.identity(x_, name=_TFOUTPUT)
        self._run_test_case(func, [_OUTPUT], {_INPUT: x_val1})

    def test_slice(self):
        x_val = np.array([[1, 2, 3, 4], [5, 6, 7, 8]], dtype=np.float32)
        def func(x):
            t1 = tf.constant([0, 1], dtype=tf.int32)
            t2 = tf.constant([2, 2], dtype=tf.int32)
            x_ = tf.slice(x, t1, t2)
            return tf.identity(x_, name=_TFOUTPUT)
        self._run_test_case(func, [_OUTPUT], {_INPUT: x_val})

    def test_slice_neg_size(self):
        x_val = np.array([[1, 2, 3, 4], [5, 6, 7, 8]], dtype=np.float32)
        def func(x):
            t1 = tf.constant([0, 1], dtype=tf.int32)
            t2 = tf.constant([-1, 2], dtype=tf.int32)
            x_ = tf.slice(x, t1, t2)
            return tf.identity(x_, name=_TFOUTPUT)
        self._run_test_case(func, [_OUTPUT], {_INPUT: x_val})

    @check_opset_min_version(10, "Slice in opset 10 can accept dymaic 'start' and 'ends'")
    def test_slice_with_non_const(self):
        x_val = np.array([[1, 2, 3, 4], [5, 6, 7, 8]], dtype=np.float32)
        t1 = np.array([0, 1], dtype=np.int32)
        t2 = np.array([2, 2], dtype=np.int32)
        def func(x, t1, t2):
            x_ = tf.slice(x, t1, t2)
            return tf.identity(x_, name=_TFOUTPUT)
        self._run_test_case(func, [_OUTPUT], {_INPUT: x_val, _INPUT1: t1, _INPUT2: t2})

    @check_opset_min_version(10, "Slice in opset 10 can accept dymaic 'start' and 'ends'")
    def test_slice_with_size_is_negative_one(self):
        x_val = np.array([[1, 2, 3, 4], [5, 6, 7, 8]], dtype=np.float32)
        t1 = np.array([0, 1], dtype=np.int32)
        # input "size" contains -1
        t2 = np.array([2, -1], dtype=np.int32)
        def func(x, t1, t2):
            x_ = tf.slice(x, t1, t2)
            return tf.identity(x_, name=_TFOUTPUT)
        self._run_test_case(func, [_OUTPUT], {_INPUT: x_val, _INPUT1: t1, _INPUT2: t2})

    @skip_caffe2_backend()
    def test_slice1(self):
        # FIXME: only 1 dimension supported by caffe2
        x_val = np.array([[[1, 1, 1], [2, 2, 2]], [[3, 3, 3], [4, 4, 4]], [[5, 5, 5], [6, 6, 6]]], dtype=np.float32)
        def func(x):
            t1 = tf.constant([1, 0, 0], dtype=tf.int32)
            t2 = tf.constant([1, 1, 3], dtype=tf.int32)
            x_ = tf.slice(x, t1, t2)
            return tf.identity(x_, name=_TFOUTPUT)
        self._run_test_case(func, [_OUTPUT], {_INPUT: x_val})

    def test_split(self):
        x_val = np.linspace(1.0, 5 * 30.0, 5 * 30).astype(np.float32).reshape((5, 30))
        def func(x):
            x_, _, _ = tf.split(x, [4, 15, 11], 1)
            return tf.identity(x_, name=_TFOUTPUT)
        self._run_test_case(func, [_OUTPUT], {_INPUT: x_val})

    def test_split_with_more_outputs(self):
        x_val = np.linspace(1.0, 5 * 30.0, 5 * 30).astype(np.float32).reshape((5, 30))
        def func(x):
            return tf.split(x, [4, 15, 11], 1, name="split_test")
        self._run_test_case(func, ["split_test:0", "split_test:1", "split_test:2"], {_INPUT: x_val})

    def test_reducesum(self):
        # not supported by onnx-caffe2
        x_val = np.array([1.0, 2.0, 3.0, 4.0], dtype=np.float32).reshape((2, 2))
        def func(x):
            x_ = tf.reduce_sum(x)
            return tf.identity(x_, name=_TFOUTPUT)
        self._run_test_case(func, [_OUTPUT], {_INPUT: x_val})

    @check_onnxruntime_incompatibility("Sqrt")
    def test_sqrt(self):
        x_val = np.array([4.0, 16.0, 4.0, 1.6], dtype=np.float32).reshape((2, 2))
        def func(x):
            x_ = tf.math.sqrt(x)
            return tf.identity(x_, name=_TFOUTPUT)
        self._run_test_case(func, [_OUTPUT], {_INPUT: x_val})

    def _test_range_const(self, extra_opset=None):
        process_args = {}
        if extra_opset is not None:
            process_args["extra_opset"] = [extra_opset]

        def func():
            x = tf.range(5)
            return tf.identity(x, name=_TFOUTPUT)
        self._run_test_case(func, [_OUTPUT], {}, process_args=process_args)

        def func():
            x = tf.range(3, 3, 5)
            return tf.identity(x, name=_TFOUTPUT)
        self._run_test_case(func, [_OUTPUT], {}, process_args=process_args)

        def func():
            x = tf.range(0, -5, -2)
            return tf.identity(x, name=_TFOUTPUT)
        self._run_test_case(func, [_OUTPUT], {}, process_args=process_args)

        def func():
            x = tf.range(-5.0, 5.0, 1.5)
            return tf.identity(x, name=_TFOUTPUT)
        self._run_test_case(func, [_OUTPUT], {}, process_args=process_args)

        def func():
            x = tf.range(2.5, 5.0, 10.0)
            return tf.identity(x, name=_TFOUTPUT)
        self._run_test_case(func, [_OUTPUT], {}, process_args=process_args)

    def _test_range_non_const(self, extra_opset=None):
        process_args = {}
        if extra_opset is not None:
            process_args["extra_opset"] = [extra_opset]

        def func():
            x = tf.range(5.0)
            return tf.identity(x, name=_TFOUTPUT)
        g = self._run_test_case(func, [_OUTPUT], {}, process_args=process_args)
        # TODO: tf-2.0 uses the optimizer which will most likely make the range const which is not what we want to test
        # self.assertTrue(extra_opset is None
        #                or check_node_domain(group_nodes_by_type(g)["Range"][0], extra_opset.domain))

        def func():
            x = tf.range(0, -5.0, -2)
            return tf.identity(x*x, name=_TFOUTPUT)
        g = self._run_test_case(func, [_OUTPUT], {}, process_args=process_args)
        # TODO: tf-2.0 uses the optimizer which will most likely make the range const  which is not what we want to test
        # self.assertTrue(extra_opset is None
        #                or check_node_domain(group_nodes_by_type(g)["Range"][0], extra_opset.domain))

        # disable this case due to onnxruntime loop issue
        # https://github.com/microsoft/onnxruntime/issues/1272
        # x = tf.range(3.0, 3.0, 5)
        # return tf.identity(x, name=_TFOUTPUT)
        # g = self._run_test_case(func, [_OUTPUT], {}, process_args=process_args)
        # self.assertTrue(extra_opset is None
        #                 or check_node_domain(group_nodes_by_type(g)["Range"][0], extra_opset.domain))
        # tf_reset_default_graph()

        delta_val = np.array(1.5, dtype=np.float32)
        def func(delta):
            x = tf.range(-5.0, 5.0, delta)
            return tf.identity(x, name=_TFOUTPUT)
        g = self._run_test_case(func, [_OUTPUT], {_INPUT: delta_val}, process_args=process_args)
        self.assertTrue(extra_opset is None
                        or check_node_domain(group_nodes_by_type(g)["Range"][0], extra_opset.domain))

        start_val = np.array(2.5, dtype=np.float32)
        def func(start):
            x = tf.range(start, 5.0, 10.0)
            return tf.identity(x, name=_TFOUTPUT)
        g = self._run_test_case(func, [_OUTPUT], {_INPUT: start_val}, process_args=process_args)
        self.assertTrue(extra_opset is None
                        or check_node_domain(group_nodes_by_type(g)["Range"][0], extra_opset.domain))

    @check_opset_min_version(7, "cast")
    def test_range_const(self):
        self._test_range_const()

    def test_range_non_const(self):
        self._test_range_non_const()

    @test_ms_domain()
    def test_ms_range_const(self, extra_opset):
        self._test_range_const(extra_opset)

    @test_ms_domain()
    def test_ms_range_non_const(self, extra_opset):
        self._test_range_non_const(extra_opset)

    @check_onnxruntime_incompatibility("Sqrt")
    def test_rsqrt(self):
        x_val = np.array([4.0, 16.0, 4.0, 1.6], dtype=np.float32).reshape((2, 2))
        def func(x):
            x_ = tf.math.rsqrt(x)
            return tf.identity(x_, name=_TFOUTPUT)
        self._run_test_case(func, [_OUTPUT], {_INPUT: x_val}, rtol=1e-05)

    @check_onnxruntime_incompatibility("Reciprocal")
    def test_reciprocal(self):
        x_val = np.array([1.0, 2.0, -3.0, -4.0], dtype=np.float32).reshape((2, 2))
        def func(x):
            x_ = tf.math.reciprocal(x)
            return tf.identity(x_, name=_TFOUTPUT)
        self._run_test_case(func, [_OUTPUT], {_INPUT: x_val}, rtol=1e-04)

    def test_reducemax(self):
        # not supported by onnx-caffe2
        x_val = np.array([1.0, 2.0, -3.0, -4.0], dtype=np.float32).reshape((2, 2))
        def func(x):
            x_ = tf.reduce_max(x)
            return tf.identity(x_, name=_TFOUTPUT)
        self._run_test_case(func, [_OUTPUT], {_INPUT: x_val}, rtol=1e-05)

    @skip_caffe2_backend()
    def test_reduceprod(self):
        x_val = np.array([1.0, 2.0, -3.0, -4.0], dtype=np.float32).reshape((2, 2))
        def func(x):
            x_ = tf.reduce_prod(x)
            return tf.identity(x_, name=_TFOUTPUT)
        self._run_test_case(func, [_OUTPUT], {_INPUT: x_val})

    def test_reducemean(self):
        x_val = np.array([1.0, 2.0, -3.0, -4.0], dtype=np.float32).reshape((2, 2))
        def func(x):
            x_ = tf.reduce_mean(x)
            return tf.identity(x_, name=_TFOUTPUT)
        self._run_test_case(func, [_OUTPUT], {_INPUT: x_val})

    @skip_caffe2_backend()
    @check_onnxruntime_incompatibility("Pow")
    def test_pow_scalar(self):
        x_val = np.array([4.0, 16.0, 4.0, 1.6], dtype=np.float32)
        e = np.array(2.0, dtype=np.float32)
        def func(x):
            x_ = tf.pow(x, tf.constant(e))
            return tf.identity(x_, name=_TFOUTPUT)
        self._run_test_case(func, [_OUTPUT], {_INPUT: x_val})

    @skip_caffe2_backend()
    def test_pad_const_default_val(self):
        params = [
            ("CONSTANT", [[1, 1], [2, 2]], [[1.0, 1.2], [2.3, 3.4], [4.5, 5.7]]),
            ("CONSTANT", [[0, 0], [3, 3], [3, 3], [0, 0]], np.random.randn(1, 3, 4, 5).astype(np.float32)),
        ]
        for p in params:
            mode, pad, xv = p
            x_val = np.array(xv, dtype=np.float32)
            def func(x):
                paddings = tf.constant(pad)
                op = tf.pad(x, paddings, mode)
                return tf.identity(op, name=_TFOUTPUT)
            self.logger.debug(str(p))
            self._run_test_case(func, [_OUTPUT], {_INPUT: x_val})

    @skip_caffe2_backend()
    def test_pad_const(self):
        x_val = np.array([[1, 2, 3], [4, 5, 6]], dtype=np.float32)
        def func(x):
            paddings = tf.constant([[1, 1], [2, 2]], name="paddings")
            op = tf.pad(x, paddings, mode="CONSTANT", name="const_with_val", constant_values=999)
            return tf.identity(op, name=_TFOUTPUT)
        self._run_test_case(func, [_OUTPUT], {_INPUT: x_val})

    @skip_caffe2_backend()
    def test_pad_reflect(self):
        x_val = np.array([[1, 2, 3], [4, 5, 6]], dtype=np.float32)
        def func(x):
            paddings = tf.constant([[1, 1], [2, 2]], name="paddings")
            op = tf.pad(x, paddings, mode="REFLECT", name="reflect")
            return tf.identity(op, name=_TFOUTPUT)
        self._run_test_case(func, [_OUTPUT], {_INPUT: x_val})

    @skip_caffe2_backend()
    def test_randomuniform(self):
        def func():
            shape = tf.constant([2, 3], name="shape")
            x_ = tf.compat.v1.random_uniform(shape, name="rand", dtype=tf.float32)
            x_ = tf.identity(x_, name="output1")
            x_ = tf.identity(x_, name="output2")
            return tf.identity(x_, name=_TFOUTPUT)
        # since results are random, compare the shapes only
        self._run_test_case(func, [_OUTPUT], {}, check_value=False, check_shape=True)

    @unittest.skip("TF RandomUniformInt is not supported")
    def test_randomuniform_int(self):
        def func():
            shape = tf.constant([2, 3], name="shape")
            x_ = tf.compat.v1.random_uniform(shape, name="rand", dtype=tf.int32, maxval=10)
            x_ = tf.identity(x_, name="output1")
            x_ = tf.identity(x_, name="output2")
            return tf.identity(x_, name=_TFOUTPUT)
        # since results are random, compare the shapes only
        self._run_test_case(func, [_OUTPUT], {}, check_value=False, check_shape=True)

    @skip_caffe2_backend()
    def test_randomuniform_dyn_shape(self):
        # test for dynamic shape coming from a shape op
        x_val = np.array([[1, 2, 3], [4, 5, 6], [7, 8, 9]], dtype=np.float32)
        def func(x):
            x_ = tf.stack([x, x])
            x_ = tf.identity(x_)
            x_ = tf.shape(x_, name="shape")
            x_ = tf.compat.v1.random_uniform(x_, name="rand", dtype=tf.float32)
            x_ = tf.identity(x_)
            return tf.identity(x_, name=_TFOUTPUT)
        # since results are random, compare the shapes only
        self._run_test_case(func, [_OUTPUT], {_INPUT: x_val}, check_value=False, check_shape=True)

    @skip_caffe2_backend()
    def test_randomuniform_calc_shape(self):
        # test for dynamic shape coming from some subgraph
        x_val = np.array([[1, 2, 3], [4, 5, 6], [7, 8, 9]], dtype=np.float32)
        def func(x):
            x_ = tf.identity(x)
            x_ = tf.shape(x_, name="shape")[1:]
            x_ = tf.compat.v1.random_uniform(x_, name="rand", dtype=tf.float32)
            x_ = tf.identity(x_)
            return tf.identity(x_, name=_TFOUTPUT)
        # since results are random, compare the shapes only
        self._run_test_case(func, [_OUTPUT], {_INPUT: x_val}, check_value=False, check_shape=True)

    @skip_caffe2_backend()
    def test_argminmax(self):
        x_val = np.array([0.5, 1.0, -0.5, -1.0], dtype=np.float32).reshape((2, 2))
        def func(x):
            x_ = tf.argmin(x, axis=0)
            return tf.identity(x_, name=_TFOUTPUT)
        self._run_test_case(func, [_OUTPUT], {_INPUT: x_val})

        x_val = np.array([1, 2, -2, -1], dtype=np.int32).reshape((2, 2))
        def func(x):
            x_ = tf.argmax(x)
            return tf.identity(x_, name=_TFOUTPUT)
        self._run_test_case(func, [_OUTPUT], {_INPUT: x_val})

        x_val = np.array([1, 2, -2, -1], dtype=np.int32).reshape((2, 2))
        def func(x):
            x_ = tf.argmax(x, output_type=x_val.dtype)
            return tf.identity(x_, name=_TFOUTPUT)
        self._run_test_case(func, [_OUTPUT], {_INPUT: x_val})

    @check_opset_min_version(6, "cast")
    def test_cast(self):
        x_val = np.array([1.0, 2.0, -3.0, -4.0], dtype=np.float32).reshape((2, 2))
        def func(x):
            x_ = tf.cast(x, tf.int32)
            return tf.identity(x_, name=_TFOUTPUT)
        self._run_test_case(func, [_OUTPUT], {_INPUT: x_val})

    @check_opset_min_version(7, "sign")
    def test_sign(self):
        x_vals = [np.array([1.0, 2.0, 0.0, -1.0, 0.0, -2.0], dtype=np.float32).reshape((2, 3)),
                  np.array([1, 2, 0, -1, 0, -2], dtype=np.int32).reshape((2, 3)),
                  np.array([1, 2, 0, -1, 0, -2], dtype=np.int64).reshape((2, 3))]
        for x_val in x_vals:
            def func(x):
                x_ = tf.math.sign(x)
                return tf.identity(x_, name=_TFOUTPUT)
            self._run_test_case(func, [_OUTPUT], {_INPUT: x_val})

    @check_target("rs6", "onehot")
    def test_onehot0(self):
        x_val = np.array([0, 1, 2], dtype=np.int32)
        depth = 5
        for axis in [-1, 0, 1]:
            def func(x):
                x_ = tf.one_hot(x, depth, on_value=5.0, axis=axis, off_value=1.0, dtype=tf.float32)
                return tf.identity(x_, name=_TFOUTPUT)
            self._run_test_case(func, [_OUTPUT], {_INPUT: x_val})

    @unittest.skip("only rank 1 is currently implemented")
    def test_onehot1(self):
        # only rank 1 is currently implemented
        x_val = np.array([[0, 2], [1, -1]], dtype=np.int32)
        depth = 3
        def func(x):
            x_ = tf.one_hot(x, depth, on_value=5.0, axis=-1, off_value=0.0, dtype=tf.float32)
            return tf.identity(x_, name=_TFOUTPUT)
        self._run_test_case(func, [_OUTPUT], {_INPUT: x_val})

    @check_target("rs6", "onehot")
    def test_onehot2(self):
        for axis in [-1, 0, 1]:
            x_val = np.array([0, 1, 2, 1, 2, 0, 1, 2, 1, 2], dtype=np.int32)
            depth = 20
            def func(x):
                x_ = tf.one_hot(x, depth, on_value=5.0, axis=axis, off_value=1.0, dtype=tf.float32)
                return tf.identity(x_, name=_TFOUTPUT)
            self._run_test_case(func, [_OUTPUT], {_INPUT: x_val})

    @check_target("rs6", "onehot")
    @check_opset_min_version(9, "onehot")
    def test_onehot3(self):
        # rank 1
        for np_dtype, tf_dtype in zip([np.int32, np.int64], [tf.int32, tf.int64]):
            x_val = np.array([0, 1, 2, 1, 2, 0, 1, 2, 1, 2], dtype=np_dtype)
            depth = np.array(20).astype(np.int64)
            def func(x):
                on_off = np.array([5.6, 1.2]).astype(np_dtype)
                x_ = tf.one_hot(x, depth, on_value=on_off[0], axis=-1, off_value=on_off[1])
                return tf.identity(x_, name=_TFOUTPUT)
            graph = self._run_test_case(func, [_OUTPUT], {_INPUT: x_val})
            self.assertTrue(len(group_nodes_by_type(graph)["OneHot"]) == 1, "onnx onehot should be used")
        # rank 2
        for aixs in [-1, 0, 1, 2]:
            for np_dtype, tf_dtype in zip([np.int32, np.int64], [tf.int32, tf.int64]):
                x_val = np.arange(0, 50, dtype=np_dtype).reshape([-1, 10])
                depth = np.array(20).astype(np.int64)
                def func(x):
                    on_off = np.array([5.6, 1.2]).astype(np_dtype)
                    x_ = tf.one_hot(x, depth, on_value=on_off[0], axis=aixs, off_value=on_off[1])
                    return tf.identity(x_, name=_TFOUTPUT)
                graph = self._run_test_case(func, [_OUTPUT], {_INPUT: x_val})
                self.assertTrue(len(group_nodes_by_type(graph)["OneHot"]) == 1, "onnx onehot should be used")

    @skip_caffe2_backend("issue undefined dim 1")
    @check_tf_max_version("1.15", "not supported in tf-2.0")
    def test_flatten0(self):
        x_val = np.array([[[1, 2, 3], [4, 5, 6], [7, 8, 9]]], dtype=np.float32)
        def func(x):
            x_ = tf.contrib.layers.flatten(x)
            return tf.identity(x_, name=_TFOUTPUT)
        self._run_test_case(func, [_OUTPUT], {_INPUT: x_val},
                            graph_validator=lambda g: check_op_count(g, "Flatten", 1))

    @skip_caffe2_backend("issue undefined dim 1")
    @check_tf_max_version("1.15", "not supported in tf-2.0")
    def test_flatten1(self):
        x_val = np.array([[[[1, 2, 3], [4, 5, 6], [7, 8, 9]]]], dtype=np.float32)
        def func(x):
            x_ = tf.contrib.layers.flatten(x)
            return tf.identity(x_, name=_TFOUTPUT)
        self._run_test_case(func, [_OUTPUT], {_INPUT: x_val},
                            graph_validator=lambda g: check_op_count(g, "Flatten", 1))

    @check_tf_max_version("1.15", "not supported in tf-2.0")
    def test_flatten2(self):
        x_val = np.array([[[1, 2, 3], [4, 5, 6], [7, 8, 9]]], dtype=np.float32)
        def func(x):
            x_ = tf.contrib.layers.flatten(x)
            return tf.identity(x_, name=_TFOUTPUT)
        self._run_test_case(func, [_OUTPUT], {_INPUT: x_val})

    def test_cancel_transpose(self):
        x_val = np.array([[[[1, 2, 3], [4, 5, 6], [7, 8, 9]]]], dtype=np.float32)
        def func(x):
            x_ = tf.identity(x, _TFINPUT)
            x_ = tf.transpose(x_, perm=NHWC_TO_NCHW)
            x_ = tf.transpose(x_, perm=NCHW_TO_NHWC)
            return tf.identity(x_, name=_TFOUTPUT)
        self._run_test_case(func, [_OUTPUT], {_INPUT: x_val})

    @check_onnxruntime_min_version("0.5.0", "topk-10's shape inference function has a bug")
    @check_opset_min_version(6, "cast")
    def test_topk1(self):
        x_val = np.arange(3 * 2 * 3).astype("float32")
        def func(x):
            values, _ = tf.nn.top_k(x, 5, sorted=True)
            return tf.identity(values, name=_TFOUTPUT)
        self._run_test_case(func, [_OUTPUT], {_INPUT: x_val})

    @check_opset_min_version(10, "TopK with dynamic K")
    def test_topk2(self):
        x_val = np.arange(3 * 2 * 3).astype("float32")
        k_val = np.array(10).astype(np.int32)
        def func(x, k):
            values, _ = tf.nn.top_k(x, k, sorted=True)
            return tf.identity(values, name=_TFOUTPUT)
        self._run_test_case(func, [_OUTPUT], {_INPUT: x_val, _INPUT1: k_val})

    @check_onnxruntime_min_version("0.5.0", "topk-10's shape inference function has a bug")
    def test_topk3(self):
        # test topk index output
        x_val = np.arange(3 * 2 * 3).astype("float32")
        x = tf.placeholder(tf.float32, x_val.shape, name=_TFINPUT)
        _, idx = tf.nn.top_k(x, 5, sorted=True)
        _ = tf.identity(idx, name=_TFOUTPUT)
        self._run_test_case([_OUTPUT], {_INPUT: x_val})

    def test_stack_axis(self):
        for axis in [0, 1]:
            x_val = [np.random.randn(3, 4).astype("float32") for _ in range(10)]
            def func():
                x = [tf.constant(x_val[i], dtype=tf.float32) for i in range(10)]
                x_ = tf.stack(x, axis=axis)
                return tf.identity(x_, name=_TFOUTPUT)
            self._run_test_case(func, [_OUTPUT], {})

    def test_unstack_axis(self):
        for axis in [0, 1]:
            x_val = np.random.randn(10, 3, 4).astype("float32")
            def func():
                x = tf.constant(x_val, dtype=tf.float32)
                x_ = tf.unstack(x, axis=axis)
                return tf.identity(x_, name=_TFOUTPUT)
            self._run_test_case(func, [_OUTPUT], {})

    def _test_reorganize_data(self, op, shape):
        x_val = make_xval(shape)
        def func(x):
            x_ = op(x, block_size=2)
            return tf.identity(x_, name=_TFOUTPUT)
        self._run_test_case(func, [_OUTPUT], {_INPUT: x_val})

    @skip_caffe2_backend("Space2Depth not implemented")
    def test_space_to_depth(self):
        self._test_reorganize_data(tf.nn.space_to_depth, [1, 28, 28, 3])

    @skip_caffe2_backend("Depth2Space not implemented")
    def test_depth_to_space(self):
        self._test_reorganize_data(tf.nn.depth_to_space, [1, 14, 14, 12])

    def _test_reorganize_data_gpu(self, op, shape):
        x_val = make_xval(shape)
        def func(x):
            x_ = op(x, block_size=2, data_format="NCHW")
            return tf.identity(x_, name=_TFOUTPUT)
        self._run_test_case(func, [_OUTPUT], {_INPUT: x_val})

    @skip_tf_cpu("only tf_gpu can run Space2Depth with NCHW format")
    @skip_caffe2_backend("Space2Depth not implemented")
    def test_space_to_depth_gpu(self):
        self._test_reorganize_data_gpu(tf.nn.space_to_depth, [1, 3, 50, 80])

    @skip_tf_cpu("only tf_gpu can run Depth2Space with NCHW format")
    @skip_caffe2_backend("Depth2Space not implemented")
    def test_depth_to_space_gpu(self):
        self._test_reorganize_data_gpu(tf.nn.depth_to_space, [1, 120, 25, 40])

    @check_opset_min_version(6, "addn")
    def test_addn(self):
        x_val = np.arange(3 * 2 * 3).astype("float32")
        def func(x):
            x_ = tf.add_n([x, x, x])
            return tf.identity(x_, name=_TFOUTPUT)
        self._run_test_case(func, [_OUTPUT], {_INPUT: x_val})

    @skip_caffe2_backend("multiple dims not supported")
    def test_strided_slice1(self):
        x_val = np.arange(3 * 2 * 3).astype("float32").reshape((3, 2, 3))
        def func(x):
            x_ = tf.strided_slice(x, [1, 0, 0], [2, 1, 3], [1, 1, 1])
            return tf.identity(x_, name=_TFOUTPUT)
        self._run_test_case(func, [_OUTPUT], {_INPUT: x_val})

    def test_strided_slice2(self):
        x_val = np.arange(3 * 2 * 3).astype("float32").reshape((3, 2, 3))
        def func(x):
            x_ = tf.strided_slice(x, [1, 0, 0], [2, 2, 3], [1, 1, 1])
            return tf.identity(x_, name=_TFOUTPUT)
        self._run_test_case(func, [_OUTPUT], {_INPUT: x_val})

    def test_strided_slice3(self):
        x_val = np.arange(3 * 2 * 3).astype("float32").reshape((3, 2, 3))
        def func(x):
            x_ = x[1:]
            return tf.identity(x_, name=_TFOUTPUT)
        self._run_test_case(func, [_OUTPUT], {_INPUT: x_val})

    def test_strided_slice4(self):
        x_val = np.arange(3 * 2 * 3).astype("float32").reshape((3, 2, 3))
        def func(x):
            x_ = x[:2]
            return tf.identity(x_, name=_TFOUTPUT)
        self._run_test_case(func, [_OUTPUT], {_INPUT: x_val})

    @skip_caffe2_backend("multiple dims not supported")
    def test_strided_slice5(self):
        x_val = np.arange(3 * 2 * 3).astype("float32").reshape((3, 2, 3))
        def func(x):
            x_ = x[:2, 0:1, 1:]
            return tf.identity(x_, name=_TFOUTPUT)
        self._run_test_case(func, [_OUTPUT], {_INPUT: x_val})

    @skip_caffe2_backend("multiple dims not supported")
    def test_strided_slice6(self):
        # example from here:
        # https://www.tensorflow.org/versions/r1.0/api_docs/cc/class/tensorflow/ops/strided-slice
        x_val = np.arange(5 * 6).astype("float32").reshape((5, 6))
        def func(x):
            x_ = x[2, :]
            return tf.identity(x_, name=_TFOUTPUT)
        self._run_test_case(func, [_OUTPUT], {_INPUT: x_val})

    @skip_caffe2_backend("multiple dims not supported")
    def test_strided_slice7(self):
        x_val = np.arange(5 * 6).astype("float32").reshape((5, 6))
        def func(x):
            x_ = tf.strided_slice(x, [0, 1], [3, 4], [1, 1], begin_mask=2)
            return tf.identity(x_, name=_TFOUTPUT)
        self._run_test_case(func, [_OUTPUT], {_INPUT: x_val})

        def func(x):
            x_ = tf.strided_slice(x, [0, 1], [3, 4], [1, 1], end_mask=2)
            return tf.identity(x_, name=_TFOUTPUT)
        self._run_test_case(func, [_OUTPUT], {_INPUT: x_val})

        def func(x):
            x_ = tf.strided_slice(x, [0, 1], [3, 4], [1, 1], shrink_axis_mask=2)
            return tf.identity(x_, name=_TFOUTPUT)
        self._run_test_case(func, [_OUTPUT], {_INPUT: x_val})

        def func(x):
            x_ = tf.strided_slice(x, [0, 1], [3, 4], [1, 1], ellipsis_mask=2)
            return tf.identity(x_, name=_TFOUTPUT)
        self._run_test_case(func, [_OUTPUT], {_INPUT: x_val})

    @skip_caffe2_backend("multiple dims not supported")
    def test_strided_slice8(self):
        x_val = np.arange(1 * 2 * 3 * 4 * 5 * 6).astype("float32").reshape((1, 2, 3, 4, 5, 6))
        def func(x):
            x_ = x[0:1, ..., 1, 2:, :6]
            return tf.identity(x_, name=_TFOUTPUT)
        self._run_test_case(func, [_OUTPUT], {_INPUT: x_val})

        x_val = np.arange(1 * 2 * 3 * 4 * 5 * 6).astype("float32").reshape((1, 2, 3, 4, 5, 6))
        def func(x):
            x_ = x[0:1, 1, 2:, :6, ...]
            return tf.identity(x_, name=_TFOUTPUT)
        self._run_test_case(func, [_OUTPUT], {_INPUT: x_val})

        x_val = np.arange(1 * 2 * 3 * 4 * 5 * 6).astype("float32").reshape((1, 2, 3, 4, 5, 6))
        def func(x):
            x_ = x[..., 0:1, 1, 2:, :6]
            return tf.identity(x_, name=_TFOUTPUT)
        self._run_test_case(func, [_OUTPUT], {_INPUT: x_val})

    @check_opset_min_version(10, "Slice")
    @skip_caffe2_backend("multiple dims not supported")
    def test_strided_slice_dynamic_1(self):
        # simple case
        x_val = np.arange(3 * 2 * 3).astype("float32").reshape((3, 2, 3))
        y_val = np.array([0, 1, 2], dtype=np.int32)
        def func(x, y):
            x_ = tf.strided_slice(x, y, [2, 2, 3], [1, 1, 1])
            return tf.identity(x_, name=_TFOUTPUT)
        self._run_test_case(func, [_OUTPUT], {_INPUT: x_val, _INPUT1: y_val})

    @check_opset_min_version(10, "Slice")
    @skip_caffe2_backend("multiple dims not supported")
    def test_strided_slice_dynamic_2(self):
        # int32
        x_val = np.arange(3 * 2 * 3).astype("int32").reshape((3, 2, 3))
        y_val = np.array([0, 1, 2], dtype=np.int32)
        def func(x, y):
            x_ = tf.strided_slice(x, y, [2, 2, 3], [1, 1, 1])
            return tf.identity(x_, name=_TFOUTPUT)
        self._run_test_case(func, [_OUTPUT], {_INPUT: x_val, _INPUT1: y_val})

    @check_opset_min_version(10, "Slice")
    @skip_caffe2_backend("multiple dims not supported")
    def test_strided_slice_dynamic_3(self):
        # common usage, ellipsis_mask
        x_val = np.arange(3 * 2 * 3).astype("float32").reshape((3, 2, 3))
        y_val = np.array(1, dtype=np.int32)
        def func(x, y):
            x_ = x[y:2, :, :]
            return tf.identity(x_, name=_TFOUTPUT)
        self._run_test_case(func, [_OUTPUT], {_INPUT: x_val, _INPUT1: y_val})

    @check_opset_min_version(10, "Slice")
    @skip_caffe2_backend("multiple dims not supported")
    def test_strided_slice_dynamic_4(self):
        # begin_mask, end_mask
        x_val = np.arange(3 * 2 * 3).astype("float32").reshape((3, 2, 3))
        y_val = np.array(1, dtype=np.int32)
        def func(x, y):
            x_ = x[y:, :y]
            return tf.identity(x_, name=_TFOUTPUT)
        self._run_test_case(func, [_OUTPUT], {_INPUT: x_val, _INPUT1: y_val})

    @check_opset_min_version(10, "Slice")
    @skip_caffe2_backend("multiple dims not supported")
    def test_strided_slice_dynamic_5(self):
        # only slice the first axis
        x_val = np.arange(3 * 2 * 3).astype("float32").reshape((3, 2, 3))
        y_val = np.array(1, dtype=np.int32)
        def func(x, y):
            x_ = x[y:2]
            return tf.identity(x_, name=_TFOUTPUT)
        self._run_test_case(func, [_OUTPUT], {_INPUT: x_val, _INPUT1: y_val})

    @check_opset_min_version(10, "Slice")
    @skip_caffe2_backend("multiple dims not supported")
    def test_strided_slice_dynamic_6(self):
        # shrink mask
        x_val = np.arange(3 * 2 * 3).astype("float32").reshape((3, 2, 3))
        y_val = np.array(1, dtype=np.int32)
        def func(x, y):
            x_ = x[y]
            return tf.identity(x_, name=_TFOUTPUT)
        self._run_test_case(func, [_OUTPUT], {_INPUT: x_val, _INPUT1: y_val})

        x_val = np.arange(3 * 2 * 3).astype("float32").reshape((3, 2, 3))
        y_val = np.array(-1, dtype=np.int32)
        def func(x, y):
            x_ = x[y]
            return tf.identity(x_, name=_TFOUTPUT)
        self._run_test_case(func, [_OUTPUT], {_INPUT: x_val, _INPUT1: y_val})

    @check_opset_min_version(10, "Slice")
    @skip_caffe2_backend("multiple dims not supported")
    def test_strided_slice_dynamic_7(self):
        x_val = np.arange(1 * 2 * 3 * 4 * 5 * 6).astype("float32").reshape((1, 2, 3, 4, 5, 6))
        y_val = np.array(1, dtype=np.int32)
        def func(x, y):
            x_ = x[0:y, ..., y, y:, :y]
            return tf.identity(x_, name=_TFOUTPUT)
        self._run_test_case(func, [_OUTPUT], {_INPUT: x_val, _INPUT1: y_val})

        x_val = np.arange(1 * 2 * 3 * 4 * 5 * 6).astype("float32").reshape((1, 2, 3, 4, 5, 6))
        y_val = np.array(1, dtype=np.int32)
        def func(x, y):
            x_ = x[0:y, y, y:, :y, ...]
            return tf.identity(x_, name=_TFOUTPUT)
        self._run_test_case(func, [_OUTPUT], {_INPUT: x_val, _INPUT1: y_val})

        x_val = np.arange(1 * 2 * 3 * 4 * 5 * 6).astype("float32").reshape((1, 2, 3, 4, 5, 6))
        y_val = np.array(1, dtype=np.int32)
        def func(x, y):
            x_ = x[..., 0:y, y, y:, :y]
            return tf.identity(x_, name=_TFOUTPUT)
        self._run_test_case(func, [_OUTPUT], {_INPUT: x_val, _INPUT1: y_val})

    @skip_caffe2_backend("fails with schema error")
    @check_opset_min_version(7, "batchnorm")
    def test_batchnorm(self):
        x_shape = [1, 28, 28, 2]
        x_dtype = np.float32
        scale_dtype = np.float32
        scale_shape = [2]
        # only nhwc is support on cpu for tensorflow
        data_format = "NHWC"
        x_val = np.random.random_sample(x_shape).astype(x_dtype)
        scale_val = np.random.random_sample(scale_shape).astype(scale_dtype)
        offset_val = np.random.random_sample(scale_shape).astype(scale_dtype)
        mean_val = np.random.random_sample(scale_shape).astype(scale_dtype)
        var_val = np.random.random_sample(scale_shape).astype(scale_dtype)
        def func(x):
            scale = tf.constant(scale_val, name='scale')
            offset = tf.constant(offset_val, name='offset')
            mean = tf.constant(mean_val, name='mean')
            var = tf.constant(var_val, name='variance')
            epsilon = 0.001
            y, _, _ = tf.compat.v1.nn.fused_batch_norm(
                x, scale, offset, mean=mean, variance=var,
                epsilon=epsilon, data_format=data_format, is_training=False)
            return tf.identity(y, name=_TFOUTPUT)
        self._run_test_case(func, [_OUTPUT], {_INPUT: x_val}, rtol=1e-04)

    @skip_caffe2_backend()
    @check_opset_min_version(7, "resize_nearest_neighbor")
    def test_resize_nearest_neighbor(self):
        x_shape = [1, 15, 20, 2]
        x_new_size = [30, 40]
        x_val = np.arange(1, 1 + np.prod(x_shape)).astype("float32").reshape(x_shape)
        def func(x):
            x_new_size_ = tf.constant(x_new_size)
            x_ = tf.compat.v1.image.resize_nearest_neighbor(x, x_new_size_)
            return tf.identity(x_, name=_TFOUTPUT)
        graph = self._run_test_case(func, [_OUTPUT], {_INPUT: x_val})
        if self.config.opset >= 9:
            # in opset 10, upsample is removed and resize is defined.
            node_statistic = group_nodes_by_type(graph)
            mapped_node = (node_statistic.get("Upsample") or node_statistic.get("Resize"))[0]
            scale_node = mapped_node.inputs[1]
            self.assertTrue(validate_const_node(scale_node, [1.0, 1.0, 2.0, 2.0]))

    @check_opset_min_version(9, "resize_nearest_neighbor")
    def test_resize_nearest_neighbor_with_non_const(self):
        x_shape = [3, 10, 8, 5]
        x_val = np.arange(1, 1 + np.prod(x_shape), dtype=np.float32).reshape(x_shape)
        x_new_size = np.array([20, 16]).astype(np.int32)
        def func(x, x_new_size_):
            x_ = tf.compat.v1.image.resize_nearest_neighbor(x, x_new_size_)
            return tf.identity(x_, name=_TFOUTPUT)
        self._run_test_case(func, [_OUTPUT], {_INPUT: x_val, _INPUT1: x_new_size})

    @skip_caffe2_backend()
    @check_opset_min_version(7, "resize_bilinear")
    def test_resize_bilinear(self):
        x_shape = [1, 15, 20, 2]
        x_new_size = [30, 40]
        x_val = np.arange(1, 1 + np.prod(x_shape)).astype("float32").reshape(x_shape)
        def func(x):
            x_new_size_ = tf.constant(x_new_size)
            x_ = tf.compat.v1.image.resize_bilinear(x, x_new_size_)
            return tf.identity(x_, name=_TFOUTPUT)
        graph = self._run_test_case(func, [_OUTPUT], {_INPUT: x_val})
        if self.config.opset >= 9:
            # in opset 10, upsample is removed and resize is defined.
            node_statistic = group_nodes_by_type(graph)
            mapped_node = (node_statistic.get("Upsample") or node_statistic.get("Resize"))[0]
            scale_node = mapped_node.inputs[1]
            self.assertTrue(validate_const_node(scale_node, [1.0, 1.0, 2.0, 2.0]))

    @check_opset_min_version(9, "resize_bilinear")
    def test_resize_bilinear_with_non_const(self):
        x_shape = [3, 10, 8, 5]
        x_val = np.arange(1, 1 + np.prod(x_shape), dtype=np.float32).reshape(x_shape)
        x_new_size = np.array([20, 16]).astype(np.int32)
        def func(x, x_new_size_):
            x_ = tf.compat.v1.image.resize_bilinear(x, x_new_size_)
            return tf.identity(x_, name=_TFOUTPUT)
        self._run_test_case(func, [_OUTPUT], {_INPUT: x_val, _INPUT1: x_new_size})

    @check_opset_min_version(10, "resize scale can less than 1")
    def test_resize_bilinear_with_non_const2(self):
        # scales has an element larger than 1 and also has an element less that 1
        x_shape = [3, 100, 8, 5]
        x_val = np.arange(1, 1 + np.prod(x_shape), dtype=np.float32).reshape(x_shape)
        x_new_size = np.array([20, 16]).astype(np.int32)
        def func(x, x_new_size_):
            x_ = tf.compat.v1.image.resize_bilinear(x, x_new_size_)
            return tf.identity(x_, name=_TFOUTPUT)
        self._run_test_case(func, [_OUTPUT], {_INPUT: x_val, _INPUT1: x_new_size})

    @check_opset_min_version(10, "resize scale can less than 1")
    def test_resize_nearest_neighbor2(self):
        x_shape = [1, 300, 20, 2]
        x_new_size = [30, 40]
        x_val = np.arange(1, 1 + np.prod(x_shape)).astype("float32").reshape(x_shape)
        def func(x):
            x_new_size_ = tf.constant(x_new_size)
            x_ =  tf.compat.v1.image.resize_nearest_neighbor(x, x_new_size_)
            return tf.identity(x_, name=_TFOUTPUT)
        graph = self._run_test_case(func, [_OUTPUT], {_INPUT: x_val})
        node_statistic = group_nodes_by_type(graph)
        mapped_node = node_statistic.get("Resize")[0]
        scale_node = mapped_node.inputs[1]
        self.assertTrue(validate_const_node(scale_node, [1.0, 1.0, 0.1, 2.0]))

    @check_opset_min_version(9, "fill")
    def test_fill_float32(self):
        x_shape = [1, 15, 20, 2]
        x_val = np.arange(1, 1 + np.prod(x_shape)).astype("float32").reshape(x_shape)
        def func(x0):
            x1 = tf.fill(x_val.shape, 9.0)
            x2 = tf.add(x0, x1)
            return tf.identity(x2, name=_TFOUTPUT)
        self._run_test_case(func, [_OUTPUT], {_INPUT: x_val})

    @check_opset_min_version(9, "fill")
    def test_fill_int32(self):
        x_shape = [1, 15, 20, 2]
        x_val = np.arange(1, 1 + np.prod(x_shape)).astype("int32").reshape(x_shape)
        def func(x0):
            x1 = tf.fill(x_val.shape, 9)
            x2 = tf.add(x0, x1)
            return tf.identity(x2, name=_TFOUTPUT)
        self._run_test_case(func, [_OUTPUT], {_INPUT: x_val})

    @check_opset_min_version(7, "fill")
    def test_fill7_float32(self):
        x_shape = [1, 15, 20, 2]
        x_val = np.arange(1, 1 + np.prod(x_shape)).astype("float32").reshape(x_shape)
        def func(x0):
            x1 = tf.fill(x_val.shape, 9.0)
            x2 = tf.add(x0, x1)
            return tf.identity(x2, name=_TFOUTPUT)
        self._run_test_case(func, [_OUTPUT], {_INPUT: x_val})

    @check_opset_min_version(7, "fill")
    def test_fill7_int32(self):
        x_shape = [1, 15, 20, 2]
        x_val = np.arange(1, 1 + np.prod(x_shape)).astype("int32").reshape(x_shape)
        def func(x0):
            x1 = tf.fill(x_val.shape, 9)
            x2 = tf.add(x0, x1)
            return tf.identity(x2, name=_TFOUTPUT)
        self._run_test_case(func, [_OUTPUT], {_INPUT: x_val})

    @check_opset_min_version(7, "div")
    def test_tf_div(self):
        # pylint: disable=E0001
        from tensorflow.python.ops.gen_math_ops import div
        shape = 1000
        # test floating data
        x_val = (np.random.sample(shape) + 1e-6).astype(np.float32)
        y_val = (np.random.sample(shape) + 1e-6).astype(np.float32)
        def func(x, y):
            output = div(x, y, name=_TFOUTPUT)
            # assert output.op.type == "Div"
            return output
        self._run_test_case(func, [_OUTPUT], {_INPUT: x_val, _INPUT1: y_val})

        # test integer data
        x_val = (100 * np.random.sample(shape) + 1).astype(np.int32)
        y_val = (100 * np.random.sample(shape) + 1).astype(np.int32)
        def func(x, y):
            output = div(x, y, name=_TFOUTPUT)
            # assert output.op.type == "Div"
            return output
        self._run_test_case(func, [_OUTPUT], {_INPUT: x_val, _INPUT1: y_val})

    @check_opset_min_version(7, "erf")
    def test_erf(self):
        x_shape = [2, 2]
        x_val0 = np.random.random(np.prod(x_shape)).astype(np.float32).reshape(x_shape)
        x_val1 = np.array([[-1, -0.5], [1, 0.5]]).astype(np.float32)
        for x_val in [x_val0, x_val1]:
            def func(x):
                x_ = tf.math.erf(x)
                return tf.identity(x_, name=_TFOUTPUT)
            self._run_test_case(func, [_OUTPUT], {_INPUT: x_val}, rtol=0.01)

    @check_opset_min_version(8, "Scan")
    @skip_opset(9, "ReverseSequence")
    def test_reverse_sequence_batch_major(self):
        x_val = np.array([[[1, 2, 3], [4, 5, 6], [0, 0, 0]],
                          [[1, 2, 3], [4, 5, 6], [7, 8, 9]],
                          [[1, 2, 3], [0, 0, 0], [0, 0, 0]]],
                         dtype=np.float32)
        def func(x):
            x_ = tf.reverse_sequence(x, seq_axis=1, batch_axis=0, seq_lengths=[2, 3, 1])
            return tf.identity(x_, name=_TFOUTPUT)
        self._run_test_case(func, [_OUTPUT], {_INPUT: x_val})

        x_val = np.array([[1, 2, 3], [1, 2, 3], [1, 2, 3],
                          [4, 5, 6], [4, 5, 6], [1, 1, 1],
                          [0, 0, 0], [7, 8, 9], [0, 0, 0]
                          ],
                         dtype=np.float32)
        def func(x):
            x_ = tf.reverse_sequence(x, seq_axis=1, batch_axis=0, seq_lengths=[3] * 9)
            return tf.identity(x_, name=_TFOUTPUT)
        self._run_test_case(func, [_OUTPUT], {_INPUT: x_val})

        x_val_shape = [5, 5, 7, 8, 9]
        x_val = np.random.randint(0, 100, x_val_shape).astype(np.float32)
        def func(x):
            x_ = tf.reverse_sequence(x, seq_axis=1, batch_axis=0, seq_lengths=[5, 5, 5, 5, 5])
            return tf.identity(x_, name=_TFOUTPUT)
        self._run_test_case(func, [_OUTPUT], {_INPUT: x_val})

    @check_opset_min_version(8, "Scan")
    @skip_opset(9, "ReverseSequence")
    def test_reverse_sequence_time_major(self):
        x_val = np.array([[[1, 2, 3], [1, 2, 3], [1, 2, 3]],
                          [[4, 5, 6], [4, 5, 6], [0, 0, 0]],
                          [[0, 0, 0], [7, 8, 9], [0, 0, 0]]],
                         dtype=np.float32)
        def func(x):
            x_ = tf.reverse_sequence(x, seq_axis=0, batch_axis=1, seq_lengths=[2, 3, 1])
            return tf.identity(x_, name=_TFOUTPUT)
        self._run_test_case(func, [_OUTPUT], {_INPUT: x_val})
        x_val = np.array([[1, 2, 3], [1, 2, 3], [1, 2, 3],
                          [4, 5, 6], [4, 5, 6], [1, 1, 1],
                          [0, 0, 0], [7, 8, 9], [0, 0, 0]],
                         dtype=np.float32)
        def func(x):
            x_ = tf.reverse_sequence(x, seq_axis=0, batch_axis=1, seq_lengths=[9, 9, 9])
            return tf.identity(x_, name=_TFOUTPUT)
        self._run_test_case(func, [_OUTPUT], {_INPUT: x_val})
        x_val_shape = [5, 5, 7, 8, 9]
        x_val = np.random.randint(0, 100, x_val_shape).astype(np.float32)
        def func(x):
            x_ = tf.reverse_sequence(x, seq_axis=0, batch_axis=1, seq_lengths=[5, 5, 5, 5, 5])
            return tf.identity(x_, name=_TFOUTPUT)
        self._run_test_case(func, [_OUTPUT], {_INPUT: x_val})

    @check_opset_min_version(10, "ReverseSequence")
    def test_reversev2_constant_axis(self):
        # Tests for constant axis.
        x_val_shape = [1, 2, 3, 4]
        x_val = np.random.randint(0, 100, x_val_shape).astype(np.float32)
        def func(x):
            x_ = tf.compat.v1.reverse_v2(x, axis=[3])
            return tf.identity(x_, name=_TFOUTPUT)
        self._run_test_case(func, [_OUTPUT], {_INPUT: x_val})

        # Empty axis vector.
        x_val_shape = [2, 3, 4]
        x_val = np.random.randint(0, 100, x_val_shape).astype(np.float32)
        def func(x):
            x_ = tf.compat.v1.reverse_v2(x, axis=[])
            return tf.identity(x_, name=_TFOUTPUT)
        self._run_test_case(func, [_OUTPUT], {_INPUT: x_val})

    @check_opset_min_version(10, "ReverseSequence")
    def test_reversev2_vector_axis(self):
        x_val_shape = [1, 2, 3, 4]
        x_val = np.random.randint(0, 100, x_val_shape).astype(np.float32)
        def func(x):
            x_ = tf.compat.v1.reverse_v2(x, axis=[0, -3, 2, 3])
            return tf.identity(x_, name=_TFOUTPUT)
        self._run_test_case(func, [_OUTPUT], {_INPUT: x_val})

        x_val_shape = [2, 3, 4]
        x_val = np.random.randint(0, 100, x_val_shape).astype(np.float32)
        def func(x):
            x_ = tf.compat.v1.reverse_v2(x, axis=[-3, 1, 2])
            return tf.identity(x_, name=_TFOUTPUT)
        self._run_test_case(func, [_OUTPUT], {_INPUT: x_val})

        x_val_shape = [5, 5, 9, 7, 8, 9]
        x_val = np.random.randint(0, 100, x_val_shape).astype(np.float32)
        def func(x):
            x_ = tf.compat.v1.reverse_v2(x, axis=[0, 1, -2, 3, 5])
            return tf.identity(x_, name=_TFOUTPUT)
        self._run_test_case(func, [_OUTPUT], {_INPUT: x_val})

    @check_opset_min_version(10, "ReverseSequence")
    def test_reversev2_1D_tensor(self):
        # For tensors with 1 dimension and no axis to reverse.
        # Adds an identity block.
        x_val_shape = [4]
        x_val = np.random.randint(0, 100, x_val_shape).astype(np.float32)
        def func(x):
            x_ = tf.compat.v1.reverse_v2(x, axis=[])
            return tf.identity(x_, name=_TFOUTPUT)
        self._run_test_case(func, [_OUTPUT], {_INPUT: x_val})

    @check_opset_min_version(8, "where")
    def test_where(self):
        x_val = np.array([1, 2, -3, 4, -5, -6, -7, 8, 9, 0], dtype=np.float32)
        true_result = np.array([111, 222, 333, 444, 555, 666, 777, 888, 999, 1000],
                               dtype=np.float32)
        false_result = np.array([-111, -222, -333, -444, -555, -666, -777, -888, -999, -1000],
                                dtype=np.float32)
        def func(x):
            picks = tf.where(x > -1, true_result, false_result)
            return tf.identity(picks, name=_TFOUTPUT)
        self._run_test_case(func, [_OUTPUT], {_INPUT: x_val})

        x_val = np.array(1, dtype=np.float32)
        true_result = np.array(100, dtype=np.float32)
        false_result = np.array(-111, dtype=np.float32)
        def func(x):
            picks = tf.where(x > -1, true_result, false_result)
            return tf.identity(picks, name=_TFOUTPUT)
        self._run_test_case(func, [_OUTPUT], {_INPUT: x_val})

    @check_opset_min_version(8, "where")
    @check_target("rs6", "onnxruntime Where type limitation")
    def test_where_int32(self):
        x_val = np.array([1, 2, -3, 4, -5, -6, -7, 8, 9, 0], dtype=np.int32)
        true_result = np.array([111, 222, 333, 444, 555, 666, 777, 888, 999, 1000],
                               dtype=np.int32)
        false_result = np.array([-111, -222, -333, -444, -555, -666, -777, -888, -999, -1000],
                                dtype=np.int32)
        def func(x):
            picks = tf.where(tf.greater_equal(x, 0), true_result, false_result)
            return tf.identity(picks, name=_TFOUTPUT)
        self._run_test_case(func, [_OUTPUT], {_INPUT: x_val})

    @check_opset_min_version(8, "where")
    def test_where_with_two_rank_input(self):
        x_val = np.array([1, 2, -3, 4, -5, -6, -7, 8, 9, 0], dtype=np.float32)
        true_result = np.array([[111, 111], [222, 222], [333, 333], [444, 444], [555, 555],
                                [666, 666], [777, 777], [888, 888], [999, 999], [1000, 1000]],
                               dtype=np.float32)
        false_result = np.array([[-111, -111], [-222, -222], [-333, -333], [-444, -444], [-555, -555],
                                 [-666, -666], [-777, -777], [-888, -888], [-999, -999], [-1000, -1000]],
                                dtype=np.float32)
        def func(x):
            cond = tf.greater_equal(x, 0)
            picks = tf.where(cond, true_result, false_result)
            return tf.identity(picks, name=_TFOUTPUT)
        self._run_test_case(func, [_OUTPUT], {_INPUT: x_val})

    @check_opset_min_version(8, "where")
    def test_where_with_two_rank_condition(self):
        x_val = np.array([[1, 2, -3, 4, -5, -6, -7, 8, 9, 0]], dtype=np.float32)
        true_result = np.array([[111, 222, 333, 444, 555, 666, 777, 888, 999, 1000]],
                               dtype=np.float32)
        false_result = np.array([[-111, -222, -333, -444, -555, -666, -777, -888, -999, -1000]],
                                dtype=np.float32)
        def func(x):
            picks = tf.where(tf.greater_equal(x, 0), true_result, false_result)
            return tf.identity(picks, name=_TFOUTPUT)
        self._run_test_case(func, [_OUTPUT], {_INPUT: x_val})

    @check_opset_min_version(8, "where")
    def test_where_with_three_rank_condition(self):
        x_val = np.array([[[1, 2, -3, 4, -5, -6, -7, 8, 9, 0]]], dtype=np.float32)
        true_result = np.array([[[111, 222, 333, 444, 555, 666, 777, 888, 999, 1000]]],
                               dtype=np.float32)
        false_result = np.array([[[-111, -222, -333, -444, -555, -666, -777, -888, -999, -1000]]],
                                dtype=np.float32)
        def func(x):
            picks = tf.where(tf.greater_equal(x, 0), true_result, false_result)
            return tf.identity(picks, name=_TFOUTPUT)

        self._run_test_case(func, [_OUTPUT], {_INPUT: x_val})

    @check_opset_min_version(8, "where")
    def test_where_scalar(self):
        x_val = np.array(6, dtype=np.float32)
        true_result = np.array([111, 222, 333, 444, 555, 666, 777, 888, 999, 1000],
                               dtype=np.float32)
        false_result = np.array([-111, -222, -333, -444, -555, -666, -777, -888, -999, -1000],
                                dtype=np.float32)
        def func(x):
            picks = tf.where(tf.greater_equal(x, 0), true_result, false_result)
            return tf.identity(picks, name=_TFOUTPUT)
        self._run_test_case(func, [_OUTPUT], {_INPUT: x_val})

    @check_opset_min_version(9, "NonZero")
    @check_target("rs6", "onnxruntime Transpose type limitation")
    def test_where_with_cond_only(self):
        for np_type, tf_type in [(np.int32, tf.int32), (np.float32, tf.float32)]:
            x_val = np.random.randint(0, 2, size=[10, 20, 30]).astype(np_type)
            def func(x):
                # FIXME: was tf_placeholder(tf_type, shape=[None] * x_val.ndim, name=_TFINPUT)
                res = tf.where(x)
                return tf.identity(res, name=_TFOUTPUT)
            self._run_test_case(func, [_OUTPUT], {_INPUT: x_val})

    @check_opset_min_version(6, "cast")
    def test_shape_int32(self):
        x_val = np.array([[[1, 1, 1], [2, 2, 2]], [[3, 3, 3], [4, 4, 4]]], dtype=np.float32)
        def func(x):
            x_ = tf.multiply(x, x)
            x_ = tf.shape(x_, out_type=tf.int32)
            return tf.identity(x_, name=_TFOUTPUT)
        kwargs = {"check_dtype": True}
        self._run_test_case(func, [_OUTPUT], {_INPUT: x_val}, **kwargs)

    @unittest.skipIf(get_test_config().is_onnxruntime_backend and get_test_config().opset < 7,
                     "mul-1, mul-6 not supported in onnxruntime. conversion is covered since opset6")
    def test_shape_int64(self):
        x_val = np.array([[[1, 1, 1], [2, 2, 2]], [[3, 3, 3], [4, 4, 4]]], dtype=np.float32)
        def func(x):
            x_ = tf.multiply(x, x)
            x_ = tf.shape(x_, out_type=tf.int64)
            return tf.identity(x_, name=_TFOUTPUT)
        kwargs = {"check_dtype": True}
        self._run_test_case(func, [_OUTPUT], {_INPUT: x_val}, **kwargs)

    # @check_opset_min_version(7, "broadcasting op")
    @unittest.skip("disable it for now, since fold const has bug")
    def test_softmax_cross_entropy_with_logits(self):
        num_class = 5
        data_shape = [100, num_class]
        for np_dtype, tf_dtype in zip([np.int32, np.int64], [tf.int32, tf.int64]):
            tf_reset_default_graph()
            label_val = np.random.randint(0, num_class - 1, data_shape).astype(np_dtype)
            logits_val = np.random.random(data_shape).astype(np.float32)

            def func(label, logits):
                res1 = tf.nn.softmax_cross_entropy_with_logits_v2(labels=label, logits=logits)
                return tf.identity(res1, name=_TFOUTPUT)
            self._run_test_case(func, [_OUTPUT], {_INPUT: label_val, _INPUT1: logits_val}, atol=1e-5)

    @check_opset_min_version(7, "sparse_softmax_cross_entropy_with_logits")
    def test_sparse_softmax_cross_entropy_with_logits(self):
        num_class = 5
        for logic_shape in [[None, None], [None, num_class]]:
            label_val = np.array([3, 2, 0, 4]).astype(np.int32)
            logits_val = np.random.random((len(label_val), num_class)).astype(np.float32)
            def func(label, logits):
                res1 = tf.nn.sparse_softmax_cross_entropy_with_logits(labels=label, logits=logits)
                return tf.identity(res1, name=_TFOUTPUT)
            self._run_test_case(func, [_OUTPUT], {_INPUT: label_val, _INPUT1: logits_val})

    @check_target('rs6', 'SparseSoftmaxCrossEntropyWithLogits')
    def test_sparse_softmax_cross_entropy_with_logits_large_class(self):
        num_class = 30000
        label_val = np.array([3374, 2127, 10002, 48]).astype(np.int32)
        logits_val = np.random.random((len(label_val), num_class)).astype(np.float32)

        def func(label, logits):
            res = tf.nn.sparse_softmax_cross_entropy_with_logits(labels=label, logits=logits)
            return tf.identity(res, name=_TFOUTPUT)

        self._run_test_case(func, [_OUTPUT], {_INPUT: label_val, _INPUT1: logits_val}, rtol=1e-6)

    def test_matrix_band_part(self):
        input_val = np.random.randint(0, 666, (10, 15)).astype(np.int32)
        def func(input_x):
            res = tf.linalg.band_part(input_x, -1, 0)
            res1 = tf.linalg.band_part(input_x, 0, -1)
            return tf.identity(res, name=_TFOUTPUT), tf.identity(res1, name=_TFOUTPUT1)
        self._run_test_case(func, [_OUTPUT, _OUTPUT1], {_INPUT: input_val})

    def test_matrix_band_part_2(self):
        input_val = np.random.randint(0, 666, (1, 1)).astype(np.int32)
        def func(input_x):
            res = tf.linalg.band_part(input_x, -1, 0)
            res1 = tf.linalg.band_part(input_x, 0, -1)
            return tf.identity(res, name=_TFOUTPUT), tf.identity(res1, name=_TFOUTPUT1)
        self._run_test_case(func, [_OUTPUT, _OUTPUT1], {_INPUT: input_val})

    def test_floordiv(self):
        input_val_1 = np.random.random_sample(100).astype(np.int32)
        input_val_2 = (np.random.random_sample(100) + 1).astype(np.int32)
        def func(input_1, input_2):
            res = tf.math.floordiv(input_1, input_2)
            return tf.identity(res, name=_TFOUTPUT)
        self._run_test_case(func, [_OUTPUT], {_INPUT: input_val_1, _INPUT1: input_val_2})

        input_val_1 = np.random.random_sample(100).astype(np.float32)
        input_val_2 = (np.random.random_sample(100) + 1).astype(np.float32)
        def func(input_1, input_2):
            res = tf.math.floordiv(input_1, input_2)
            return tf.identity(res, name=_TFOUTPUT)
        self._run_test_case(func, [_OUTPUT], {_INPUT: input_val_1, _INPUT1: input_val_2})

        # test broadcasting
        input_val_1 = np.random.random_sample((10, 50)).astype(np.float32)
        input_val_2 = (np.random.random_sample(50) + 1).astype(np.float32)
        def func(input_1, input_2):
            res = tf.math.floordiv(input_1, input_2)
            return tf.identity(res, name=_TFOUTPUT)
        self._run_test_case(func, [_OUTPUT], {_INPUT: input_val_1, _INPUT1: input_val_2})

    def test_floormod(self):
        input_val_1 = 100 * np.random.random_sample(100).astype(np.int32)
        input_val_2 = (100 * np.random.random_sample(100) + 1).astype(np.int32)
        def func(input_1, input_2):
            res = tf.math.floormod(input_1, input_2)
            return tf.identity(res, name=_TFOUTPUT)
        self._run_test_case(func, [_OUTPUT], {_INPUT: input_val_1, _INPUT1: input_val_2})

        input_val_1 = 100 * np.random.random_sample(100).astype(np.float32)
        input_val_2 = (100 * np.random.random_sample(100) + 1).astype(np.float32)
        def func(input_1, input_2):
            res = tf.math.floormod(input_1, input_2)
            return tf.identity(res, name=_TFOUTPUT)
        self._run_test_case(func, [_OUTPUT], {_INPUT: input_val_1, _INPUT1: input_val_2}, rtol=1e-5)

        # test broadcasting case
        input_val_1 = (50 * np.random.random_sample((10, 50)) + 1).astype(np.float32)
        input_val_2 = (50 * np.random.random_sample(50) + 1).astype(np.float32)
        def func(input_1, input_2):
            res = tf.math.floormod(input_1, input_2)
            return tf.identity(res, name=_TFOUTPUT)
        self._run_test_case(func, [_OUTPUT], {_INPUT: input_val_1, _INPUT1: input_val_2}, rtol=1e-4)

    def test_logical_not(self):
        input_val = np.random.randint(0, 2, (10, 20)).astype(np.bool)
        def func(x):
            res = tf.logical_not(x)
            return tf.identity(res, name=_TFOUTPUT)
        self._run_test_case(func, [_OUTPUT], {_INPUT: input_val})

    def test_reduce_all(self):
        input_val = np.random.randint(0, 2, (10, 20)).astype(np.bool)
        def func(x):
            res = tf.reduce_all(input_tensor=x, keepdims=False)
            res1 = tf.reduce_all(input_tensor=x, axis=[0], keepdims=False)
            return tf.identity(res, name=_TFOUTPUT), tf.identity(res1, name=_TFOUTPUT1)
        self._run_test_case(func, [_OUTPUT, _OUTPUT1], {_INPUT: input_val})

        input_val = np.random.randint(0, 2, (10, 20)).astype(np.bool)
        def func(input_x):
            res = tf.reduce_all(input_tensor=input_x, keepdims=True)
            res1 = tf.reduce_all(input_tensor=input_x, axis=[0], keepdims=True)
            return tf.identity(res, name=_TFOUTPUT), tf.identity(res1, name=_TFOUTPUT1)
        self._run_test_case(func, [_OUTPUT, _OUTPUT1], {_INPUT: input_val})

    def test_reduce_any(self):
        input_val = np.random.randint(0, 2, (10, 20)).astype(np.bool)
        def func(x):
            res = tf.reduce_any(input_tensor=x, keepdims=False)
            res1 = tf.reduce_any(input_tensor=x, axis=[0], keepdims=False)
            return tf.identity(res, name=_TFOUTPUT), tf.identity(res1, name=_TFOUTPUT1)
        self._run_test_case(func, [_OUTPUT, _OUTPUT1], {_INPUT: input_val})

        input_val = np.random.randint(0, 2, (10, 20)).astype(np.bool)
        def func(x):
            res = tf.reduce_any(input_tensor=x, keepdims=True)
            res1 = tf.reduce_any(input_tensor=x, axis=[0], keepdims=True)
            return tf.identity(res, name=_TFOUTPUT), tf.identity(res1, name=_TFOUTPUT1)
        self._run_test_case(func, [_OUTPUT, _OUTPUT1], {_INPUT: input_val})

    @check_opset_min_version(7, "fill")
    def test_zeros_like(self):
        input_val = np.random.random_sample([10, 20]).astype(np.float32)
        def func(x):
            res = tf.zeros_like(x)
            return tf.identity(res, name=_TFOUTPUT)
        self._run_test_case(func, [_OUTPUT], {_INPUT: input_val})

        def func(x):
            res = tf.zeros_like(x, dtype=tf.int32)
            return tf.identity(res, name=_TFOUTPUT)
        self._run_test_case(func, [_OUTPUT], {_INPUT: input_val})

    @check_opset_min_version(9, "is_nan")
    def test_isnan(self):
        # only compatible with dtype `float32`
        x_val1 = np.array([1.0, 2.0, -3.0, -4.0], dtype=np.float32).reshape((2, 2))
        x_val2 = np.array([np.nan, np.nan, np.nan, np.nan], dtype=np.float32).reshape((2, 2))
        x_val3 = np.array([1.0, np.nan, -3.0, np.nan], dtype=np.float32).reshape((2, 2))
        for x_val in [x_val1, x_val2, x_val3]:
            def func(x):
                x_ = tf.is_nan(x)
                return tf.identity(x_, name=_TFOUTPUT)
                self._run_test_case(func, [_OUTPUT], {_INPUT: x_val})

    def test_ceil(self):
        x_val = np.array([-1.5, 1.2], dtype=np.float32)
        def func(x):
            x_ = tf.math.ceil(x)
            return tf.identity(x_, name=_TFOUTPUT)
        self._run_test_case(func, [_OUTPUT], {_INPUT: x_val})

    def test_softplus(self):
        x_val = np.array([-1, 0, 1], dtype=np.float32)
        def func(x):
            x_ = tf.math.softplus(x)
            return tf.identity(x_, name=_TFOUTPUT)
        self._run_test_case(func, [_OUTPUT], {_INPUT: x_val})

    def test_softsign(self):
        x_val = np.array([-1, 0, 1], dtype=np.float32)
        def func(x):
            x_ = tf.math.softsign(x)
            return tf.identity(x_, name=_TFOUTPUT)
        self._run_test_case(func, [_OUTPUT], {_INPUT: x_val})

    def test_batch_to_spacend(self):
        block_size = [2, 2]
        crop = [[1, 0], [2, 1]]

        input_val = np.random.random_sample([40, 3, 5, 100]).astype(np.float32)
        def func(x):
            return tf.compat.v1.batch_to_space_nd(x, block_size, crop, name=_TFOUTPUT)
        self._run_test_case(func, [_OUTPUT], {_INPUT: input_val})

    def test_batch_to_space3d(self):
        block_size = [2, 2]
        crop = [[0, 1], [2, 1]]
        input_val = np.random.random_sample([40, 3, 100]).astype(np.float32)
        def func(x):
            return tf.compat.v1.batch_to_space_nd(x, block_size, crop, name=_TFOUTPUT)
        self._run_test_case(func, [_OUTPUT], {_INPUT: input_val})

    def test_space_to_batchnd(self):
        block_size = [2, 2]
        pad = [[0, 1], [2, 1]]
        input_val = np.random.random_sample([40, 5, 7, 66]).astype(np.float32)
        def func(x):
            return tf.compat.v1.space_to_batch_nd(x, block_size, pad, name=_TFOUTPUT)
        self._run_test_case(func, [_OUTPUT], {_INPUT: input_val})

        pad = [[0, 0], [1, 2]]
        input_val = np.random.random_sample([10, 6, 7, 66]).astype(np.float32)
        def func(x):
            return tf.compat.v1.space_to_batch_nd(x, block_size, pad, name=_TFOUTPUT)
        self._run_test_case(func, [_OUTPUT], {_INPUT: input_val})

    @check_opset_min_version(10, "is_inf")
    def test_isinf(self):
        x_types = [np.float32, np.float64]
        for x_type in x_types:
            x_val1 = np.array([1.0, -2.0, 3.0, -4.0], dtype=x_type)
            x_val2 = np.array([np.inf, np.inf, np.inf, np.inf], dtype=x_type).reshape((2, 2))
            x_val3 = np.array([1.0, np.inf, -3.0, np.inf, 5.0, np.inf, -7.0, np.inf], dtype=x_type).reshape((2, 2, 2))
            for x_val in [x_val1, x_val2, x_val3]:
                def func(x):
                    x_ = tf.math.is_inf(x)
                    return tf.identity(x_, name=_TFOUTPUT)
                self._run_test_case(func, [_OUTPUT], {_INPUT: x_val})

    @check_opset_min_version(10, "NonMaxSuppression")
    def test_non_max_suppression(self):
        box_num = 10
        boxes_val = np.random.random_sample([box_num, 4]).astype(np.float32)
        scores_val = np.random.random_sample([box_num]).astype(np.float32)
        def func(boxes, scores):
            res1 = tf.image.non_max_suppression(boxes, scores, max_output_size=int(box_num / 2))
            res2 = tf.image.non_max_suppression(boxes, scores, max_output_size=0)
            return tf.identity(res1, name=_TFOUTPUT), tf.identity(res2, name=_TFOUTPUT1)
        self._run_test_case(func, [_OUTPUT, _OUTPUT1], {_INPUT: boxes_val, _INPUT1: scores_val})

    def _conv1d_test(self, x_val, w, stride=None, padding="VALID", rtol=1e-07):
        if stride is None:
            stride = 1
        def func(x):
            kernel = tf.constant(w, dtype=tf.float32, name='k')
            conv = tf.nn.conv1d(x, kernel, stride=stride, padding=padding)
            return tf.identity(conv, name=_TFOUTPUT)
            self._run_test_case(func, [_OUTPUT], {_INPUT: x_val}, rtol=rtol)

    def test_conv1d_1(self):
        x_val = make_xval((1, 7, 1))
        w = np.array([2., 1., 3.], dtype=np.float32).reshape(3, 1, 1)
        self._conv1d_test(x_val, w)

    def test_conv1d_2(self):
        x_val = make_xval((1, 7, 1))
        w = np.array([2., 1., 3.], dtype=np.float32).reshape(3, 1, 1)
        self._conv1d_test(x_val, w, stride=2)

    def test_conv1d_3(self):
        x_val = make_xval((1, 7, 1))
        w = np.array([2., 1., 3.], dtype=np.float32).reshape(3, 1, 1)
        self._conv1d_test(x_val, w, padding="SAME")

    def test_conv1d_4(self):
        x_val = make_xval((1, 7, 1))
        w = np.array([2., 1., 3.], dtype=np.float32).reshape(3, 1, 1)
        self._conv1d_test(x_val, w, rtol=1e-05)

    def test_conv1d_5(self):
        x_val = make_xval((1, 7, 1))
        w = np.array([3., 3., 3.], dtype=np.float32).reshape(3, 1, 1)
        self._conv1d_test(x_val, w)

    @check_opset_min_version(10, "ThresholdedRelu")
    def test_thresholded_relu(self):
        # tf.keras.layers.ThresholdedReLU only supports `float32` for x
        x_val = np.array([0.0, 1.0, -1.0, 2.0, -2.0, 0.5, -0.5, 1.5, -1.5], dtype=np.float32).reshape((3, 3))
        theta_vals = [-1.0, -0.5, 0.0, 0.5, 1.0]
        for theta_val in theta_vals:
            def func(x):
                t = tf.keras.layers.ThresholdedReLU(theta=theta_val)
                x_ = t.call(x)
                return tf.identity(x_, name=_TFOUTPUT)
            self._run_test_case(func, [_OUTPUT], {_INPUT: x_val},
                                graph_validator=lambda g: check_op_count(g, "ThresholdedRelu", 1))

    @check_tf_min_version("1.13")
    @check_opset_min_version(8, "MaxPoolWithArgmax")
    def test_maxpoolwithargmax(self):
        for tf_shape in ["known", "unknown"]:
            for p in get_maxpoolwithargmax_getdata():
                _, padding, x_shape, ksize, strides = p
                x_val = make_xval(x_shape)
                def func(x):
                    mp = tf.nn.max_pool_with_argmax(x, ksize, strides, padding=padding)
                    return tf.identity(mp[0], name=_TFOUTPUT), tf.identity(mp[1], name=_TFOUTPUT1)
                self.logger.debug(str(p))
                self._run_test_case(func, [_OUTPUT, _OUTPUT1], {_INPUT: x_val})

    @check_opset_min_version(10, "Selu")
    def test_selu(self):
        x_val = np.random.random_sample([3]).astype(np.float32)
        def func(x):
            y = tf.nn.selu(x)
            return tf.identity(y, name=_TFOUTPUT)
        self._run_test_case(func, [_OUTPUT], {_INPUT: x_val})

    @check_opset_min_version(8, "ClipByValue (needs broadcast)")
    def test_clip_by_value(self):
        # float32, dynamic min/max
        x_val = np.arange(0, 24, dtype=np.float32).reshape([3, 8])
        x_minval = np.array(8.5, dtype=np.float32)
        x_maxval = np.array(16.5, dtype=np.float32)
        def func(x, x_min, x_max):
            y = tf.clip_by_value(x, x_min, x_max)
            return tf.identity(y, name=_TFOUTPUT)
        self._run_test_case(func, [_OUTPUT], {_INPUT: x_val, _INPUT1: x_minval, _INPUT2: x_maxval})

        # float32, const min/max
        x_val = np.arange(0, 24, dtype=np.float32).reshape([3, 8])
        def func(x):
            y = tf.clip_by_value(x, 8.5, 16.5)
            return tf.identity(y, name=_TFOUTPUT)
        self._run_test_case(func, [_OUTPUT], {_INPUT: x_val})

        # int32, converter needs to cast, const min/max
        x_val = np.arange(0, 24, dtype=np.int32).reshape([3, 8])
        def func(x):
            y = tf.clip_by_value(x, 8, 16)
            return tf.identity(y, name=_TFOUTPUT)
        self._run_test_case(func, [_OUTPUT], {_INPUT: x_val})

    # test for gemm pattern0: alpha*A*B + beta*C
    def test_gemm_pattern0(self):
        max_number = 10
        m = np.random.randint(max_number)
        n = np.random.randint(max_number)
        k = np.random.randint(max_number)
        x_val1 = np.random.rand(m, n).astype("float32")
        x_val2 = np.random.rand(n, k).astype("float32")
        x_val3 = np.random.rand(m, k).astype("float32")
        def func(a, b, c):
            alpha = tf.constant(1.0, dtype=tf.float32)
            beta = tf.constant(2.0, dtype=tf.float32)
            mul1 = tf.multiply(alpha, tf.matmul(a, b))
            mul2 = tf.multiply(beta, c)
            x_ = mul1 + mul2
            return tf.identity(x_, name=_TFOUTPUT)
        self._run_test_case(func, [_OUTPUT], {_INPUT: x_val1, _INPUT1: x_val2, _INPUT2: x_val3},
                            graph_validator=lambda g: check_op_count(g, "Gemm", 1))

    # test for gemm pattern1: alpha*A*B + C
    def test_gemm_pattern1(self):
        max_number = 10
        m = np.random.randint(max_number)
        n = np.random.randint(max_number)
        k = np.random.randint(max_number)
        x_val1 = np.random.rand(m, n).astype("float32")
        x_val2 = np.random.rand(n, k).astype("float32")
        x_val3 = np.random.rand(m, k).astype("float32")
        def func(a, b, c):
            alpha = tf.constant(1.0, dtype=tf.float32)
            x_ = tf.multiply(alpha, tf.matmul(a, b)) + c
            return tf.identity(x_, name=_TFOUTPUT)
        self._run_test_case(func, [_OUTPUT], {_INPUT: x_val1, _INPUT1: x_val2, _INPUT2: x_val3},
                            graph_validator=lambda g: check_op_count(g, "Gemm", 1))

    # test for gemm pattern2: A*B + beta*C
    def test_gemm_pattern2(self):
        max_number = 10
        m = np.random.randint(max_number)
        n = np.random.randint(max_number)
        k = np.random.randint(max_number)
        x_val1 = np.random.rand(m, n).astype("float32")
        x_val2 = np.random.rand(n, k).astype("float32")
        x_val3 = np.random.rand(m, k).astype("float32")
        def func(a, b, c):
            beta = tf.constant(2.0, dtype=tf.float32)
            x_ = tf.matmul(a, b) + tf.multiply(beta, c)
            return tf.identity(x_, name=_TFOUTPUT)
        self._run_test_case(func, [_OUTPUT], {_INPUT: x_val1, _INPUT1: x_val2, _INPUT2: x_val3},
                            graph_validator=lambda g: check_op_count(g, "Gemm", 1))

    # test for gemm pattern3: A*B + C
    def test_gemm_pattern3(self):
        max_number = 10
        m = np.random.randint(max_number)
        n = np.random.randint(max_number)
        k = np.random.randint(max_number)
        x_val1 = np.random.rand(m, n).astype("float32")
        x_val2 = np.random.rand(n, k).astype("float32")
        x_val3 = np.random.rand(m, k).astype("float32")
        def func(a, b, c):
            x_ = tf.matmul(a, b) + c
            return tf.identity(x_, name=_TFOUTPUT)
        self._run_test_case(func, [_OUTPUT], {_INPUT: x_val1, _INPUT1: x_val2, _INPUT2: x_val3},
                            graph_validator=lambda g: check_op_count(g, "Gemm", 1))

    def test_graph_matcher(self):
        shape = [2, 6]
        x_val = np.random.random(shape).astype(np.float32)
        y_val = np.random.random(shape).astype(np.float32)
        z_val = np.random.random(shape).astype(np.float32)
        def func(x, y, z):
            tmp1 = x + y
            tmp2 = x - y
            tmp3 = tf.multiply(tmp1, z)
            tmp4 = tf.multiply(tmp2, z)
            return tf.add(tmp4, tmp3, name=_TFOUTPUT)

        onnx_graph = self._run_test_case(func, [_OUTPUT], {_INPUT: x_val, _INPUT1: y_val, _INPUT2: z_val})
        pattern = \
            OpTypePattern('Add', name='output', inputs=[
                OpTypePattern('Mul', inputs=[
                    OpTypePattern('Add', name='input1'),
                    OpTypePattern('*', name='input2')]),
                OpTypePattern('Mul', inputs=[
                    OpTypePattern('Sub', name='input1'),
                    OpTypePattern('*', name='input2')])])

        matcher = GraphMatcher(pattern, allow_reorder=False)
        match_results = list(matcher.match_ops(onnx_graph.get_nodes()))
        self.assertTrue(len(match_results) == 0)
        matcher = GraphMatcher(pattern, allow_reorder=True)
        match_results = list(matcher.match_ops(onnx_graph.get_nodes()))
        self.assertTrue(len(match_results) == 1)

<<<<<<< HEAD
    def test_add2(self):
        x_val = np.array([1.0, 2.0, -3.0, -4.0], dtype=np.float32).reshape((2, 2))
        def func(x):
            x_ = tf.add(x, x)
            return tf.identity(x_, name=_TFOUTPUT)
        self._run_test_case(func, [_OUTPUT], {_INPUT: x_val})
=======
    @check_opset_min_version(11, "CumSum")
    def test_cumsum(self):
        x_val = np.array([1.0, 2.0, 3.0, 4.0], dtype=np.float32).reshape((2, 2))
        x = tf.placeholder(tf.float32, x_val.shape, name=_TFINPUT)
        x_ = tf.cumsum(x, axis=1)
        _ = tf.identity(x_, name=_TFOUTPUT)
        self._run_test_case([_OUTPUT], {_INPUT: x_val})

    @check_opset_min_version(11, "CumSum")
    def test_cumsum_axis1_reverse_exclusive(self):
        x_val = np.array([1., 2., 3., 4.,
                          5., 6., 7., 8.,
                          9., 10., 11., 12.,
                          13., 14., 15., 16.,
                          17., 18., 19., 20.,
                          21., 22., 23., 24.], dtype=np.float32).reshape((2, 3, 4))
        x = tf.placeholder(tf.float32, x_val.shape, name=_TFINPUT)
        x_ = tf.cumsum(x, axis=1, reverse=True)
        _ = tf.identity(x_, name=_TFOUTPUT)
        self._run_test_case([_OUTPUT], {_INPUT: x_val})

    @check_opset_min_version(11, "Round")
    def test_round(self):
        x_val = np.array([-0.7, -0.5, -0.0, 0.0, +0.0, 0.3, 0.5, 0.7, float('nan')], dtype=np.float32)
        x = tf.placeholder(tf.float32, x_val.shape, name=_TFINPUT)
        x_ = tf.round(x)
        _ = tf.identity(x_, name=_TFOUTPUT)
        self._run_test_case([_OUTPUT], {_INPUT: x_val})

    @check_opset_min_version(11, "Det")
    def test_determinant(self):
        x_val = np.array([1., 2., 3., 4., 1., 2.,
                          2., 1., 1., 3., 3., 1.,
                          1., 2., 3., 4., 1., 2.,
                          2., 1., 1., 3., 3., 1.],
                         dtype=np.float32).reshape((1, 2, 3, 2, 2))
        x = tf.placeholder(tf.float32, x_val.shape, name=_TFINPUT)
        x_ = tf.matrix_determinant(x)
        _ = tf.identity(x_, name=_TFOUTPUT)
        self._run_test_case([_OUTPUT], {_INPUT: x_val})

    @check_opset_min_version(11, "BitShift")
    def test_bitshift_left(self):
        x_val = np.array([16, 4, 1], dtype=np.int32)
        y_val = np.array([1, 2, 3], dtype=np.int32)
        x = tf.placeholder(tf.int32, x_val.shape, name=_TFINPUT)
        y = tf.placeholder(tf.int32, y_val.shape, name=_TFINPUT1)
        x_ = tf.bitwise.left_shift(x, y)
        _ = tf.identity(x_, name=_TFOUTPUT)
        self._run_test_case([_OUTPUT], {_INPUT: x_val, _INPUT1: y_val})

    @check_opset_min_version(11, "BitShift")
    def test_bitshift_right(self):
        info = np.iinfo(np.int32)
        x_val = np.array([-1, 0, 1, info.max, info.min], dtype=np.int32)
        x = tf.placeholder(tf.int32, x_val.shape, name=_TFINPUT)
        x_ = tf.bitwise.right_shift(x, 1)
        _ = tf.identity(x_, name=_TFOUTPUT)
        self._run_test_case([_OUTPUT], {_INPUT: x_val})

    @check_opset_min_version(11, "ScatterND")
    def test_scatternd_1d(self):
        x_val = np.array([4, 3, 1, 7], dtype=np.int32).reshape((4, 1))
        y_val = np.array([9, 10, 11, 12], dtype=np.int64).reshape((4))
        z_val = np.array([8], dtype=np.int32).reshape(1)

        x = tf.placeholder(np.int32, x_val.shape, name=_TFINPUT)
        y = tf.placeholder(np.int64, y_val.shape, name=_TFINPUT1)
        z = tf.placeholder(np.int32, z_val.shape, name=_TFINPUT2)

        x_ = tf.scatter_nd(x, y, z)
        _ = tf.identity(x_, name=_TFOUTPUT)
        self._run_test_case([_OUTPUT], {_INPUT: x_val, _INPUT1: y_val, _INPUT2: z_val})

    @check_opset_min_version(11, "ScatterND")
    def test_scatternd_3d(self):
        x_val = np.array([0, 2], dtype=np.int32).reshape((2, 1))
        y_val = np.array([[[5, 5, 5, 5], [6, 6, 6, 6],
                           [7, 7, 7, 7], [8, 8, 8, 8]],
                          [[5, 5, 5, 5], [6, 6, 6, 6],
                           [7, 7, 7, 7], [8, 8, 8, 8]]], dtype=np.int64).reshape((2, 4, 4))
        z_val = np.array([4, 4, 4], dtype=np.int32).reshape(3)

        x = tf.placeholder(np.int32, x_val.shape, name=_TFINPUT)
        y = tf.placeholder(np.int64, y_val.shape, name=_TFINPUT1)
        z = tf.placeholder(np.int32, z_val.shape, name=_TFINPUT2)

        x_ = tf.scatter_nd(x, y, z)
        _ = tf.identity(x_, name=_TFOUTPUT)
        self._run_test_case([_OUTPUT], {_INPUT: x_val, _INPUT1: y_val, _INPUT2: z_val})

    @check_opset_min_version(11, "Unique")
    def test_unique(self):
        x_val = np.array([1, 1, 2, 4, 4, 4, 7, 8, 8], dtype=np.int32)
        x = tf.placeholder(np.int32, x_val.shape, name=_TFINPUT)
        x1_, x2_ = tf.unique(x)
        _ = tf.identity(x1_, name=_TFOUTPUT)
        _ = tf.identity(x2_, name=_TFOUTPUT1)
        self._run_test_case([_OUTPUT, _OUTPUT1], {_INPUT: x_val})

>>>>>>> fe2fbf39

if __name__ == '__main__':
    unittest_main()<|MERGE_RESOLUTION|>--- conflicted
+++ resolved
@@ -2565,21 +2565,20 @@
         match_results = list(matcher.match_ops(onnx_graph.get_nodes()))
         self.assertTrue(len(match_results) == 1)
 
-<<<<<<< HEAD
     def test_add2(self):
         x_val = np.array([1.0, 2.0, -3.0, -4.0], dtype=np.float32).reshape((2, 2))
         def func(x):
             x_ = tf.add(x, x)
             return tf.identity(x_, name=_TFOUTPUT)
         self._run_test_case(func, [_OUTPUT], {_INPUT: x_val})
-=======
+
     @check_opset_min_version(11, "CumSum")
     def test_cumsum(self):
         x_val = np.array([1.0, 2.0, 3.0, 4.0], dtype=np.float32).reshape((2, 2))
-        x = tf.placeholder(tf.float32, x_val.shape, name=_TFINPUT)
-        x_ = tf.cumsum(x, axis=1)
-        _ = tf.identity(x_, name=_TFOUTPUT)
-        self._run_test_case([_OUTPUT], {_INPUT: x_val})
+        def func(x):
+            x_ = tf.cumsum(x, axis=1)
+            return tf.identity(x_, name=_TFOUTPUT)
+        self._run_test_case(func, [_OUTPUT], {_INPUT: x_val})
 
     @check_opset_min_version(11, "CumSum")
     def test_cumsum_axis1_reverse_exclusive(self):
@@ -2589,18 +2588,18 @@
                           13., 14., 15., 16.,
                           17., 18., 19., 20.,
                           21., 22., 23., 24.], dtype=np.float32).reshape((2, 3, 4))
-        x = tf.placeholder(tf.float32, x_val.shape, name=_TFINPUT)
-        x_ = tf.cumsum(x, axis=1, reverse=True)
-        _ = tf.identity(x_, name=_TFOUTPUT)
-        self._run_test_case([_OUTPUT], {_INPUT: x_val})
+        def func(x):
+            x_ = tf.cumsum(x, axis=1, reverse=True)
+            return tf.identity(x_, name=_TFOUTPUT)
+        self._run_test_case(func, [_OUTPUT], {_INPUT: x_val})
 
     @check_opset_min_version(11, "Round")
     def test_round(self):
         x_val = np.array([-0.7, -0.5, -0.0, 0.0, +0.0, 0.3, 0.5, 0.7, float('nan')], dtype=np.float32)
-        x = tf.placeholder(tf.float32, x_val.shape, name=_TFINPUT)
-        x_ = tf.round(x)
-        _ = tf.identity(x_, name=_TFOUTPUT)
-        self._run_test_case([_OUTPUT], {_INPUT: x_val})
+        def func(x):
+            x_ = tf.round(x)
+            return tf.identity(x_, name=_TFOUTPUT)
+        self._run_test_case(func, [_OUTPUT], {_INPUT: x_val})
 
     @check_opset_min_version(11, "Det")
     def test_determinant(self):
@@ -2609,29 +2608,28 @@
                           1., 2., 3., 4., 1., 2.,
                           2., 1., 1., 3., 3., 1.],
                          dtype=np.float32).reshape((1, 2, 3, 2, 2))
-        x = tf.placeholder(tf.float32, x_val.shape, name=_TFINPUT)
-        x_ = tf.matrix_determinant(x)
-        _ = tf.identity(x_, name=_TFOUTPUT)
-        self._run_test_case([_OUTPUT], {_INPUT: x_val})
+        def func(x):
+            x_ = tf.matrix_determinant(x)
+            return tf.identity(x_, name=_TFOUTPUT)
+        self._run_test_case(func, [_OUTPUT], {_INPUT: x_val})
 
     @check_opset_min_version(11, "BitShift")
     def test_bitshift_left(self):
         x_val = np.array([16, 4, 1], dtype=np.int32)
         y_val = np.array([1, 2, 3], dtype=np.int32)
-        x = tf.placeholder(tf.int32, x_val.shape, name=_TFINPUT)
-        y = tf.placeholder(tf.int32, y_val.shape, name=_TFINPUT1)
-        x_ = tf.bitwise.left_shift(x, y)
-        _ = tf.identity(x_, name=_TFOUTPUT)
-        self._run_test_case([_OUTPUT], {_INPUT: x_val, _INPUT1: y_val})
+        def func(x, y):
+            x_ = tf.bitwise.left_shift(x, y)
+            return tf.identity(x_, name=_TFOUTPUT)
+        self._run_test_case(func, [_OUTPUT], {_INPUT: x_val, _INPUT1: y_val})
 
     @check_opset_min_version(11, "BitShift")
     def test_bitshift_right(self):
         info = np.iinfo(np.int32)
         x_val = np.array([-1, 0, 1, info.max, info.min], dtype=np.int32)
-        x = tf.placeholder(tf.int32, x_val.shape, name=_TFINPUT)
-        x_ = tf.bitwise.right_shift(x, 1)
-        _ = tf.identity(x_, name=_TFOUTPUT)
-        self._run_test_case([_OUTPUT], {_INPUT: x_val})
+        def func(x):
+            x_ = tf.bitwise.right_shift(x, 1)
+            return tf.identity(x_, name=_TFOUTPUT)
+        self._run_test_case(func, [_OUTPUT], {_INPUT: x_val})
 
     @check_opset_min_version(11, "ScatterND")
     def test_scatternd_1d(self):
@@ -2639,13 +2637,10 @@
         y_val = np.array([9, 10, 11, 12], dtype=np.int64).reshape((4))
         z_val = np.array([8], dtype=np.int32).reshape(1)
 
-        x = tf.placeholder(np.int32, x_val.shape, name=_TFINPUT)
-        y = tf.placeholder(np.int64, y_val.shape, name=_TFINPUT1)
-        z = tf.placeholder(np.int32, z_val.shape, name=_TFINPUT2)
-
-        x_ = tf.scatter_nd(x, y, z)
-        _ = tf.identity(x_, name=_TFOUTPUT)
-        self._run_test_case([_OUTPUT], {_INPUT: x_val, _INPUT1: y_val, _INPUT2: z_val})
+        def func(x, y, z):
+            x_ = tf.scatter_nd(x, y, z)
+            return tf.identity(x_, name=_TFOUTPUT)
+        self._run_test_case(func, [_OUTPUT], {_INPUT: x_val, _INPUT1: y_val, _INPUT2: z_val})
 
     @check_opset_min_version(11, "ScatterND")
     def test_scatternd_3d(self):
@@ -2656,12 +2651,9 @@
                            [7, 7, 7, 7], [8, 8, 8, 8]]], dtype=np.int64).reshape((2, 4, 4))
         z_val = np.array([4, 4, 4], dtype=np.int32).reshape(3)
 
-        x = tf.placeholder(np.int32, x_val.shape, name=_TFINPUT)
-        y = tf.placeholder(np.int64, y_val.shape, name=_TFINPUT1)
-        z = tf.placeholder(np.int32, z_val.shape, name=_TFINPUT2)
-
-        x_ = tf.scatter_nd(x, y, z)
-        _ = tf.identity(x_, name=_TFOUTPUT)
+        def func(x, y, z):
+            x_ = tf.scatter_nd(x, y, z)
+            return tf.identity(x_, name=_TFOUTPUT)
         self._run_test_case([_OUTPUT], {_INPUT: x_val, _INPUT1: y_val, _INPUT2: z_val})
 
     @check_opset_min_version(11, "Unique")
@@ -2673,7 +2665,6 @@
         _ = tf.identity(x2_, name=_TFOUTPUT1)
         self._run_test_case([_OUTPUT, _OUTPUT1], {_INPUT: x_val})
 
->>>>>>> fe2fbf39
 
 if __name__ == '__main__':
     unittest_main()