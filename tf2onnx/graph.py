--- conflicted
+++ resolved
@@ -365,12 +365,8 @@
             body_graphs = n.graph.contained_graphs.pop(n.name, None)
             self.remove_node(n.name)
 
-<<<<<<< HEAD
             new_outputs = [output if output != o else new_output_name for output in n.output]
-=======
-            new_outputs = [o if o != output else new_output_name for output in n.output]
             # domain should be passed to new node
->>>>>>> 21fc7006
             new_node = self.make_node(n.type, n.input, outputs=new_outputs, attr=n.attr, name=n.name,
                                       skip_conversion=n._skip_conversion, dtypes=n_dtypes, shapes=n_shapes,
                                       domain=n.domain)
