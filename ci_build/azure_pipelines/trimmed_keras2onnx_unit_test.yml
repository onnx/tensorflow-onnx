--- conflicted
+++ resolved
@@ -68,11 +68,7 @@
         python.version: '3.10'
         ONNX_PATH: onnx==1.13.1
         TENSORFLOW_PATH: tensorflow==2.11.0
-<<<<<<< HEAD
-        INSTALL_ORT: pip install onnxruntime==1.13.1
-=======
         INSTALL_ORT: pip install onnxruntime==1.14.1
->>>>>>> 3c3d6592
         INSTALL_NUMPY:
 
       ############ Pure Keras Unit Tests ############
