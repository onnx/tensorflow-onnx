--- conflicted
+++ resolved
@@ -16,13 +16,8 @@
         INSTALL_ORT: pip install onnxruntime==1.9.0
         INSTALL_NUMPY: pip install numpy==1.19.0
 
-<<<<<<< HEAD
-      Python37-tf2.5:
-        python.version: '3.7'
-=======
       Python38-tf2.5:
         python.version: '3.8'
->>>>>>> 8e43a178
         ONNX_PATH: onnx==1.11.0
         TENSORFLOW_PATH: tensorflow-cpu==2.5.0
         INSTALL_ORT: pip install onnxruntime==1.11.0
@@ -43,11 +38,7 @@
         ONNX_PATH: onnx==1.11.0
         KERAS: keras==2.3.1
         TENSORFLOW_PATH: tensorflow==2.0.0
-<<<<<<< HEAD
-        INSTALL_ORT: pip install onnxruntime==1.9.0
-=======
         INSTALL_ORT: pip install onnxruntime==1.11.0
->>>>>>> 8e43a178
         INSTALL_NUMPY: pip install numpy==1.19.0
 
   steps:
@@ -81,11 +72,7 @@
         ONNX_PATH: onnx==1.11.0
         KERAS: keras==2.4.3
         TENSORFLOW_PATH: tensorflow==2.2.0
-<<<<<<< HEAD
-        INSTALL_ORT: pip install onnxruntime==1.9.0
-=======
         INSTALL_ORT: pip install onnxruntime==1.11.0
->>>>>>> 8e43a178
         INSTALL_NUMPY: pip install numpy==1.19.0
 
   steps:
