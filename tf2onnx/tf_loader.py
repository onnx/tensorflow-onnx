# SPDX-License-Identifier: Apache-2.0


"""Methods to load tensorflow graph from graphdef, checkpoint or saved_model."""

import logging
import uuid
from distutils.version import LooseVersion

import tensorflow as tf
import numpy as np
from google.protobuf.message import DecodeError
from tensorflow.core.framework import tensor_pb2
from tensorflow.core.protobuf import saved_model_pb2
from tensorflow.python.ops import lookup_ops
from tensorflow.python.util import compat

from tf2onnx import utils
from tf2onnx.tf_utils import (get_tf_version, tflist_to_onnx, get_hash_table_info, replace_placeholders_with_tables,
                              HashTableInfo)

logger = logging.getLogger(__name__)


# pylint: disable=unused-argument,unused-import,no-value-for-parameter,unexpected-keyword-arg,ungrouped-imports
# pylint: disable=missing-function-docstring,import-outside-toplevel,useless-import-alias,missing-docstring


def is_tf2():
    return tf.__version__.startswith("2.")


def _not_implemented_tf_placeholder(name):
    """Creates a placeholder function for missing Tensorflow imports"""

    def not_implemented_tf_placeholder(*args, **kwargs):
        raise NotImplementedError(
            f'Tensorflow verison {tf.__version__} does not implement '
            f'`{name}`, try converting your model with a different version.'
        )

    return not_implemented_tf_placeholder


try:
    from tensorflow.python.framework.function_def_to_graph import function_def_to_graph
except ImportError:
    function_def_to_graph = _not_implemented_tf_placeholder('function_def_to_graph')

try:
    # pylint: disable=protected-access
    from tensorflow.python.saved_model.load import _RestoredResource as TfRestoredResourceType
    from tensorflow.python.ops.lookup_ops import StaticHashTable as TfStaticHashTableType
    from tensorflow.python.training.tracking.base import Trackable as TfTrackableType
except ImportError:
    TfRestoredResourceType = tuple()  # isinstance(x, tuple()) is always false
    TfStaticHashTableType = tuple()
    TfTrackableType = tuple()

if is_tf2():
    convert_variables_to_constants = tf.compat.v1.graph_util.convert_variables_to_constants
    from tensorflow.python.framework.convert_to_constants import convert_variables_to_constants_v2
else:
    from tensorflow.python.framework.graph_util import convert_variables_to_constants

    convert_variables_to_constants_v2 = _not_implemented_tf_placeholder('convert_variables_to_constants_v2')

if is_tf2():
    tf_reset_default_graph = tf.compat.v1.reset_default_graph
    tf_global_variables = tf.compat.v1.global_variables
    tf_session = tf.compat.v1.Session  # pylint: disable=invalid-name
    tf_graphdef = tf.compat.v1.GraphDef
    tf_import_meta_graph = tf.compat.v1.train.import_meta_graph
    tf_gfile = tf.io.gfile
    tf_placeholder = tf.compat.v1.placeholder
    tf_placeholder_with_default = tf.compat.v1.placeholder_with_default
    extract_sub_graph = tf.compat.v1.graph_util.extract_sub_graph
elif LooseVersion(tf.__version__) >= "1.13":
    # 1.13 introduced the compat namespace
    tf_reset_default_graph = tf.compat.v1.reset_default_graph
    tf_global_variables = tf.compat.v1.global_variables
    tf_session = tf.compat.v1.Session  # pylint: disable=invalid-name
    tf_graphdef = tf.compat.v1.GraphDef
    tf_import_meta_graph = tf.compat.v1.train.import_meta_graph
    tf_gfile = tf.gfile
    tf_placeholder = tf.compat.v1.placeholder
    tf_placeholder_with_default = tf.compat.v1.placeholder_with_default
    extract_sub_graph = tf.compat.v1.graph_util.extract_sub_graph
else:
    # older than 1.13
    tf_reset_default_graph = tf.reset_default_graph
    tf_global_variables = tf.global_variables
    tf_session = tf.Session  # pylint: disable=invalid-name
    tf_graphdef = tf.GraphDef
    tf_import_meta_graph = tf.train.import_meta_graph
    tf_gfile = tf.gfile
    tf_placeholder = tf.placeholder
    tf_placeholder_with_default = tf.placeholder_with_default
    extract_sub_graph = tf.graph_util.extract_sub_graph


def inputs_without_resource(sess, input_names):
    try:
        new_input_names = []
        for n in input_names:
            t = sess.graph.get_tensor_by_name(n)
            if t.dtype != tf.dtypes.resource:
                new_input_names.append(n)
        input_names = new_input_names
    except:  # pylint: disable=bare-except
        pass
    return input_names


def convert_variables_to_constants_large_model(func):
    # For large models we use internal tf methods as a hack

    if tf.__version__.startswith("2.1.") or tf.__version__.startswith("2.0."):
        from tensorflow.python.framework import convert_to_constants
        orig_fn = convert_to_constants._construct_concrete_function  # pylint: disable=protected-access
        def fake_construct_fn(func, output_graph_def, converted_input_indices):
            # Return graph_def without loading it to avoid crash. Will fix errors in graph_def later.
            return output_graph_def
        convert_to_constants._construct_concrete_function = fake_construct_fn  # pylint: disable=protected-access
        try:
            frozen_graph_def = convert_to_constants.convert_variables_to_constants_v2(func, lower_control_flow=False)
        finally:
            convert_to_constants._construct_concrete_function = orig_fn  # pylint: disable=protected-access
        return frozen_graph_def

    if tf.__version__.startswith("2.2."):
        try:
            from tensorflow.python.framework.convert_to_constants import \
                 _convert_variables_to_constants_v2_impl # pylint: disable=protected-access
        except ImportError:
            _not_implemented_tf_placeholder("_convert_variables_to_constants_v2_impl")()
        frozen_graph_def, _ = \
            _convert_variables_to_constants_v2_impl(func, lower_control_flow=False, aggressive_inlining=True)
        return frozen_graph_def

    try:
        from tensorflow.python.framework.convert_to_constants import \
            _FunctionConverterData, _replace_variables_by_constants # pylint: disable=protected-access
    except ImportError:
        _not_implemented_tf_placeholder("_replace_variables_by_constants")()

    from tensorflow.python.framework import tensor_util, tensor_shape
    make_tensor_proto_original = tensor_util.make_tensor_proto
    # Hack to avoid 2GB check
    def make_tensor_proto_wrapped(values, dtype=None, shape=None, verify_shape=False, allow_broadcast=False):
        try:
            return make_tensor_proto_original(values, dtype, shape, verify_shape, allow_broadcast)
        except ValueError:
            if dtype is None:
                dtype = tf.dtypes.as_dtype(values.dtype).as_datatype_enum
            tensor_proto = tensor_pb2.TensorProto(
                dtype=dtype,
                tensor_shape=tensor_shape.as_shape(values.shape).as_proto())
            tensor_proto.tensor_content = values.tobytes()
            return tensor_proto
    tensor_util.make_tensor_proto = make_tensor_proto_wrapped

    try:
        function_converter = _FunctionConverterData
        if LooseVersion(tf.__version__) >= "2.6.0":
            from tensorflow.python.eager import context
            from tensorflow.python.framework.convert_to_constants import _FunctionConverterDataInEager, \
                _FunctionConverterDataInGraph
            if context.executing_eagerly():
                function_converter = _FunctionConverterDataInEager
            else:
                function_converter = _FunctionConverterDataInGraph
        else:
            function_converter = _FunctionConverterData
        converter_data = function_converter(func=func, lower_control_flow=False, aggressive_inlining=True)
        frozen_graph_def, _ = _replace_variables_by_constants(converter_data=converter_data)
    finally:
        tensor_util.make_tensor_proto = make_tensor_proto_original
    return frozen_graph_def


def fix_freezing_errors(graph_def):
    assign_var_ops = []
    for i in reversed(range(len(graph_def.node))):
        if graph_def.node[i].op in ["AssignVariableOp", "AssignSubVariableOp"]:
            assign_var_ops.append(graph_def.node.pop(i).name)
            logger.warning("Removed %s %s", graph_def.node[i].op, assign_var_ops[-1])
    names_to_remove = set(assign_var_ops)
    for n in graph_def.node:
        for i in reversed(range(len(n.input))):
            if n.input[i].startswith("^") and n.input[i][1:] in names_to_remove:
                n.input.pop(i)
    return graph_def


<<<<<<< HEAD
def from_trackable(trackable, concrete_func, inputs, outputs, large_model, fold_const):
=======
def fix_freezing_errors_part2(graph_def):
    # Sometimes tf freezing fails to convert ResourceGather ops in subgraphs
    for f in graph_def.library.function:
        for n in f.node_def:
            if n.op == "ResourceGather":
                # Convert to standard Gather op. Freezing will have replaced resource with constant.
                # Needed because of: https://github.com/tensorflow/tensorflow/issues/51488
                n.op = "Gather"
                n.attr['Tparams'].type = n.attr['dtype'].type
                del n.attr['dtype']
                if 'batch_dims' in n.attr:
                    v = n.attr['batch_dims'].i
                    utils.make_sure(v == 0, "Unsupported batch_dims value of ResourceGather %d", v)
                    del n.attr['batch_dims']
    return graph_def


def from_trackable(trackable, concrete_func, inputs, outputs, large_model):
>>>>>>> da324a50
    err_large_model = "model exceeds maximum protobuf size of 2GB. Try setting large_model."

    # Avoid errors due to bug in TF freezing
    removed_resource_to_placeholder, placeholder_to_resource, graph_captures_copy, func_captures_copy = \
        _remove_non_variable_resources_from_captures(concrete_func)

    try:
        frozen_graph = from_function(concrete_func, inputs, outputs, large_model, fold_const)
    except ValueError as e:
        if any(msg in str(e) for msg in ["exceeds maximum protobuf size of 2GB", "string too long"]):
            raise ValueError(err_large_model)
        raise e

    # We might be returning the concrete_func so let's put it back in working order
    _restore_captured_resources(concrete_func, graph_captures_copy, func_captures_copy)

    table_info = get_hash_table_info(frozen_graph)
    placeholder_to_table_info = {}
    _get_hash_table_info_from_trackable(trackable, table_info,
                                        removed_resource_to_placeholder, placeholder_to_table_info)

    initialized_tables = {}
    for info in table_info:
        if info.shared_name is not None:
            h = lookup_ops.hash_table_v2(info.key_dtype, info.val_dtype, shared_name=info.shared_name)
            n = info.shared_name
        elif info.resource_input in placeholder_to_resource and info.resource_input not in placeholder_to_table_info:
            # We found a lookup op with no corresponding HashTable op, but we can associate the placeholder input
            # from the op with the resource handle from graph captures and make up a shared_name
            h = placeholder_to_resource[info.resource_input]
            n = str(uuid.uuid4()).encode()
            info.shared_name = n
            placeholder_to_table_info[info.resource_input] = info
        else:
            # Found a lookup op but the corresponding HashTable op has already been found and processed.
            continue
        try:
            k, v = lookup_ops.lookup_table_export_v2(h, info.key_dtype, info.val_dtype)
            initialized_tables[n] = (k.numpy(), v.numpy())
        except Exception:  # pylint: disable=broad-except
            logger.warning("Could not initialize table with shared_name = %r", n)

    for placeholder in removed_resource_to_placeholder.values():
        if placeholder not in placeholder_to_table_info:
            logger.error("Could not find table resource to replace placeholder %s", placeholder)

    replace_placeholders_with_tables(frozen_graph, placeholder_to_table_info)

    return frozen_graph, initialized_tables


def from_function(func, input_names, output_names, large_model=False, fold_const=False):
    if large_model:
        return convert_variables_to_constants_large_model(func)

    try:
        if get_tf_version() < LooseVersion("2.2"):
            frozen_func = convert_variables_to_constants_v2(func, lower_control_flow=False)
        else:
            frozen_func = convert_variables_to_constants_v2(func, lower_control_flow=False, aggressive_inlining=True)
    except ValueError as e:
        if "incompatible with expected resource" in str(e):
            bad_graph_def = convert_variables_to_constants_large_model(func)
            logger.warning("TF freezing failed. Attempting to fix freezing errors.")
            graph_def = fix_freezing_errors(bad_graph_def)
        else:
            raise e
    else:
        graph_def = frozen_func.graph.as_graph_def(add_shapes=True)
    graph_def = fix_freezing_errors_part2(graph_def)

    # output_names = [i.name for i in frozen_func.outputs]
    with tf.Graph().as_default() as tf_graph:
        with tf_session(graph=tf_graph) as sess:
            tf.import_graph_def(graph_def, name='')
            input_names = inputs_without_resource(sess, input_names)
            graph_def = tf_optimize(input_names, output_names, graph_def, fold_const)
    return graph_def


def freeze_session(sess, input_names=None, output_names=None, get_tables=False):
    """Freezes the state of a session into a pruned computation graph."""
    output_node_names = [i.split(':')[:-1][0] for i in output_names]
    keep_var_names = [i.split(':')[:-1][0] for i in input_names]
    with sess.graph.as_default():
        output_node_names = output_node_names or []
        output_node_names += [v.op.name for v in tf_global_variables()]
        output_node_names += keep_var_names
        graph_def = sess.graph.as_graph_def(add_shapes=True)
        for node in graph_def.node:
            node.device = ""
        graph_def = convert_variables_to_constants(sess, graph_def, output_node_names)
        table_info = get_hash_table_info(graph_def)
        if get_tables:
            initialized_tables = {}
            tf.tables_initializer().run(session=sess)
            for info in table_info:
                h = lookup_ops.hash_table_v2(info.key_dtype, info.val_dtype, shared_name=info.shared_name)
                try:
                    k, v = lookup_ops.lookup_table_export_v2(h, info.key_dtype, info.val_dtype)
                    k, v = sess.run([k, v])
                    initialized_tables[n] = (k, v)
                except Exception:  # pylint: disable=broad-except
                    logger.warning("Could not initialize table with shared_name = %r", n)
            return graph_def, initialized_tables
    return graph_def


def remove_redundant_inputs(frozen_graph, input_names):
    """Remove redundant inputs not in frozen graph."""
    frozen_inputs = []
    # get inputs in frozen graph
    node_names = set(n.name for n in frozen_graph.node)
    frozen_inputs = [inp for inp in input_names if utils.node_name(inp) in node_names]
    deleted_inputs = list(set(input_names) - set(frozen_inputs))
    if deleted_inputs:
        logger.warning("inputs [%s] is not in frozen graph, delete them", ",".join(deleted_inputs))
    return frozen_inputs


def from_graphdef(model_path, input_names, output_names):
    """Load tensorflow graph from graphdef."""
    # make sure we start with clean default graph
    tf_reset_default_graph()
    with tf_session() as sess:
        graph_def = tf_graphdef()
        with tf_gfile.GFile(model_path, 'rb') as f:
            try:
                content = f.read()
            except Exception as e:
                raise OSError(
                    "Unable to load file '{}'.".format(model_path)) from e
            try:
                graph_def.ParseFromString(content)
            except DecodeError:
                content_as_bytes = compat.as_bytes(content)
                saved_model = saved_model_pb2.SavedModel()
                saved_model.ParseFromString(content_as_bytes)
                graph_def = saved_model.meta_graphs[0].graph_def
            except Exception as e:
                raise RuntimeError(
                    "Unable to parse file '{}'.".format(model_path)) from e
            tf.import_graph_def(graph_def, name='')
        input_names = inputs_without_resource(sess, input_names)
        frozen_graph = freeze_session(sess, input_names=input_names, output_names=output_names)
        input_names = remove_redundant_inputs(frozen_graph, input_names)

    tf_reset_default_graph()
    with tf_session() as sess:
        input_names = inputs_without_resource(sess, input_names)
        frozen_graph = tf_optimize(input_names, output_names, frozen_graph)
    tf_reset_default_graph()
    return frozen_graph, input_names, output_names


def from_checkpoint(model_path, input_names, output_names):
    """Load tensorflow graph from checkpoint."""
    # make sure we start with clean default graph
    tf_reset_default_graph()
    # model_path = checkpoint/checkpoint.meta
    with tf.device("/cpu:0"):
        with tf_session() as sess:
            saver = tf_import_meta_graph(model_path, clear_devices=True)
            # restore from model_path minus the ".meta"
            saver.restore(sess, model_path[:-5])
            input_names = inputs_without_resource(sess, input_names)
            frozen_graph = freeze_session(sess, input_names=input_names, output_names=output_names)
            input_names = remove_redundant_inputs(frozen_graph, input_names)

        tf_reset_default_graph()
        with tf_session() as sess:
            frozen_graph = tf_optimize(input_names, output_names, frozen_graph)
    tf_reset_default_graph()
    return frozen_graph, input_names, output_names


def _from_saved_model_v1(sess, model_path, input_names, output_names, tag, signature_names, use_graph_names):
    """Load tensorflow graph from saved_model."""

    wrn_no_tag = "'--tag' not specified for saved_model. Using --tag serve"
    wrn_empty_tag = "'--tag' value is empty string. Using tags = []"
    wrn_empty_sig = "'--signature_def' not provided. Using all signatures."

    if tag is None:
        tag = [tf.saved_model.tag_constants.SERVING]
        logger.warning(wrn_no_tag)

    if not signature_names:
        logger.warning(wrn_empty_sig)

    if tag == '':
        tag = []
        logger.warning(wrn_empty_tag)

    if not isinstance(tag, list):
        tag = [tag]

    imported = tf.saved_model.loader.load(sess, tag, model_path)
    signatures = []
    for k in imported.signature_def.keys():
        if k in signature_names or (not signature_names and not k.startswith("_")):
            signatures.append(k)
    try:
        from tensorflow.contrib.saved_model.python.saved_model import signature_def_utils
        # pylint: disable=unnecessary-lambda
        get_signature_def = lambda meta_graph_def, k: \
            signature_def_utils.get_signature_def_by_key(meta_graph_def, k)
    except ImportError:
        # TF1.12 changed the api
        get_signature_def = lambda meta_graph_def, k: meta_graph_def.signature_def[k]

    tensors_to_rename = {}
    if input_names is None:
        input_names = []
        for k in signatures:
            inputs_tensor_info = get_signature_def(imported, k).inputs
            for structured_name, input_tensor in inputs_tensor_info.items():
                if input_tensor.name not in input_names:
                    input_names.append(input_tensor.name)
                    if not use_graph_names:
                        tensors_to_rename[input_tensor.name] = structured_name
    if output_names is None:
        output_names = []
        for k in signatures:
            outputs_tensor_info = get_signature_def(imported, k).outputs
            for structured_name, output_tensor in outputs_tensor_info.items():
                if output_tensor.name not in output_names:
                    output_names.append(output_tensor.name)
                    if not use_graph_names:
                        tensors_to_rename[output_tensor.name] = structured_name
    frozen_graph, initialized_tables = \
        freeze_session(sess, input_names=input_names, output_names=output_names, get_tables=True)
    return frozen_graph, input_names, output_names, initialized_tables, tensors_to_rename


def _get_hash_table_info_from_trackable(trackable, table_info,
                                        removed_resource_to_placeholder, placeholder_to_table_info):
    # pylint: disable=protected-access
    stack = [trackable]
    visited = set()
    while stack:
        r = stack.pop()
        visited.add(id(r))
        try:
            for trackable_ref in r._checkpoint_dependencies:
                if id(trackable_ref.ref) not in visited:
                    if isinstance(trackable_ref.ref, TfTrackableType):
                        stack.append(trackable_ref.ref)
        except Exception:  # pylint: disable=broad-except
            continue
        for t in r.__dict__.values() if hasattr(r, '__dict__') else []:
            if isinstance(t, TfStaticHashTableType) and hasattr(t, '_shared_name'):
                info = HashTableInfo(t._shared_name.encode(), t.key_dtype.as_datatype_enum,
                                     t.value_dtype.as_datatype_enum)
                table_info.append(info)
                table_handle = id(t.resource_handle)
                if table_handle in removed_resource_to_placeholder:
                    placeholder_to_table_info[removed_resource_to_placeholder[table_handle]] = info
        if isinstance(r, TfRestoredResourceType) and hasattr(r, '_create_resource'):
            try:
                table_handle = id(r.resource_handle)
            except Exception:  # pylint: disable=broad-except
                continue
            initializer = r._create_resource.concrete_functions[0].function_def
            new_table_info = get_hash_table_info(initializer.node_def)
            table_info.extend(new_table_info)
            if table_handle in removed_resource_to_placeholder and len(new_table_info) == 1:
                placeholder_to_table_info[removed_resource_to_placeholder[table_handle]] = new_table_info[0]


def _remove_non_variable_resources_from_captures(concrete_func):
    """
    Removes all non-variable resources (such as tables) from a function's captured inputs to prevent tf from
    raising a 'cannot convert dtype resource to numpy' error while freezing the graph.
    """
    # pylint: disable=protected-access
    resource_id_to_placeholder = {}
    placeholder_to_resource = {}
    graph_captures_copy = None
    func_captures_copy = None
    if hasattr(concrete_func.graph, '_captures') and hasattr(concrete_func, '_captured_inputs'):
        graph_captures_copy = concrete_func.graph._captures.copy()
        func_captures_copy = concrete_func._captured_inputs.copy()
        variable_handles = {id(v.handle) for v in concrete_func.graph.variables}
        for k, v in list(concrete_func.graph._captures.items()):
            val_tensor, name_tensor = v
            if val_tensor.dtype == tf.resource and id(val_tensor) not in variable_handles:
                resource_id_to_placeholder[id(val_tensor)] = name_tensor.name.split(':')[0]
                placeholder_to_resource[name_tensor.name.split(':')[0]] = val_tensor
                del concrete_func.graph._captures[k]
                for i in reversed(range(len(concrete_func._captured_inputs))):
                    if concrete_func._captured_inputs[i] is val_tensor:
                        concrete_func._captured_inputs.pop(i)
            elif val_tensor.dtype != tf.resource:
                npval = val_tensor.numpy()
                if not hasattr(npval, 'dtype'):
                    # Hack around a TF bug until PR is merged: https://github.com/tensorflow/tensorflow/pull/45610
                    arr = np.array(npval)
                    val_tensor.numpy = lambda arr=arr: arr
    else:
        logger.warning(
            "Could not search for non-variable resources. Concrete function internal representation may have changed.")
    return resource_id_to_placeholder, placeholder_to_resource, graph_captures_copy, func_captures_copy


def _restore_captured_resources(concrete_func, graph_captures_copy, func_captures_copy):
    """Undoes effect of _remove_non_variable_resources_from_captures on concrete_func"""
    # pylint: disable=protected-access
    if hasattr(concrete_func.graph, '_captures') and hasattr(concrete_func, '_captured_inputs'):
        concrete_func.graph._captures = graph_captures_copy
        concrete_func._captured_inputs = func_captures_copy


def _from_saved_model_v2(model_path, input_names, output_names, tag, signature_def,
                         concrete_function_index, large_model, use_graph_names, fold_const=False):
    """Load tensorflow graph from saved_model."""

    wrn_no_tag = "'--tag' not specified for saved_model. Using --tag serve"
    wrn_empty_tag = "'--tag' value is empty string. Using tag =[[]]"
    wrn_sig_1 = "'--signature_def' not specified, using first signature: %s"
    err_many_sig = "Cannot load multiple signature defs in TF2.x: %s"
    err_no_call = "Model doesn't contain usable concrete functions under  __call__. Try --signature-def instead."
    err_index = "Invalid concrete_function value: %i. Valid values are [0 to %i]"
    err_no_sig = "No signatures found in model. Try --concrete_function instead."
    err_sig_nomatch = "Specified signature not in model %s"

    if tag is None:
        tag = ['serve']
        logger.warning(wrn_no_tag)

    if tag == '':
        tag = [[]]
        logger.warning(wrn_empty_tag)

    utils.make_sure(len(signature_def) < 2, err_many_sig, str(signature_def))
    imported = tf.saved_model.load(model_path, tags=tag)  # pylint: disable=no-value-for-parameter

    all_sigs = imported.signatures.keys()
    valid_sigs = [s for s in all_sigs if not s.startswith("_")]
    logger.info("Signatures found in model: %s", "[" + ",".join(valid_sigs) + "].")

    concrete_func = None
    if concrete_function_index is not None:
        utils.make_sure(hasattr(imported, "__call__"), err_no_call)
        utils.make_sure(concrete_function_index < len(imported.__call__.concrete_functions),
                        err_index, concrete_function_index, len(imported.__call__.concrete_functions) - 1)
        args, kwargs = imported.__call__.concrete_functions[concrete_function_index].structured_input_signature
        concrete_func = imported.__call__.get_concrete_function(*args, **kwargs)
    elif signature_def:
        utils.make_sure(signature_def[0] in valid_sigs, err_sig_nomatch, signature_def[0])
        concrete_func = imported.signatures[signature_def[0]]
    else:
        utils.make_sure(len(valid_sigs) > 0, err_no_sig)
        logger.warning(wrn_sig_1, valid_sigs[0])
        concrete_func = imported.signatures[valid_sigs[0]]

    tensors_to_rename = {}
    if input_names is None:
        inputs = [tensor.name for tensor in concrete_func.inputs if tensor.dtype != tf.dtypes.resource]
        graph_captures = concrete_func.graph._captures  # pylint: disable=protected-access
        captured_inputs = [t_name.name for _, t_name in graph_captures.values()]
        inputs = [inp for inp in inputs if inp not in captured_inputs]
        if concrete_func.structured_input_signature is not None and not use_graph_names:
            flat_structured_inp = tf.nest.flatten(concrete_func.structured_input_signature)
            structured_inputs = [t.name for t in flat_structured_inp if isinstance(t, tf.TensorSpec)]
            tensors_to_rename.update(zip(inputs, structured_inputs))
    else:
        inputs = input_names

    if output_names is None:
        outputs = [tensor.name for tensor in concrete_func.outputs if tensor.dtype != tf.dtypes.resource]
        if isinstance(concrete_func.structured_outputs, dict) and not use_graph_names:
            # outputs are sorted, sort structured_outputs the same way
            structured_outputs = sorted(concrete_func.structured_outputs.keys())
            tensors_to_rename.update(zip(outputs, structured_outputs))
            logger.info("Output names: %r", structured_outputs)
        else:
            logger.info("Output names: %r", outputs)
    else:
        outputs = output_names

    frozen_graph, initialized_tables = from_trackable(imported, concrete_func, inputs, outputs, large_model, fold_const)

    return frozen_graph, inputs, outputs, concrete_func, imported, initialized_tables, tensors_to_rename


def from_saved_model(model_path, input_names, output_names, tag=None,
                     signatures=None, concrete_function=None, large_model=False,
                     return_concrete_func=False, return_initialized_tables=False,
                     return_tensors_to_rename=False, use_graph_names=False, fold_constant=False):
    """Load tensorflow graph from saved_model."""
    if signatures is None:
        signatures = []
    tf_reset_default_graph()
    with tf.device("/cpu:0"):
        if is_tf2():

            frozen_graph, input_names, output_names, concrete_func, imported, initialized_tables, tensors_to_rename = \
                _from_saved_model_v2(model_path, input_names, output_names,
                                     tag, signatures, concrete_function, large_model, use_graph_names, fold_constant)
            result = [frozen_graph, input_names, output_names]
            if return_concrete_func:
                result += [concrete_func, imported]
            if return_initialized_tables:
                result += [initialized_tables]
            if return_tensors_to_rename:
                result += [tensors_to_rename]
        else:
            with tf_session() as sess:
                frozen_graph, input_names, output_names, initialized_tables, tensors_to_rename = \
                    _from_saved_model_v1(sess, model_path, input_names, output_names, tag, signatures, use_graph_names)
                result = [frozen_graph, input_names, output_names]
                if return_initialized_tables:
                    result += [initialized_tables]
                if return_tensors_to_rename:
                    result += [tensors_to_rename]
    tf_reset_default_graph()
    return result


def from_keras(model_path, input_names, output_names):
    """Load keras model - experimental for now."""
    from tensorflow.python import keras as _keras
    from tensorflow.python.eager import context
    from tensorflow.python.keras.saving import saving_utils as _saving_utils

    # Handles Keras when Eager mode is enabled.
    custom_objects = None
    with tf.device("/cpu:0"):
        if context.executing_eagerly():
            _keras.backend.clear_session()
            _keras.backend.set_learning_phase(False)
            keras_model = _keras.models.load_model(model_path, custom_objects)

            function = _saving_utils.trace_model_call(keras_model)
            concrete_func = function.get_concrete_function()
            # allow to pass inputs and outputs from caller if we don't want all of them
            input_names = [input_tensor.name for input_tensor in concrete_func.inputs
                           if input_tensor.dtype != tf.dtypes.resource]
            output_names = [output_tensor.name for output_tensor in concrete_func.outputs
                            if output_tensor.dtype != tf.dtypes.resource]
            frozen_graph = from_function(concrete_func, input_names, output_names)
        else:
            # Handles Keras when Eager mode is disabled.
            _keras.backend.clear_session()
            _keras.backend.set_learning_phase(False)
            keras_model = _keras.models.load_model(model_path, custom_objects)
            # allow to pass inputs and outputs from caller if we don't want all of them
            input_names = keras_model.inputs
            output_names = keras_model.outputs
            sess = _keras.backend.get_session()
            input_names = inputs_without_resource(sess, input_names)
            frozen_graph = freeze_session(sess, input_names=input_names, output_names=output_names)
            tf_reset_default_graph()
            with tf_session() as sess:
                frozen_graph = tf_optimize(input_names, output_names, frozen_graph)
            tf_reset_default_graph()
    return frozen_graph, input_names, output_names


def tf_optimize_grappler(input_names, output_names, graph_def, fold_constant=False):
    from tensorflow.core.protobuf import meta_graph_pb2 as meta_graph_pb2, config_pb2, rewriter_config_pb2
    from tensorflow.python.grappler import tf_optimizer as tf_opt

    config = config_pb2.ConfigProto()
    rewrite_options = config.graph_options.rewrite_options
    config.graph_options.infer_shapes = True

    # TODO: if we turn on pruning, grappler removes some identities that the tf-1.x lstm rewriter
    #   depends on so for now don't turn this on.
    optimizers=['function']
    if is_tf2():
        optimizers.extend('dependency')
    if fold_constant:
        optimizers.extend('constfold')
    # ['pruning', 'constfold', 'arithmetic', 'dependency', 'function']
    rewrite_options.optimizers[:] = optimizers

    meta_graph = tf.compat.v1.train.export_meta_graph(graph_def=graph_def)
    fetch_collection = meta_graph_pb2.CollectionDef()
    for t in input_names + output_names:
        fetch_collection.node_list.value.append(t)
    meta_graph.collection_def["train_op"].CopyFrom(fetch_collection)
    graph_def = tf_opt.OptimizeGraph(config, meta_graph)
    return graph_def


def tf_optimize(input_names, output_names, graph_def, fold_constant=True):
    """Extract inference subgraph and optimize graph."""
    assert isinstance(input_names, list)
    assert isinstance(output_names, list)

    # TODO: is this needed ?
    needed_names = [utils.node_name(i) for i in input_names] + \
                   [utils.node_name(i) for i in output_names]
    graph_def = extract_sub_graph(graph_def, needed_names)

    want_grappler = is_tf2() or LooseVersion(tf.__version__) >= "1.15"
    if want_grappler:
        graph_def = tf_optimize_grappler(input_names, output_names, graph_def, fold_constant)
    else:
        # the older transform path
        from tensorflow.tools.graph_transforms import TransformGraph  # pylint: disable=redefined-outer-name
        transforms = [
            "fold_constants(ignore_errors=true)",
            "remove_attribute(attribute_name=_class)",  # remove node colocation attributes
            "fold_batch_norms",
            "fold_old_batch_norms",
        ]
        graph_def = TransformGraph(graph_def, input_names, output_names, transforms)

    return graph_def


def tf_reload_graph(tf_graph):
    """Invoke tensorflow cpp shape inference by reloading graph_def."""
    # invoke c api if tf version is below 1.8
    if get_tf_version() < LooseVersion("1.8"):
        logger.debug(
            "On TF < 1.8, graph is constructed by python API, "
            "which doesn't invoke shape inference, please set "
            "TF_C_API_GRAPH_CONSTRUCTION=1 to enable it"
        )

    graph_def = tf_graph.as_graph_def(add_shapes=True)
    with tf.Graph().as_default() as inferred_graph:
        tf.import_graph_def(graph_def, name="")
    return inferred_graph


def is_function(g):
    if is_tf2():
        return 'tensorflow.python.framework.func_graph.FuncGraph' in str(type(g))
    return False


_FUNCTIONS = {}


def resolve_functions(tf_graph):
    def toposort(data):
        while True:
            ordered = set(item for item, dep in data.items() if not dep)
            if not ordered:
                break
            yield ordered
            data = {item: (dep - ordered) for item, dep in data.items() if item not in ordered}

    _, _, _, _, _, functions = tflist_to_onnx(tf_graph, {})
    data = {}
    for k, fdef in tf_graph._functions.items():  # pylint: disable=protected-access
        input_shapes = functions.get(k)
        fdef = fdef.definition
        if input_shapes and len(fdef.signature.input_arg) < len(input_shapes):
            input_shapes = input_shapes[:len(fdef.signature.input_arg)]
        try:
            func = function_def_to_graph(fdef, input_shapes=input_shapes)
        except:  # pylint: disable=bare-except
            # if there is a missmatch between caller and function use the functions shape
            logger.warning("shape missmatch between caller and function: %s", k)
            func = function_def_to_graph(fdef)
        _FUNCTIONS[k] = func
        _, _, _, _, _, tfunctions = tflist_to_onnx(func, {})
        functions.update(tfunctions)
        data[k] = set(tfunctions.keys())

    result = []
    for d in toposort(data):
        result.extend(list(d))
    return [_FUNCTIONS[k] for k in result]


def set_function(name, func):
    _FUNCTIONS[name] = func


def find_function(name):
    return _FUNCTIONS.get(name)


def clear_functions():
    _FUNCTIONS.clear()<|MERGE_RESOLUTION|>--- conflicted
+++ resolved
@@ -192,10 +192,6 @@
                 n.input.pop(i)
     return graph_def
 
-
-<<<<<<< HEAD
-def from_trackable(trackable, concrete_func, inputs, outputs, large_model, fold_const):
-=======
 def fix_freezing_errors_part2(graph_def):
     # Sometimes tf freezing fails to convert ResourceGather ops in subgraphs
     for f in graph_def.library.function:
@@ -214,7 +210,6 @@
 
 
 def from_trackable(trackable, concrete_func, inputs, outputs, large_model):
->>>>>>> da324a50
     err_large_model = "model exceeds maximum protobuf size of 2GB. Try setting large_model."
 
     # Avoid errors due to bug in TF freezing
