# Copyright (c) Microsoft Corporation. All rights reserved.
# Licensed under the MIT license.

"""Unit tests using onnx backends."""

from __future__ import division
from __future__ import print_function
from __future__ import unicode_literals

import unittest
from itertools import product

import numpy as np
import tensorflow as tf

from backend_test_base import Tf2OnnxBackendTestBase
# pylint reports unused-wildcard-import which is false positive, __all__ is defined in common
from common import *  # pylint: disable=wildcard-import,unused-wildcard-import
from tf2onnx import constants

# pylint: disable=missing-docstring,invalid-name,unused-argument


NCHW_TO_NHWC = [0, 2, 3, 1]
NHWC_TO_NCHW = [0, 3, 1, 2]
HWCN_TO_NCHW = [3, 2, 0, 1]

_STRIDE1x1 = [1, 1, 1, 1]
_KERNEL3x3 = [3, 3, 1, 1]

# names for input and outputs for tests
_TFINPUT = "input"
_INPUT = "input:0"
_TFINPUT1 = "input1"
_INPUT1 = "input1:0"
_TFINPUT2 = "input2"
_INPUT2 = "input2:0"
_TFOUTPUT = "output"
_OUTPUT = "output:0"
_TFOUTPUT1 = "output1"
_OUTPUT1 = "output1:0"
_TFOUTPUT2 = "output2"
_OUTPUT2 = "output2:0"


def make_xval(shape):
    x_val = np.arange(np.prod(shape)).astype("float32").reshape(shape)
    return x_val


def get_conv_getdata(kind=1):
    if kind == 0:
        # generate all combinations (costly)
        dims = [
            ("padding", ["SAME", "VALID"]),
            ("input_sizes", [[32, 35, 35, 3], [32, 17, 17, 3], [1, 28, 28, 3], [32, 8, 8, 3]]),
            ("filter_sizes", [[1, 3, 3, 1], [1, 2, 2, 1], [1, 5, 5, 1], [1, 1, 1, 1], [1, 5, 2, 1], [1, 2, 5, 1]]),
            ("strides", [[1, 2, 2, 1], [1, 1, 1, 1]]),
        ]
        values = [key_values[1] for key_values in dims]
        for idx, v in enumerate(product(*values)):
            if True or idx == 30:
                yield (idx,) + v
    elif kind == 1:
        # some combination to that give decent padding coverage
        data = [
            ('SAME', [32, 35, 35, 3], [1, 3, 3, 1], [1, 2, 2, 1]),
            ('SAME', [32, 35, 35, 3], [1, 2, 2, 1], [1, 2, 2, 1]),
            ('SAME', [32, 35, 35, 3], [1, 1, 1, 1], [1, 1, 1, 1]),
            ('SAME', [32, 35, 35, 3], [1, 5, 2, 1], [1, 2, 2, 1]),
            ('SAME', [32, 35, 35, 3], [1, 2, 5, 1], [1, 2, 2, 1]),
            ('SAME', [32, 35, 35, 3], [1, 2, 5, 1], [1, 1, 1, 1]),
            ('SAME', [1, 28, 28, 3], [1, 3, 3, 1], [1, 2, 2, 1]),
            ('SAME', [1, 28, 28, 3], [1, 3, 3, 1], [1, 1, 1, 1]),
            ('SAME', [1, 28, 28, 3], [1, 2, 2, 1], [1, 2, 2, 1]),
            ('SAME', [1, 28, 28, 3], [1, 2, 2, 1], [1, 1, 1, 1]),
            ('SAME', [1, 28, 28, 3], [1, 5, 5, 1], [1, 2, 2, 1]),
            ('SAME', [1, 28, 28, 3], [1, 5, 5, 1], [1, 1, 1, 1]),
            ('SAME', [1, 28, 28, 3], [1, 5, 2, 1], [1, 2, 2, 1]),
            ('SAME', [32, 8, 8, 3], [1, 3, 3, 1], [1, 2, 2, 1]),
            ('SAME', [32, 8, 8, 3], [1, 3, 3, 1], [1, 1, 1, 1]),
            ('VALID', [32, 35, 35, 3], [1, 3, 3, 1], [1, 1, 1, 1]),
            ('VALID', [32, 35, 35, 3], [1, 2, 2, 1], [1, 2, 2, 1]),
        ]
        for idx, v in enumerate(data):
            yield (idx,) + v
    else:
        raise ValueError("kind not known")

def get_maxpoolwithargmax_getdata():
    data = [
        ('SAME', [1, 3, 3, 1], [1, 3, 3, 1], [1, 2, 2, 1]),
        ('SAME', [1, 5, 5, 1], [1, 4, 4, 1], [1, 2, 2, 1]),
        ('SAME', [1, 10, 5, 1], [1, 2, 2, 1], [1, 2, 2, 1]),
        ('SAME', [1, 10, 5, 1], [1, 4, 4, 1], [1, 1, 1, 1]),
        ('VALID', [1, 3, 3, 1], [1, 3, 3, 1], [1, 2, 2, 1]),
        ('VALID', [1, 5, 5, 1], [1, 4, 4, 1], [1, 2, 2, 1]),
    ]
    for idx, v in enumerate(data):
        yield (idx,) + v

class BackendTests(Tf2OnnxBackendTestBase):
    def _run_test_case(self, output_names_with_port, feed_dict, **kwargs):
        kwargs["convert_var_to_const"] = False
        kwargs["constant_fold"] = False
        return self.run_test_case(feed_dict, [], output_names_with_port, **kwargs)

    def _test_expand_dims(self, idx):
        tf.reset_default_graph()
        x_val = make_xval([3, 4])
        x = tf.placeholder(tf.float32, shape=x_val.shape, name=_TFINPUT)
        op = tf.expand_dims(x, idx)
        _ = tf.identity(op, name=_TFOUTPUT)
        self._run_test_case([_OUTPUT], {_INPUT: x_val})

    def test_expand_dims(self):
        for i in [-1, 0, 1, -2]:
            self._test_expand_dims(i)

    def test_expand_dims_dynamic_inputs(self):
        x_val = make_xval([3, 4])
        x = tf.placeholder(tf.float32, shape=[None, None], name=_TFINPUT)
        op = tf.expand_dims(x, 0)
        _ = tf.identity(op, name=_TFOUTPUT)
        self._run_test_case([_OUTPUT], {_INPUT: x_val})

    def test_expand_dims_one_unknown_rank(self):
        tf.reset_default_graph()
        x_val = make_xval([3, 4])
        x = tf.placeholder(tf.float32, shape=[None, 4], name=_TFINPUT)
        op = tf.expand_dims(x, 0)
        _ = tf.identity(op, name=_TFOUTPUT)
        self._run_test_case([_OUTPUT], {_INPUT: x_val})

    def test_expand_dims_more_unknown_rank(self):
        tf.reset_default_graph()
        x_val = make_xval([3, 4])
        x = tf.placeholder(tf.float32, shape=[None, None], name=_TFINPUT)
        op = tf.expand_dims(x, 0)
        _ = tf.identity(op, name=_TFOUTPUT)
        self._run_test_case([_OUTPUT], {_INPUT: x_val})

    @check_opset_min_version(9, "ConstantOfShape")
    def test_eye_non_const1(self):
        # tf.eye(num_rows), num_rows is not const here
        tf.reset_default_graph()
        x_val = np.array(5, dtype=np.int32)
        x = tf.placeholder(tf.int32, shape=[], name=_TFINPUT)
        y = tf.eye(x, dtype=tf.int32)
        _ = tf.identity(y, name=_TFOUTPUT)
        y1 = tf.eye(x, dtype=tf.int64)
        _ = tf.identity(y1, name=_TFOUTPUT1)
        y2 = tf.eye(x, dtype=tf.float32)
        _ = tf.identity(y2, name=_TFOUTPUT2)
        self._run_test_case([_OUTPUT, _OUTPUT1, _OUTPUT2], {_INPUT: x_val}, rtol=0)

        # tf.eye(num_rows, num_columns), both num_rows and num_columns are not const here
        tf.reset_default_graph()
        x_val = np.array([5, 10], dtype=np.int32)
        x = tf.placeholder(tf.int32, shape=[2], name=_TFINPUT)
        y = tf.eye(x[0], x[1], dtype=tf.int32)
        _ = tf.identity(y, name=_TFOUTPUT)
        y1 = tf.eye(x[0], x[1], dtype=tf.int64)
        _ = tf.identity(y1, name=_TFOUTPUT1)
        y2 = tf.eye(x[0], x[1], dtype=tf.float32)
        _ = tf.identity(y2, name=_TFOUTPUT2)
        self._run_test_case([_OUTPUT, _OUTPUT1, _OUTPUT2], {_INPUT: x_val}, rtol=0)

    @check_tf_min_version("1.11", "eye has bug when version is below 1.11")
    @check_opset_min_version(9, "ConstantOfShape")
    def test_eye_non_const2(self):
        # tf.eye(num_rows), num_rows is not const here
        for np_dtype, tf_dtype in zip([np.int32, np.int64, np.float32, np.float64],
                                      [tf.int32, tf.int64, tf.float32, tf.float64]):
            tf.reset_default_graph()
            x_val = np.array(5, dtype=np_dtype)
            x = tf.placeholder(tf_dtype, shape=[], name=_TFINPUT)
            y = tf.eye(x, dtype=tf.int32)
            _ = tf.identity(y, name=_TFOUTPUT)
            y1 = tf.eye(x, dtype=tf.int64)
            _ = tf.identity(y1, name=_TFOUTPUT1)
            y2 = tf.eye(x, dtype=tf.float32)
            _ = tf.identity(y2, name=_TFOUTPUT2)
            self._run_test_case([_OUTPUT, _OUTPUT1, _OUTPUT2], {_INPUT: x_val}, rtol=0)

        # tf.eye(num_rows, num_columns), both num_rows and num_columns are not const here
        for np_dtype, tf_dtype in zip([np.int32, np.int64, np.float32, np.float64],
                                      [tf.int32, tf.int64, tf.float32, tf.float64]):
            tf.reset_default_graph()
            x_val = np.array([5, 10], dtype=np_dtype)
            x = tf.placeholder(tf_dtype, shape=[2], name=_TFINPUT)
            y = tf.eye(x[0], x[1], dtype=tf.int32)
            _ = tf.identity(y, name=_TFOUTPUT)
            y1 = tf.eye(x[0], x[1], dtype=tf.int64)
            _ = tf.identity(y1, name=_TFOUTPUT1)
            y2 = tf.eye(x[0], x[1], dtype=tf.float32)
            _ = tf.identity(y2, name=_TFOUTPUT2)
            self._run_test_case([_OUTPUT, _OUTPUT1, _OUTPUT2], {_INPUT: x_val}, rtol=0)

    @check_opset_min_version(7, "trig")
    def test_trig_ops(self):
        for op in [tf.sin, tf.cos, tf.tan, tf.asin, tf.acos, tf.atan]:
            tf.reset_default_graph()
            x_val = make_xval([3, 4])
            x = tf.placeholder(tf.float32, shape=x_val.shape, name=_TFINPUT)
            op_ = op(x)
            _ = tf.identity(op_, name=_TFOUTPUT)
            self._run_test_case([_OUTPUT], {_INPUT: x_val}, rtol=1e-06)

    @check_opset_min_version(9, "trigh")
    def test_atrig_ops(self):
        for op in [tf.sinh, tf.cosh, tf.atanh, tf.asinh, tf.acosh]:
            tf.reset_default_graph()
            x_val = make_xval([3, 4])
            x = tf.placeholder(tf.float32, shape=x_val.shape, name=_TFINPUT)
            op_ = op(x)
            _ = tf.identity(op_, name=_TFOUTPUT)
            self._run_test_case([_OUTPUT], {_INPUT: x_val})

    @skip_caffe2_backend()
    @check_opset_min_version(7, "multinomial")
    def test_multinomial(self):
        x_val = np.array([[10., 10.]], dtype=np.float32)
        x = tf.placeholder(tf.float32, shape=x_val.shape, name=_TFINPUT)
        op = tf.multinomial(tf.log(x), 5, output_dtype=tf.int64)
        _ = tf.identity(op, name=_TFOUTPUT)

        # since returned indexes are random we can only check type and shape
        self._run_test_case([_OUTPUT], {_INPUT: x_val}, check_value=False,
                            check_shape=True, check_dtype=True)

    @skip_caffe2_backend()
    @check_opset_min_version(7, "multinomial")
    def test_multinomial1(self):
        shape = [2, 10]
        x_val = np.ones(np.prod(shape)).astype("float32").reshape(shape)
        x = tf.placeholder(tf.float32, shape=x_val.shape, name=_TFINPUT)
        op = tf.multinomial(x, 2, output_dtype=tf.int64)
        _ = tf.identity(op, name=_TFOUTPUT)
        # since returned indexes are random we can only check type and shape
        self._run_test_case([_OUTPUT], {_INPUT: x_val}, check_value=False,
                            check_shape=True, check_dtype=True)

    def test_maxpool(self):
        for tf_shape in ["known", "unknown"]:
            tf.reset_default_graph()
            for p in get_conv_getdata():
                _, padding, x_shape, ksize, strides = p
                tf.reset_default_graph()
                x_val = make_xval(x_shape)
                if tf_shape == "known":
                    x = tf.placeholder(tf.float32, shape=x_val.shape, name=_TFINPUT)
                else:
                    x = tf.placeholder(tf.float32, shape=[None] * x_val.ndim, name=_TFINPUT)
                mp = tf.nn.max_pool(x, ksize, strides, padding=padding)
                _ = tf.identity(mp, name=_TFOUTPUT)

                self.logger.debug(str(p))
                self._run_test_case([_OUTPUT], {_INPUT: x_val})

    @skip_tf_cpu("only tf_gpu can run maxpool with NCHW format")
    def test_maxpool_gpu(self):
        # make sure converter behaves well when data format is NCHW
        # and when data format is NCHW, only gpu version of tensorflow can run it.
        ksize = [1, 1, 2, 2]
        strides = [1, 1, 2, 2]
        x_val = make_xval([1, 3, 50, 80])
        for padding in ["SAME", "VALID"]:
            x = tf.placeholder(tf.float32, shape=[None] * 4, name=_TFINPUT)
            mp = tf.nn.max_pool(x, ksize, strides, padding=padding, data_format="NCHW")
            _ = tf.identity(mp, name=_TFOUTPUT)
            self._run_test_case([_OUTPUT], {_INPUT: x_val})

    @check_onnxruntime_incompatibility("AveragePool")
    def test_avgpool(self):
        for tf_shape in ["known", "unknown"]:
            for p in get_conv_getdata(kind=0):
                _, padding, x_shape, ksize, strides = p
                tf.reset_default_graph()
                x_val = make_xval(x_shape)
                if tf_shape == "known":
                    x = tf.placeholder(tf.float32, shape=x_val.shape, name=_TFINPUT)
                else:
                    x = tf.placeholder(tf.float32, shape=[None] * x_val.ndim, name=_TFINPUT)
                mp = tf.nn.avg_pool(x, ksize, strides, padding=padding)
                _ = tf.identity(mp, name=_TFOUTPUT)

                self.logger.debug(str(p))
                self._run_test_case([_OUTPUT], {_INPUT: x_val}, rtol=1e-06)

    def _conv_test(self, x_val, w, strides=None, padding="VALID", dilations=None, rtol=1e-07):
        if strides is None:
            strides = _STRIDE1x1
        if dilations is None:
            dilations = [1, 1, 1, 1]
        tf.reset_default_graph()
        kernel = tf.constant(w, dtype=tf.float32, name='k')
        x = tf.placeholder(tf.float32, shape=x_val.shape, name=_TFINPUT)
        conv = tf.nn.conv2d(x, kernel, strides=strides, padding=padding, dilations=dilations)
        _ = tf.identity(conv, name=_TFOUTPUT)
        self._run_test_case([_OUTPUT], {_INPUT: x_val}, rtol=rtol)

    def test_conv2d_1(self):
        x_val = make_xval((1, 1, 5, 5)).transpose(NCHW_TO_NHWC)
        w = np.array([[2., 1., 1.],
                      [1., 3., 1.],
                      [1., 1., 4.]], dtype=np.float32).reshape(_KERNEL3x3)
        self._conv_test(x_val, w)

    def test_conv2d_2(self):
        x_val = np.array([[4, 3, 1, 0],
                          [2, 1, 0, 1],
                          [1, 2, 4, 1],
                          [3, 1, 0, 2]], dtype=np.float32).reshape([1, 4, 4, 1])
        w = np.array([[1, 0, 1],
                      [2, 1, 0],
                      [0, 0, 1]], dtype=np.float32).reshape(_KERNEL3x3)
        self._conv_test(x_val, w)

    def test_conv2d_3(self):
        x_val = make_xval((1, 1, 5, 5)).transpose(NCHW_TO_NHWC)
        w = np.array([[2., 1., 1.],
                      [1., 3., 1.],
                      [1., 1., 4.]], dtype=np.float32).reshape(_KERNEL3x3)
        self._conv_test(x_val, w)

    def test_conv2d_4(self):
        x_val = make_xval((1, 1, 5, 5)).transpose(NCHW_TO_NHWC)
        w = np.random.random_sample(_KERNEL3x3).astype(np.float32)
        self._conv_test(x_val, w, padding="SAME", rtol=1e-05)

    def test_conv2d_5(self):
        x_val = make_xval((1, 1, 5, 5)).transpose(NCHW_TO_NHWC)
        kernel_shape = [3, 3, 1, 2]
        w = np.random.random_sample(kernel_shape).astype(np.float32)
        self._conv_test(x_val, w, padding="SAME", rtol=1e-05)

    def test_conv2d_6(self):
        x_shape = [1, 35, 35, 288]  # out: [1, 17, 17, 384]
        kernel_shape = [3, 3, 288, 384]
        strides = [1, 2, 2, 1]
        x_val = np.arange(1, 1 + np.prod(x_shape)).astype("float32").reshape(x_shape)
        kernel_val = np.arange(1, 1 + np.prod(kernel_shape)).astype("float32").reshape(kernel_shape)
        self._conv_test(x_val, kernel_val, strides=strides, padding="VALID", rtol=1e-05)

    @check_tf_min_version("1.7", "tf only support dilation is 1 for now")
    def test_conv2d_7(self):
        x_shape = [1, 35, 35, 288]  # out: [1, 17, 17, 384]
        kernel_shape = [3, 3, 288, 384]
        strides = [1, 2, 2, 1]
        dilations = [1, 3, 3, 1]
        x_val = np.arange(1, 1 + np.prod(x_shape)).astype("float32").reshape(x_shape)
        kernel_val = np.arange(1, 1 + np.prod(kernel_shape)).astype("float32").reshape(kernel_shape)
        self._conv_test(x_val, kernel_val, strides=strides, padding="VALID",
                        dilations=dilations, rtol=1e-05)

    def test_conv2d_8(self):
        for input_shape in [[10, 10], [5, 5]]:
            tf.reset_default_graph()
            x_val = make_xval((1, 1, *input_shape)).transpose(NCHW_TO_NHWC)
            w = np.random.random_sample([3, 3, 1, 2]).astype(np.float32)
            strides = [1, 2, 2, 1]

            x = tf.placeholder(tf.float32, shape=[None] * 4, name=_TFINPUT)
            kernel = tf.constant(w, dtype=tf.float32, name='k')
            conv = tf.nn.conv2d(x, kernel, strides=strides, padding="SAME")
            _ = tf.identity(conv, name=_TFOUTPUT)
            self._run_test_case([_OUTPUT], {_INPUT: x_val}, rtol=1e-5)

    def test_conv2d_with_pad(self):
        x_val = make_xval((1, 1, 5, 5)).transpose(NCHW_TO_NHWC)
        w = np.random.random_sample([3, 3, 1, 2]).astype(np.float32)
        strides = [1, 1, 1, 1]

        x = tf.placeholder(tf.float32, shape=x_val.shape, name=_TFINPUT)
        kernel = tf.constant(w, dtype=tf.float32, name='k')
        x_pad = tf.pad(x, paddings=[[0, 0], [2, 2], [2, 2], [0, 0]])
        conv = tf.nn.conv2d(x_pad, kernel, strides=strides, padding="VALID")
        _ = tf.identity(conv, name=_TFOUTPUT)
        self._run_test_case([_OUTPUT], {_INPUT: x_val}, rtol=1e-5)

    def test_conv2d_transpose(self):
        x_shape = [2, 6, 4, 3]
        output_shape = [2, 13, 9, 2]
        kernel_shape = [3, 3, 2, 3]
        strides = [1, 2, 2, 1]
        x_val = make_xval(x_shape)
        kernel_val = make_xval(kernel_shape)
        x = tf.placeholder(tf.float32, shape=x_shape, name=_TFINPUT)
        f = tf.constant(kernel_val, name="kernel", dtype=tf.float32)
        conv = tf.nn.conv2d_transpose(x, f, output_shape, strides=strides, padding="VALID")
        _ = tf.identity(conv, name=_TFOUTPUT)
        self._run_test_case([_OUTPUT], {_INPUT: x_val}, rtol=1e-05)

    def test_depthwiseconv_0(self):
        x_shape = [1, 3, 4, 3]
        kernel_shape = [3, 3, 3, 3]
        x_val = np.arange(1, 1 + np.prod(x_shape)).astype("float32").reshape(x_shape)
        kernel_val = np.arange(1, 1 + np.prod(kernel_shape)).astype("float32").reshape(kernel_shape)
        kernel = tf.constant(kernel_val, dtype=tf.float32, name='k')
        x = tf.placeholder(tf.float32, shape=x_val.shape, name=_TFINPUT)
        conv = tf.nn.depthwise_conv2d(x, kernel, strides=[1, 1, 1, 1], padding='VALID')
        _ = tf.identity(conv, name=_TFOUTPUT)
        # rtol is a bit high, 2 values have a bit high error. Maybe use different input data.
        self._run_test_case([_OUTPUT], {_INPUT: x_val}, rtol=0.08)

    def test_depthwiseconv_1(self):
        x_shape = [1, 112, 112, 32]
        kernel_shape = [3, 3, 32, 1]
        x_val = np.arange(1, 1 + np.prod(x_shape)).astype("float32").reshape(x_shape)
        kernel_val = np.arange(1, 1 + np.prod(kernel_shape)).astype("float32").reshape(kernel_shape)
        kernel = tf.constant(kernel_val, dtype=tf.float32, name='k')
        x = tf.placeholder(tf.float32, shape=x_val.shape, name=_TFINPUT)
        conv = tf.nn.depthwise_conv2d(x, kernel, strides=_STRIDE1x1, padding='VALID')
        _ = tf.identity(conv, name=_TFOUTPUT)
        # rtol is a bit high, 2 values have a bit high error. Maybe use different input data.
        self._run_test_case([_OUTPUT], {_INPUT: x_val}, rtol=0.08)

    def test_dropout(self):
        is_training = tf.placeholder_with_default(False, (), "is_training")
        x_val = np.ones([1, 24, 24, 3], dtype=np.float32)
        # Define a scope for reusing the variables
        x = tf.placeholder(tf.float32, shape=x_val.shape, name="input_1")
        x_ = tf.identity(x)

        fc1 = tf.layers.dropout(x_, rate=.1, training=is_training)

        _ = tf.identity(fc1, name="output")
        feed_dict = {"input_1:0": x_val}
        input_names_with_port = ["input_1:0"]
        output_names_with_port = ["output:0"]
        self.run_test_case(feed_dict, input_names_with_port, output_names_with_port)

    def test_nn_dropout(self):
        keep_prob = tf.placeholder_with_default(1., (), "keep_prob")
        x_val = np.ones([1, 24, 24, 3], dtype=np.float32)
        # Define a scope for reusing the variables
        x = tf.placeholder(tf.float32, shape=x_val.shape, name="input_1")
        x_ = tf.identity(x)

        fc1 = tf.nn.dropout(x_, keep_prob)

        _ = tf.identity(fc1, name="output")
        feed_dict = {"input_1:0": x_val}
        input_names_with_port = ["input_1:0"]
        output_names_with_port = ["output:0"]
        # when constant_fold is enabled, PlaceholderWithDefault will be folded into either a const or a placeholder.
        # here we set it False to test PlaceholderWithDefault bug: https://github.com/onnx/tensorflow-onnx/pull/446
        self.run_test_case(feed_dict, input_names_with_port, output_names_with_port, constant_fold=False)

    @check_tf_min_version("1.13")
    def test_nn_dropout_with_rate(self):
        rate = tf.placeholder_with_default(0., (), "rate")
        x_val = np.ones([1, 24, 24, 3], dtype=np.float32)
        # Define a scope for reusing the variables
        x = tf.placeholder(tf.float32, shape=x_val.shape, name="input_1")
        x_ = tf.identity(x)

        fc1 = tf.nn.dropout(x_, rate=rate)

        _ = tf.identity(fc1, name="output")
        feed_dict = {"input_1:0": x_val}
        input_names_with_port = ["input_1:0"]
        output_names_with_port = ["output:0"]
        self.run_test_case(feed_dict, input_names_with_port, output_names_with_port, constant_fold=False)

    def test_conv2d_with_input_transpose(self):
        x_shape = [2, 32, 32, 3]
        kernel_shape = [3, 3, 3, 3]
        x_val = make_xval(x_shape)
        x_val_for_onnx = x_val.transpose(NHWC_TO_NCHW)
        kernel = tf.constant(make_xval(kernel_shape), dtype=tf.float32, name='k')
        x = tf.placeholder(tf.float32, shape=x_val.shape, name=_TFINPUT)
        conv = tf.nn.conv2d(x, kernel, strides=[1, 1, 1, 1], padding="SAME")
        _ = tf.identity(conv, name=_TFOUTPUT)
        self._run_test_case([_OUTPUT], {_INPUT: x_val}, rtol=1e-05,
                            process_args={"inputs_as_nchw": [_INPUT]},
                            onnx_feed_dict={_INPUT: x_val_for_onnx})

    @unittest.skip("")
    def test_lrn(self):
        # FIXME: numerical results are not correct
        x_shape = [1, 3, 4, 3]
        x_val = np.arange(1, 1 + np.prod(x_shape)).astype("float32").reshape(x_shape)
        _ = tf.placeholder(tf.float32, shape=x_val.shape, name=_TFINPUT)
        op = tf.nn.local_response_normalization(x_val)
        _ = tf.identity(op, name=_TFOUTPUT)
        self._run_test_case([_OUTPUT], {_INPUT: x_val}, rtol=1e-05)

    @check_onnxruntime_incompatibility("Abs")
    def test_abs(self):
        x_val = np.array([1.0, 2.0, -3.0, -4.0], dtype=np.float32).reshape((2, 2))
        x = tf.placeholder(tf.float32, [2, 2], name=_TFINPUT)
        x_ = tf.abs(x)
        _ = tf.identity(x_, name=_TFOUTPUT)
        self._run_test_case([_OUTPUT], {_INPUT: x_val})

    @check_onnxruntime_incompatibility("Add")
    def test_const(self):
        x_val = np.array([1.0, 2.0, 3.0, 4.0], dtype=np.float32).reshape((2, 2))
        x = tf.placeholder(tf.float32, x_val.shape, name=_TFINPUT)
        y = tf.constant(x_val, name="y")
        _ = tf.add(x, y, name=_TFOUTPUT)
        self._run_test_case([_OUTPUT], {_INPUT: x_val})

    @check_onnxruntime_incompatibility("Add")
    def test_add(self):
        x_val = np.array([1.0, 2.0, -3.0, -4.0], dtype=np.float32).reshape((2, 2))
        x = tf.placeholder(tf.float32, x_val.shape, name=_TFINPUT)
        x_ = tf.add(x, x)
        _ = tf.identity(x_, name=_TFOUTPUT)
        self._run_test_case([_OUTPUT], {_INPUT: x_val})

    def test_placeholder(self):
        x_val = np.array([1.0, 2.0, -3.0, -4.0], dtype=np.float32).reshape((2, 2))
        x = tf.placeholder(tf.float32, x_val.shape, name=_TFINPUT)
        _ = tf.identity(x, name=_TFOUTPUT)
        self._run_test_case([_OUTPUT], {_INPUT: x_val})

    def test_placeholder_with_default_use_default(self):
        x_val = np.array([1.0, 2.0, -3.0, -4.0], dtype=np.float32).reshape((2, 2))
        x = tf.constant(x_val, name="x")
        y = tf.placeholder_with_default(x, x_val.shape, name=_TFINPUT)
        _ = tf.identity(y, name=_TFOUTPUT)
        self._run_test_case([_OUTPUT], {})

    def test_placeholder_with_default_use_feed(self):
        x_val = np.array([1.0, 2.0, -3.0, -4.0], dtype=np.float32).reshape((2, 2))
        x = tf.constant(x_val, name="x")
        y = tf.placeholder_with_default(x, x_val.shape, name=_TFINPUT)
        _ = tf.identity(y, name=_TFOUTPUT)
        x_feed_val = np.array([11.0, 22.0, -33.0, -44.0], dtype=np.float32).reshape((2, 2))
        self._run_test_case([_OUTPUT], {_INPUT: x_feed_val})

    @check_onnxruntime_incompatibility("Add")
    def test_add_bcast(self):
        x1_val = np.array([1.0, 2.0, -3.0, -4.0], dtype=np.float32).reshape((2, 2))
        x2_val = np.array([1.0, 2.0, 3.0, 4.0, 5.0, 6.0, 7.0, 8.0], dtype=np.float32).reshape((2, 2, 2))
        x1 = tf.placeholder(tf.float32, x1_val.shape, name="input")
        x2 = tf.placeholder(tf.float32, x2_val.shape, name=_TFINPUT1)
        x_ = tf.add(x1, x2)
        _ = tf.identity(x_, name=_TFOUTPUT)
        self._run_test_case([_OUTPUT], {_INPUT: x1_val, _INPUT1: x2_val})

    @check_onnxruntime_incompatibility("Add")
    def test_add_bcast1(self):
        # example taken from onnx doc
        x1_val = np.random.randn(3, 4, 5).astype(np.float32)
        x2_val = np.random.randn(5).astype(np.float32)
        x1 = tf.placeholder(tf.float32, x1_val.shape, name="input")
        x2 = tf.placeholder(tf.float32, x2_val.shape, name=_TFINPUT1)
        x_ = tf.add(x1, x2)
        _ = tf.identity(x_, name=_TFOUTPUT)
        self._run_test_case([_OUTPUT], {_INPUT: x1_val, _INPUT1: x2_val})

    def test_matmul0(self):
        x_val = np.array([1.0, 2.0, -3.0, -4.0], dtype=np.float32).reshape((2, 2))
        x = tf.placeholder(tf.float32, x_val.shape, name=_TFINPUT)
        x_ = tf.matmul(x, x)
        _ = tf.identity(x_, name=_TFOUTPUT)
        self._run_test_case([_OUTPUT], {_INPUT: x_val})

    def test_matmul1(self):
        x_val = np.array([1.0, 2.0, -3.0, -4.0], dtype=np.float32).reshape((2, 2))
        x = tf.placeholder(tf.float32, x_val.shape, name=_TFINPUT)
        x_ = tf.matmul(x, x, transpose_a=True)
        _ = tf.identity(x_, name=_TFOUTPUT)
        self._run_test_case([_OUTPUT], {_INPUT: x_val})

    def test_matmul2(self):
        x_val = np.array([1.0, 2.0, -3.0, -4.0], dtype=np.float32).reshape((2, 2))
        y_val = np.array([1.0, 2.0, -3.0, -4.0], dtype=np.float32).reshape((2, 2))
        x = tf.placeholder(tf.float32, x_val.shape, name=_TFINPUT)
        y = tf.placeholder(tf.float32, y_val.shape, name=_TFINPUT1)
        x_ = tf.matmul(x, y, transpose_b=True)
        _ = tf.identity(x_, name=_TFOUTPUT)
        self._run_test_case([_OUTPUT], {_INPUT: x_val, _INPUT1: y_val})

    @unittest.skipIf(get_test_config().is_mac and get_test_config().is_onnxruntime_backend
                     and get_test_config().backend_version == "0.2.1", "onnxruntime 0.2.1 has bug on mac")
    def test_matmul3(self):
        x_shape = [1, 12, 256, 64]
        x_val = np.arange(np.prod(x_shape)).astype("float32").reshape((x_shape))
        x = tf.placeholder(tf.float32, x_shape, name=_TFINPUT)
        y = tf.placeholder(tf.float32, x_shape, name=_TFINPUT1)
        x_ = tf.matmul(x, y, transpose_b=True)
        _ = tf.identity(x_, name=_TFOUTPUT)
        self._run_test_case([_OUTPUT], {_INPUT: x_val, _INPUT1: x_val}, rtol=1e-5)

    @check_onnxruntime_incompatibility("Sub")
    def test_sub(self):
        x_val = np.array([1.0, 2.0, -3.0, -4.0], dtype=np.float32).reshape((2, 2))
        x = tf.placeholder(tf.float32, [2, 2], name=_TFINPUT)
        x_ = tf.subtract(x, x)
        _ = tf.identity(x_, name=_TFOUTPUT)
        self._run_test_case([_OUTPUT], {_INPUT: x_val})

    @check_onnxruntime_incompatibility("Mul")
    def test_multiply(self):
        x_val = np.array([1.0, 2.0, -3.0, -4.0], dtype=np.float32).reshape((2, 2))
        x = tf.placeholder(tf.float32, [2, 2], name=_TFINPUT)
        x_ = tf.multiply(x, x)
        _ = tf.identity(x_, name=_TFOUTPUT)
        self._run_test_case([_OUTPUT], {_INPUT: x_val})

    @check_onnxruntime_incompatibility("Div")
    def test_div(self):
        x_val = np.array([1.0, 2.0, -3.0, -4.0], dtype=np.float32).reshape((2, 2))
        x = tf.placeholder(tf.float32, [2, 2], name=_TFINPUT)
        x_ = tf.realdiv(x, x)
        _ = tf.identity(x_, name=_TFOUTPUT)
        self._run_test_case([_OUTPUT], {_INPUT: x_val})

    @check_onnxruntime_incompatibility("Exp")
    def test_exp(self):
        x_val = np.array([1.0, 2.0, -3.0, -4.0], dtype=np.float32).reshape((2, 2))
        x = tf.placeholder(tf.float32, x_val.shape, name=_TFINPUT)
        x_ = tf.exp(x)
        _ = tf.identity(x_, name=_TFOUTPUT)
        self._run_test_case([_OUTPUT], {_INPUT: x_val}, rtol=1e-05)

    @check_onnxruntime_incompatibility("Log")
    def test_log(self):
        x_val = np.array([1.0, 2.0, 3.0, 4.0], dtype=np.float32).reshape((2, 2))
        x = tf.placeholder(tf.float32, x_val.shape, name=_TFINPUT)
        x_ = tf.log(x)
        _ = tf.identity(x_, name=_TFOUTPUT)
        self._run_test_case([_OUTPUT], {_INPUT: x_val})

    def test_gather(self):
        x_val = np.array([[1, 2, 3], [4, 5, 6], [7, 8, 9]], dtype=np.float32)
        idx = np.array([1, 0, 2], dtype=np.int32)
        idx_flattened = np.array([i * x_val.shape[1] + idx for i in range(0, x_val.shape[0])])
        x = tf.placeholder(tf.float32, x_val.shape, name=_TFINPUT)
        x_ = tf.gather(tf.reshape(x, [-1]), tf.constant(idx_flattened))
        _ = tf.identity(x_, name=_TFOUTPUT)
        self._run_test_case([_OUTPUT], {_INPUT: x_val})

    @check_target('rs6', 'GatherNd')
    def test_gathernd(self):
        x_val = np.array([[1, 2, 3], [4, 5, 6], [7, 8, 9]], dtype=np.float32)
        indices = np.array([[[0, 1], [1, 1]], [[1, 2], [0, 2]]], dtype=np.int32)
        x = tf.placeholder(tf.float32, x_val.shape, name=_TFINPUT)
        x_ = tf.gather_nd(x, tf.constant(indices))
        _ = tf.identity(x_, name=_TFOUTPUT)
        self._run_test_case([_OUTPUT], {_INPUT: x_val})
        tf.reset_default_graph()

        x_val = np.array([1, 2, 3, 4, 5, 6, 7, 8, 9], dtype=np.float32)
        indices = np.array([[[0], [2]], [[4], [7]], [[6], [1]]], dtype=np.int32)
        x = tf.placeholder(tf.float32, x_val.shape, name=_TFINPUT)
        x_ = tf.gather_nd(x, tf.constant(indices))
        _ = tf.identity(x_, name=_TFOUTPUT)
        self._run_test_case([_OUTPUT], {_INPUT: x_val})

    @check_target('rs6', 'GatherNd')
    def test_gathernd_less_index(self):
        x_val = np.array([[1, 2, 3], [4, 5, 6], [7, 8, 9]], dtype=np.float32)
        indices = np.array([[[0], [1]], [[2], [0]]], dtype=np.int32)
        x = tf.placeholder(tf.float32, x_val.shape, name=_TFINPUT)
        x_ = tf.gather_nd(x, tf.constant(indices))
        _ = tf.identity(x_, name=_TFOUTPUT)
        self._run_test_case([_OUTPUT], {_INPUT: x_val})
        tf.reset_default_graph()

        # shape: 2*2*2
        x_val = np.array([[[1, 2], [3, 4]], [[5, 6], [7, 8]]], dtype=np.float32)
        indices = np.array([[[0, 0], [0, 1]], [[1, 0], [1, 1]]], dtype=np.int32)
        x = tf.placeholder(tf.float32, x_val.shape, name=_TFINPUT)
        x_ = tf.gather_nd(x, tf.constant(indices))
        _ = tf.identity(x_, name=_TFOUTPUT)
        self._run_test_case([_OUTPUT], {_INPUT: x_val})

    @skip_caffe2_backend()
    @check_opset_min_version(7, "tile")
    def test_tile(self):
        x_val = np.array([[0, 1], [2, 3]], dtype=np.float32)
        multiple = tf.constant([2, 2])
        x = tf.placeholder(tf.float32, x_val.shape, name=_TFINPUT)
        x_ = tf.tile(x, multiple)
        _ = tf.identity(x_, name=_TFOUTPUT)
        self._run_test_case([_OUTPUT], {_INPUT: x_val})

    @check_onnxruntime_incompatibility("Neg")
    def test_neg(self):
        x_val = np.array([1.0, 2.0, -3.0, -4.0], dtype=np.float32).reshape((2, 2))
        x = tf.placeholder(tf.float32, x_val.shape, name=_TFINPUT)
        x_ = tf.negative(x)
        _ = tf.identity(x_, name=_TFOUTPUT)
        self._run_test_case([_OUTPUT], {_INPUT: x_val})

    @check_onnxruntime_incompatibility("Mul")
    def test_square(self):
        x_val = np.array([1.0, 2.0, -3.0, -4.0], dtype=np.float32).reshape((2, 2))
        x = tf.placeholder(tf.float32, [2, 2], name=_TFINPUT)
        x_ = tf.square(x)
        _ = tf.identity(x_, name=_TFOUTPUT)
        self._run_test_case([_OUTPUT], {_INPUT: x_val})

    @check_onnxruntime_incompatibility("Min")
    def test_min(self):
        x_val1 = np.array([4.0, 16.0, 4.0, 1.6], dtype=np.float32).reshape((2, 2))
        x_val2 = np.array([4.0, 4.0, 4.0, 4.0], dtype=np.float32).reshape((2, 2))
        x1 = tf.placeholder(tf.float32, x_val1.shape, name=_TFINPUT)
        x2 = tf.placeholder(tf.float32, x_val2.shape, name=_TFINPUT1)
        mi = tf.minimum(x1, x2)
        _ = tf.identity(mi, name=_TFOUTPUT)
        self._run_test_case([_OUTPUT], {_INPUT: x_val1, _INPUT1: x_val2})

        tf.reset_default_graph()
        x_val1 = np.array([4.0, 16.0, 4.0, 1.6], dtype=np.int32).reshape((2, 2))
        x_val2 = np.array([4.0, 4.0, 4.0, 4.0], dtype=np.int32).reshape((2, 2))
        x1 = tf.placeholder(tf.int32, x_val1.shape, name=_TFINPUT)
        x2 = tf.placeholder(tf.int32, x_val2.shape, name=_TFINPUT1)
        mi = tf.minimum(x1, x2)
        _ = tf.identity(mi, name=_TFOUTPUT)
        self._run_test_case([_OUTPUT], {_INPUT: x_val1, _INPUT1: x_val2})

    @skip_caffe2_backend("issue with broadcasting scalar")
    @check_onnxruntime_incompatibility("Sub")
    def test_min_broadcast(self):
        # tests if the broadcast for min/max is working
        x_val1 = np.array([2.0, 16.0, 5.0, 1.6], dtype=np.float32).reshape((2, 2))
        x_val2 = np.array([4.0], dtype=np.float32)
        x1 = tf.placeholder(tf.float32, x_val1.shape, name=_TFINPUT)
        x2 = tf.constant(x_val2, dtype=tf.float32, name='x2')
        mi = tf.minimum(x1, x2)
        _ = tf.identity(mi, name=_TFOUTPUT)
        self._run_test_case([_OUTPUT], {_INPUT: x_val1})

    @check_onnxruntime_incompatibility("Add")
    def test_logicaland(self):
        x_val1 = np.array([1, 0, 1, 1], dtype=np.bool).reshape((2, 2))
        x_val2 = np.array([0, 1, 1, 1], dtype=np.bool).reshape((2, 2))
        x1 = tf.placeholder(tf.bool, [2, 2], name=_TFINPUT)
        x2 = tf.placeholder(tf.bool, [2, 2], name=_TFINPUT1)
        mi = tf.logical_and(x1, x2)
        _ = tf.identity(mi, name=_TFOUTPUT)
        self._run_test_case([_OUTPUT], {_INPUT: x_val1, _INPUT1: x_val2})

    @check_onnxruntime_incompatibility("Greater")
    def test_greater(self):
        for op in [tf.greater, tf.greater_equal]:
            tf.reset_default_graph()
            x_val1 = np.array([4, 2, 4, 1], dtype=np.float32).reshape((2, 2))
            x_val2 = np.array([2, 4, 4, 1], dtype=np.float32).reshape((2, 2))
            x1 = tf.placeholder(tf.float32, [2, 2], name=_TFINPUT)
            x2 = tf.placeholder(tf.float32, [2, 2], name=_TFINPUT1)
            mi = op(x1, x2)
            _ = tf.identity(mi, name=_TFOUTPUT)
            self._run_test_case([_OUTPUT], {_INPUT: x_val1, _INPUT1: x_val2})

    @check_onnxruntime_incompatibility("Greater")
    def test_greater_unsupport_type(self):
        for op in [tf.greater, tf.greater_equal]:
            tf.reset_default_graph()
            x_val1 = np.array([4, 2, 4, 1], dtype=np.int32).reshape((2, 2))
            x_val2 = np.array([2, 4, 4, 1], dtype=np.int32).reshape((2, 2))
            x1 = tf.placeholder(tf.int32, [2, 2], name=_TFINPUT)
            x2 = tf.placeholder(tf.int32, [2, 2], name=_TFINPUT1)
            mi = op(x1, x2)
            _ = tf.identity(mi, name=_TFOUTPUT)
            self._run_test_case([_OUTPUT], {_INPUT: x_val1, _INPUT1: x_val2})

    @check_onnxruntime_incompatibility("Less")
    def test_less(self):
        x_val1 = np.array([4, 2, 4, 1], dtype=np.float32).reshape((2, 2))
        x_val2 = np.array([2, 4, 4, 1], dtype=np.float32).reshape((2, 2))
        x1 = tf.placeholder(tf.float32, [2, 2], name=_TFINPUT)
        x2 = tf.placeholder(tf.float32, [2, 2], name=_TFINPUT1)
        mi = tf.less(x1, x2)
        _ = tf.identity(mi, name=_TFOUTPUT)
        self._run_test_case([_OUTPUT], {_INPUT: x_val1, _INPUT1: x_val2})

    @check_onnxruntime_incompatibility("Less")
    def test_less_unsupport_type(self):
        x_val1 = np.array([4, 2, 4, 1], dtype=np.int32).reshape((2, 2))
        x_val2 = np.array([2, 4, 4, 1], dtype=np.int32).reshape((2, 2))
        x1 = tf.placeholder(tf.int32, [2, 2], name=_TFINPUT)
        x2 = tf.placeholder(tf.int32, [2, 2], name=_TFINPUT1)
        mi = tf.less(x1, x2)
        _ = tf.identity(mi, name=_TFOUTPUT)
        self._run_test_case([_OUTPUT], {_INPUT: x_val1, _INPUT1: x_val2})

    @check_onnxruntime_incompatibility("Equal")
    def test_equal(self):
        x_val1 = np.array([4, 2, 4, 1], dtype=np.int32).reshape((2, 2))
        x_val2 = np.array([2, 4, 4, 1], dtype=np.int32).reshape((2, 2))
        x1 = tf.placeholder(tf.int32, [2, 2], name=_TFINPUT)
        x2 = tf.placeholder(tf.int32, [2, 2], name=_TFINPUT1)
        mi = tf.equal(x1, x2)
        _ = tf.identity(mi, name=_TFOUTPUT)
        self._run_test_case([_OUTPUT], {_INPUT: x_val1, _INPUT1: x_val2})

        tf.reset_default_graph()
        x_val1 = np.array([4, 2, 4, 1], dtype=np.float32).reshape((2, 2))
        x_val2 = np.array([2, 4, 4, 1], dtype=np.float32).reshape((2, 2))
        x1 = tf.placeholder(tf.float32, [2, 2], name=_TFINPUT)
        x2 = tf.placeholder(tf.float32, [2, 2], name=_TFINPUT1)
        mi = tf.equal(x1, x2)
        _ = tf.identity(mi, name=_TFOUTPUT)
        self._run_test_case([_OUTPUT], {_INPUT: x_val1, _INPUT1: x_val2})

    def test_sequeeze_no_axis_specified(self):
        x_val = np.array([1.0, 2.0, 3.0, 4.0], dtype=np.float32).reshape((2, 2, 1))
        x = tf.placeholder(tf.float32, [2, 2, 1], name=_TFINPUT)
        x_ = tf.squeeze(x)
        _ = tf.identity(x_, name=_TFOUTPUT)
        self._run_test_case([_OUTPUT], {_INPUT: x_val})

    def test_sequeeze_positive_axis(self):
        x_val = np.array([1.0, 2.0, 3.0, 4.0], dtype=np.float32).reshape((2, 2, 1))
        x = tf.placeholder(tf.float32, [2, 2, 1], name=_TFINPUT)
        x_ = tf.squeeze(x, [2])
        _ = tf.identity(x_, name=_TFOUTPUT)
        self._run_test_case([_OUTPUT], {_INPUT: x_val})

    def test_sequeeze_negative_axis(self):
        x_val = np.array([1.0, 2.0, 3.0, 4.0], dtype=np.float32).reshape((2, 2, 1))
        x = tf.placeholder(tf.float32, [2, 2, 1], name=_TFINPUT)
        x_ = tf.squeeze(x, [-1])
        _ = tf.identity(x_, name=_TFOUTPUT)
        self._run_test_case([_OUTPUT], {_INPUT: x_val})

    def test_sequeeze_mixed_axis(self):
        x_val = np.array([1.0, 2.0, 3.0, 4.0], dtype=np.float32).reshape((1, 2, 2, 1))
        x = tf.placeholder(tf.float32, [1, 2, 2, 1], name=_TFINPUT)
        x_ = tf.squeeze(x, [0, -1])
        _ = tf.identity(x_, name=_TFOUTPUT)
        self._run_test_case([_OUTPUT], {_INPUT: x_val})

    def test_transpose(self):
        x_val = np.array([1.0, 2.0, 3.0, 4.0, 5.0, 6.0], dtype=np.float32).reshape((2, 3))
        x = tf.placeholder(tf.float32, [2, 3], name=_TFINPUT)
        x_ = tf.transpose(x)  # perm=[1,0])
        _ = tf.identity(x_, name=_TFOUTPUT)
        self._run_test_case([_OUTPUT], {_INPUT: x_val})

    def test_reshape(self):
        x_val = np.array([1.0, 2.0, 3.0, 4.0], dtype=np.float32).reshape((2, 2))
        x = tf.placeholder(tf.float32, [2, 2], name=_TFINPUT)
        shape = tf.constant([1, 4])
        x_ = tf.reshape(x, shape)
        _ = tf.identity(x_, name=_TFOUTPUT)
        self._run_test_case([_OUTPUT], {_INPUT: x_val}, check_shape=True)

    @check_opset_min_version(6, "cast")
    def test_reshape_int(self):
        x_val = np.array([1, 2, 3, 4], dtype=np.int32).reshape((2, 2))
        x = tf.placeholder(tf.int32, [2, 2], name=_TFINPUT)
        shape = tf.constant([1, 4])
        x_ = tf.reshape(x, shape)
        _ = tf.identity(x_, name=_TFOUTPUT)
        self._run_test_case([_OUTPUT], {_INPUT: x_val}, check_shape=True)

    @check_opset_min_version(6, "cast")
    def test_reshape_dynamic(self):
        x_val = np.array([1.0, 2.0, 3.0, 4.0], dtype=np.float32).reshape((2, 2))
        shape_val = np.array([4, 1], dtype=np.int32)
        x = tf.placeholder(tf.float32, x_val.shape, name=_TFINPUT)
        shape = tf.placeholder(tf.int32, shape_val.shape, name=_TFINPUT1)
        x_ = tf.reshape(x, shape)
        _ = tf.identity(x_, name=_TFOUTPUT)
        self._run_test_case([_OUTPUT], {_INPUT: x_val, _INPUT1: shape_val}, check_shape=True)

    @check_onnxruntime_incompatibility("Relu")
    def test_relu(self):
        x_val = np.array([0.5, 1.0, -0.5, -1.0], dtype=np.float32).reshape((2, 2))
        x = tf.placeholder(tf.float32, [2, 2], name=_TFINPUT)
        x_ = tf.nn.relu(x)
        _ = tf.identity(x_, name=_TFOUTPUT)
        self._run_test_case([_OUTPUT], {_INPUT: x_val})

    @skip_caffe2_backend("fails on caffe2 with dim issue")
    @check_onnxruntime_incompatibility("Mul")
    @check_tf_min_version("1.6")
    def test_leaky_relu_int(self):
        # starting from tf 1.6, leaky_relu supports `feature` x of int type
        x_types = [np.int32, np.int64]
        for x_type in x_types:
            x_val = 1000 * np.random.random_sample([1000, 100]).astype(x_type)
            for alpha in [0.1, -0.1, 1.0, -1.0]:
                x = tf.placeholder(x_val.dtype, [None] * x_val.ndim, name=_TFINPUT)
                x_ = tf.nn.leaky_relu(x, alpha)
                _ = tf.identity(x_, name=_TFOUTPUT)
                self._run_test_case([_OUTPUT], {_INPUT: x_val})
                tf.reset_default_graph()

    @skip_caffe2_backend("fails on caffe2 with dim issue")
    @check_onnxruntime_incompatibility("Mul")
    def test_leaky_relu_float(self):
        x_val = 1000 * np.random.random_sample([1000, 100]).astype(np.float32)
        for alpha in [0.1, -0.1, 1.0, -1.0]:
            x = tf.placeholder(x_val.dtype, [None] * x_val.ndim, name=_TFINPUT)
            x_ = tf.nn.leaky_relu(x, alpha)
            _ = tf.identity(x_, name=_TFOUTPUT)
            self._run_test_case([_OUTPUT], {_INPUT: x_val})
            tf.reset_default_graph()

    @check_onnxruntime_incompatibility("Elu")
    def test_elu(self):
        x_val = np.array([0.5, 1.0, -0.5, -1.0], dtype=np.float32).reshape((2, 2))
        x = tf.placeholder(tf.float32, [2, 2], name=_TFINPUT)
        x_ = tf.nn.elu(x)
        _ = tf.identity(x_, name=_TFOUTPUT)
        self._run_test_case([_OUTPUT], {_INPUT: x_val})

    @check_onnxruntime_incompatibility("Tanh")
    def test_tanh(self):
        x_val = np.array([0.5, 1.0, -0.5, -1.0], dtype=np.float32).reshape((2, 2))
        x = tf.placeholder(tf.float32, [2, 2], name=_TFINPUT)
        x_ = tf.tanh(x)
        _ = tf.identity(x_, name=_TFOUTPUT)
        self._run_test_case([_OUTPUT], {_INPUT: x_val}, rtol=1e-05)

    def test_relu6(self):
        x_val = np.array([0.5, 1.0, -0.5, -1.0, 6, 7], dtype=np.float32).reshape((2, 3))
        x = tf.placeholder(tf.float32, x_val.shape, name=_TFINPUT)
        x_ = tf.nn.relu6(x)
        _ = tf.identity(x_, name=_TFOUTPUT)
        self._run_test_case([_OUTPUT], {_INPUT: x_val})

    @check_onnxruntime_incompatibility("Sub")
    def test_relu6_dynamic(self):
        x_val = np.array([0.5, 1.0, -0.5, -1.0], dtype=np.float32).reshape((2, 2))
        x = tf.placeholder(tf.float32, [None, 2], name=_TFINPUT)
        x_ = tf.nn.relu6(x)
        _ = tf.identity(x_, name=_TFOUTPUT)
        self._run_test_case([_OUTPUT], {_INPUT: x_val})

    def test_concat(self):
        x_val1 = np.array([[1, 2, 3], [4, 5, 6]], dtype=np.float32)
        x_val2 = np.array([[7, 8, 9], [10, 11, 12]], dtype=np.float32)
        x_val3 = np.array([[13, 14, 15], [16, 17, 18]], dtype=np.float32)
        x1 = tf.placeholder(tf.float32, x_val1.shape, name=_TFINPUT)
        x2 = tf.placeholder(tf.float32, x_val2.shape, name=_TFINPUT1)
        x3 = tf.placeholder(tf.float32, x_val3.shape, name="input3")
        x_ = tf.concat([x1, x2, x3], 0)
        _ = tf.identity(x_, name=_TFOUTPUT)
        self._run_test_case([_OUTPUT], {_INPUT: x_val1, _INPUT1: x_val2, "input3:0": x_val3})

    def test_concat_empty_const_input(self):
        x_val1 = np.array([1, 2, 3], dtype=np.float32)
        x_val2 = np.array([], dtype=np.float32)
        x1 = tf.placeholder(tf.float32, x_val1.shape, name=_TFINPUT)
        x2 = tf.constant(x_val2, dtype=tf.float32)
        x_ = tf.concat([x1, x2], 0)
        _ = tf.identity(x_, name=_TFOUTPUT)
        self._run_test_case([_OUTPUT], {_INPUT: x_val1})

        tf.reset_default_graph()
        x_val1 = np.array([[1, 2, 3]], dtype=np.float32)
        x_val2 = np.array([[]], dtype=np.float32)
        x1 = tf.placeholder(tf.float32, x_val1.shape, name=_TFINPUT)
        x2 = tf.constant(x_val2, dtype=tf.float32)
        x_ = tf.concat([x1, x2], 1)
        _ = tf.identity(x_, name=_TFOUTPUT)
        self._run_test_case([_OUTPUT], {_INPUT: x_val1})

        tf.reset_default_graph()
        x_val1 = np.array([1, 2, 3], dtype=np.float32)
        x_val2 = np.array([], dtype=np.float32)
        x_val3 = np.array([13, 14, 15], dtype=np.float32)
        x1 = tf.placeholder(tf.float32, x_val1.shape, name=_TFINPUT)
        x2 = tf.constant(x_val2, dtype=tf.float32)
        x3 = tf.placeholder(tf.float32, x_val3.shape, name=_TFINPUT1)
        x_ = tf.concat([x1, x2, x3], 0)
        _ = tf.identity(x_, name=_TFOUTPUT)
        self._run_test_case([_OUTPUT], {_INPUT: x_val1, _INPUT1: x_val3})

    @check_opset_min_version(6, "cast")
    def test_concat_int64(self):
        x_val1 = np.array([[1, 2, 3], [4, 5, 6]], dtype=np.int64)
        x_val2 = np.array([[7, 8, 9], [10, 11, 12]], dtype=np.int64)
        x_val3 = np.array([[13, 14, 15], [16, 17, 18]], dtype=np.int64)
        x1 = tf.placeholder(tf.int64, x_val1.shape, name=_TFINPUT)
        x2 = tf.placeholder(tf.int64, x_val2.shape, name=_TFINPUT1)
        x3 = tf.placeholder(tf.int64, x_val3.shape, name="input3")
        x_ = tf.concat([x1, x2, x3], 0)
        _ = tf.identity(x_, name=_TFOUTPUT)
        self._run_test_case([_OUTPUT], {_INPUT: x_val1, _INPUT1: x_val2, "input3:0": x_val3})

    def test_concat_negative_axis(self):
        x_val1 = np.array([[1, 2, 3], [4, 5, 6]], dtype=np.float32)
        x_val2 = np.array([[7, 8, 9], [10, 11, 12]], dtype=np.float32)
        x_val3 = np.array([[13, 14, 15], [16, 17, 18]], dtype=np.float32)
        x1 = tf.placeholder(tf.float32, x_val1.shape, name=_TFINPUT)
        x2 = tf.placeholder(tf.float32, x_val2.shape, name=_TFINPUT1)
        x3 = tf.placeholder(tf.float32, x_val3.shape, name="input3")
        x_ = tf.concat([x1, x2, x3], -1)
        _ = tf.identity(x_, name=_TFOUTPUT)
        self._run_test_case([_OUTPUT], {_INPUT: x_val1, _INPUT1: x_val2, "input3:0": x_val3})

    @check_onnxruntime_incompatibility("Pow")
    def test_pow(self):
        x_val = np.array([4.0, 16.0, 4.0, 1.6], dtype=np.float32)
        e = np.array([2.0, 2.0, 2.0, 2.0], dtype=np.float32)
        x = tf.placeholder(tf.float32, x_val.shape, name=_TFINPUT)
        x_ = tf.pow(x, tf.constant(e))
        _ = tf.identity(x_, name=_TFOUTPUT)
        self._run_test_case([_OUTPUT], {_INPUT: x_val})

    def test_embedding_lookup(self):
        x_val1 = np.array([[1]], dtype=np.int32)
        x_val2 = np.array([[1, 2, 3], [4, 5, 6], [7, 8, 9], [10, 11, 12]], dtype=np.float32)
        t = tf.constant(x_val2)
        x = tf.placeholder(tf.int32, x_val1.shape, name=_TFINPUT)
        x_ = tf.nn.embedding_lookup(t, x)
        _ = tf.identity(x_, name=_TFOUTPUT)
        self._run_test_case([_OUTPUT], {_INPUT: x_val1})

    def test_slice(self):
        x_val = np.array([[1, 2, 3, 4], [5, 6, 7, 8]], dtype=np.float32)
        t1 = tf.constant([0, 1], dtype=tf.int32)
        t2 = tf.constant([2, 2], dtype=tf.int32)
        x0 = tf.placeholder(tf.float32, x_val.shape, name=_TFINPUT)
        x_ = tf.slice(x0, t1, t2)
        _ = tf.identity(x_, name=_TFOUTPUT)
        self._run_test_case([_OUTPUT], {_INPUT: x_val})

    @check_opset_min_version(10, "Slice in opset 10 can accept dymaic 'start' and 'ends'")
    def test_slice_with_non_const(self):
        x_val = np.array([[1, 2, 3, 4], [5, 6, 7, 8]], dtype=np.float32)
        t1 = np.array([0, 1], dtype=np.int32)
        t2 = np.array([2, 2], dtype=np.int32)
        x0 = tf.placeholder(tf.float32, x_val.shape, name=_TFINPUT)
        t1_ = tf.placeholder(tf.int32, t1.shape, name=_TFINPUT1)
        t2_ = tf.placeholder(tf.int32, t2.shape, name=_TFINPUT2)
        x_ = tf.slice(x0, t1_, t2_)
        _ = tf.identity(x_, name=_TFOUTPUT)
        self._run_test_case([_OUTPUT], {_INPUT: x_val, _INPUT1: t1, _INPUT2: t2})

    @check_opset_min_version(10, "Slice in opset 10 can accept dymaic 'start' and 'ends'")
    def test_slice_with_size_is_negative_one(self):
        x_val = np.array([[1, 2, 3, 4], [5, 6, 7, 8]], dtype=np.float32)
        t1 = np.array([0, 1], dtype=np.int32)
        # input "size" contains -1
        t2 = np.array([2, -1], dtype=np.int32)
        x0 = tf.placeholder(tf.float32, x_val.shape, name=_TFINPUT)
        t1_ = tf.placeholder(tf.int32, t1.shape, name=_TFINPUT1)
        t2_ = tf.placeholder(tf.int32, t2.shape, name=_TFINPUT2)
        x_ = tf.slice(x0, t1_, t2_)
        _ = tf.identity(x_, name=_TFOUTPUT)
        self._run_test_case([_OUTPUT], {_INPUT: x_val, _INPUT1: t1, _INPUT2: t2})

    @skip_caffe2_backend()
    def test_slice1(self):
        # FIXME: only 1 dimension supported by caffe2
        x_val = np.array([[[1, 1, 1], [2, 2, 2]], [[3, 3, 3], [4, 4, 4]], [[5, 5, 5], [6, 6, 6]]], dtype=np.float32)
        t1 = tf.constant([1, 0, 0], dtype=tf.int32)
        t2 = tf.constant([1, 1, 3], dtype=tf.int32)
        x0 = tf.placeholder(tf.float32, x_val.shape, name=_TFINPUT)
        x_ = tf.slice(x0, t1, t2)
        _ = tf.identity(x_, name=_TFOUTPUT)
        self._run_test_case([_OUTPUT], {_INPUT: x_val})

    def test_split(self):
        x_val = np.linspace(1.0, 5 * 30.0, 5 * 30).astype(np.float32).reshape((5, 30))
        x0 = tf.placeholder(tf.float32, x_val.shape, name=_TFINPUT)
        x_, _, _ = tf.split(x0, [4, 15, 11], 1)
        _ = tf.identity(x_, name=_TFOUTPUT)
        self._run_test_case([_OUTPUT], {_INPUT: x_val})

    def test_split_with_more_outputs(self):
        x_val = np.linspace(1.0, 5 * 30.0, 5 * 30).astype(np.float32).reshape((5, 30))
        x0 = tf.placeholder(tf.float32, x_val.shape, name=_TFINPUT)
        _, _, _ = tf.split(x0, [4, 15, 11], 1, name="split_test")
        self._run_test_case(["split_test:0", "split_test:1", "split_test:2"], {_INPUT: x_val})

    def test_reducesum(self):
        # not supported by onnx-caffe2
        x_val = np.array([1.0, 2.0, 3.0, 4.0], dtype=np.float32).reshape((2, 2))
        x = tf.placeholder(tf.float32, [2, 2], name=_TFINPUT)
        x_ = tf.reduce_sum(x)
        _ = tf.identity(x_, name=_TFOUTPUT)
        self._run_test_case([_OUTPUT], {_INPUT: x_val})

    @check_onnxruntime_incompatibility("Sqrt")
    def test_sqrt(self):
        x_val = np.array([4.0, 16.0, 4.0, 1.6], dtype=np.float32).reshape((2, 2))
        x = tf.placeholder(tf.float32, [2, 2], name=_TFINPUT)
        x_ = tf.sqrt(x)
        _ = tf.identity(x_, name=_TFOUTPUT)
        self._run_test_case([_OUTPUT], {_INPUT: x_val})

    def _test_range_const(self, extra_opset=None):
        process_args = {}
        if extra_opset is not None:
            process_args["extra_opset"] = [extra_opset]

        x = tf.range(5)
        _ = tf.identity(x, name=_TFOUTPUT)
        self._run_test_case([_OUTPUT], {}, process_args=process_args)
        tf.reset_default_graph()

        x = tf.range(3, 3, 5)
        _ = tf.identity(x, name=_TFOUTPUT)
        self._run_test_case([_OUTPUT], {}, process_args=process_args)
        tf.reset_default_graph()

        x = tf.range(0, -5, -2)
        _ = tf.identity(x, name=_TFOUTPUT)
        self._run_test_case([_OUTPUT], {}, process_args=process_args)
        tf.reset_default_graph()

        x = tf.range(-5.0, 5.0, 1.5)
        _ = tf.identity(x, name=_TFOUTPUT)
        self._run_test_case([_OUTPUT], {}, process_args=process_args)
        tf.reset_default_graph()

        x = tf.range(2.5, 5.0, 10.0)
        _ = tf.identity(x, name=_TFOUTPUT)
        self._run_test_case([_OUTPUT], {}, process_args=process_args)

    def _test_range_non_const(self, extra_opset=None):
        process_args = {}
        if extra_opset is not None:
            process_args["extra_opset"] = [extra_opset]

        x = tf.range(5.0)
        _ = tf.identity(x, name=_TFOUTPUT)
        g = self._run_test_case([_OUTPUT], {}, process_args=process_args)
        self.assertTrue(extra_opset is None
                        or check_node_domain(group_nodes_by_type(g)["Range"][0], extra_opset.domain))
        tf.reset_default_graph()

        x = tf.range(0, -5.0, -2)
        _ = tf.identity(x, name=_TFOUTPUT)
        g = self._run_test_case([_OUTPUT], {}, process_args=process_args)
        self.assertTrue(extra_opset is None
                        or check_node_domain(group_nodes_by_type(g)["Range"][0], extra_opset.domain))
        tf.reset_default_graph()

        # disable this case for ms domain due to onnxruntime range-1 issue
        # https://github.com/Microsoft/onnxruntime/issues/730
        if not (extra_opset and extra_opset.domain == constants.MICROSOFT_DOMAIN):
            x = tf.range(3.0, 3.0, 5)
            _ = tf.identity(x, name=_TFOUTPUT)
            g = self._run_test_case([_OUTPUT], {}, process_args=process_args)
            self.assertTrue(extra_opset is None
                            or check_node_domain(group_nodes_by_type(g)["Range"][0], extra_opset.domain))
            tf.reset_default_graph()

        delta_val = np.array(1.5, dtype=np.float32)
        delta = tf.placeholder(tf.float32, shape=(), name=_TFINPUT)
        x = tf.range(-5.0, 5.0, delta)
        _ = tf.identity(x, name=_TFOUTPUT)
        g = self._run_test_case([_OUTPUT], {_INPUT: delta_val}, process_args=process_args)
        self.assertTrue(extra_opset is None
                        or check_node_domain(group_nodes_by_type(g)["Range"][0], extra_opset.domain))
        tf.reset_default_graph()

        start_val = np.array(2.5, dtype=np.float32)
        start = tf.placeholder(tf.float32, shape=(), name=_TFINPUT)
        x = tf.range(start, 5.0, 10.0)
        _ = tf.identity(x, name=_TFOUTPUT)
        g = self._run_test_case([_OUTPUT], {_INPUT: start_val}, process_args=process_args)
        self.assertTrue(extra_opset is None
                        or check_node_domain(group_nodes_by_type(g)["Range"][0], extra_opset.domain))

    @check_opset_min_version(7, "cast")
    def test_range_const(self):
        self._test_range_const()

    def test_range_non_const(self):
        self._test_range_non_const()

    @test_ms_domain()
    def test_ms_range_const(self, extra_opset):
        self._test_range_const(extra_opset)

    @test_ms_domain()
    def test_ms_range_non_const(self, extra_opset):
        self._test_range_non_const(extra_opset)

    @check_onnxruntime_incompatibility("Sqrt")
    def test_rsqrt(self):
        x_val = np.array([4.0, 16.0, 4.0, 1.6], dtype=np.float32).reshape((2, 2))
        x = tf.placeholder(tf.float32, [2, 2], name=_TFINPUT)
        x_ = tf.rsqrt(x)
        _ = tf.identity(x_, name=_TFOUTPUT)
        self._run_test_case([_OUTPUT], {_INPUT: x_val}, rtol=1e-05)

    @check_onnxruntime_incompatibility("Reciprocal")
    def test_reciprocal(self):
        x_val = np.array([1.0, 2.0, -3.0, -4.0], dtype=np.float32).reshape((2, 2))
        x = tf.placeholder(tf.float32, [2, 2], name=_TFINPUT)
        x_ = tf.reciprocal(x)
        _ = tf.identity(x_, name=_TFOUTPUT)
        self._run_test_case([_OUTPUT], {_INPUT: x_val}, rtol=1e-04)

    def test_reducemax(self):
        # not supported by onnx-caffe2
        x_val = np.array([1.0, 2.0, -3.0, -4.0], dtype=np.float32).reshape((2, 2))
        x = tf.placeholder(tf.float32, x_val.shape, name=_TFINPUT)
        x_ = tf.reduce_max(x)
        _ = tf.identity(x_, name=_TFOUTPUT)
        self._run_test_case([_OUTPUT], {_INPUT: x_val}, rtol=1e-05)

    @skip_caffe2_backend()
    def test_reduceprod(self):
        x_val = np.array([1.0, 2.0, -3.0, -4.0], dtype=np.float32).reshape((2, 2))
        x = tf.placeholder(tf.float32, [2, 2], name=_TFINPUT)
        x_ = tf.reduce_prod(x)
        _ = tf.identity(x_, name=_TFOUTPUT)
        self._run_test_case([_OUTPUT], {_INPUT: x_val})

    def test_reducemean(self):
        x_val = np.array([1.0, 2.0, -3.0, -4.0], dtype=np.float32).reshape((2, 2))
        x = tf.placeholder(tf.float32, [2, 2], name=_TFINPUT)
        x_ = tf.reduce_mean(x)
        _ = tf.identity(x_, name=_TFOUTPUT)
        self._run_test_case([_OUTPUT], {_INPUT: x_val})

    @skip_caffe2_backend()
    @check_onnxruntime_incompatibility("Pow")
    def test_pow_scalar(self):
        x_val = np.array([4.0, 16.0, 4.0, 1.6], dtype=np.float32)
        e = np.array(2.0, dtype=np.float32)
        x = tf.placeholder(tf.float32, x_val.shape, name=_TFINPUT)
        x_ = tf.pow(x, tf.constant(e))
        _ = tf.identity(x_, name=_TFOUTPUT)
        self._run_test_case([_OUTPUT], {_INPUT: x_val})

    @skip_caffe2_backend()
    def test_pad_const_default_val(self):
        params = [
            ("CONSTANT", [[1, 1], [2, 2]], [[1.0, 1.2], [2.3, 3.4], [4.5, 5.7]]),
            ("CONSTANT", [[0, 0], [3, 3], [3, 3], [0, 0]], np.random.randn(1, 3, 4, 5).astype(np.float32)),
        ]
        for p in params:
            tf.reset_default_graph()
            mode, pad, xv = p
            x_val = np.array(xv, dtype=np.float32)
            x = tf.placeholder(tf.float32, x_val.shape, name=_TFINPUT)
            paddings = tf.constant(pad)
            op = tf.pad(x, paddings, mode)
            _ = tf.identity(op, name=_TFOUTPUT)
            self.logger.debug(str(p))
            self._run_test_case([_OUTPUT], {_INPUT: x_val})

    @skip_caffe2_backend()
    def test_pad_const(self):
        x_val = np.array([[1, 2, 3], [4, 5, 6]], dtype=np.float32)
        x = tf.placeholder(tf.float32, x_val.shape, name=_TFINPUT)
        paddings = tf.constant([[1, 1], [2, 2]], name="paddings")
        op = tf.pad(x, paddings, mode="CONSTANT", name="const_with_val", constant_values=999)

        _ = tf.identity(op, name=_TFOUTPUT)
        self._run_test_case([_OUTPUT], {_INPUT: x_val})

    @skip_caffe2_backend()
    def test_pad_reflect(self):
        x_val = np.array([[1, 2, 3], [4, 5, 6]], dtype=np.float32)
        x = tf.placeholder(tf.float32, x_val.shape, name=_TFINPUT)
        paddings = tf.constant([[1, 1], [2, 2]], name="paddings")
        op = tf.pad(x, paddings, mode="REFLECT", name="reflect")

        _ = tf.identity(op, name=_TFOUTPUT)
        self._run_test_case([_OUTPUT], {_INPUT: x_val})

    @skip_caffe2_backend()
    def test_randomuniform(self):
        shape = tf.constant([2, 3], name="shape")
        x_ = tf.random_uniform(shape, name="rand", dtype=tf.float32)
        x_ = tf.identity(x_, name="output1")
        x_ = tf.identity(x_, name="output2")
        _ = tf.identity(x_, name=_TFOUTPUT)
        # since results are random, compare the shapes only
        self._run_test_case([_OUTPUT], {}, check_value=False, check_shape=True)

    @unittest.skip("TF RandomUniformInt is not supported")
    def test_randomuniform_int(self):
        shape = tf.constant([2, 3], name="shape")
        x_ = tf.random_uniform(shape, name="rand", dtype=tf.int32, maxval=10)
        x_ = tf.identity(x_, name="output1")
        x_ = tf.identity(x_, name="output2")
        _ = tf.identity(x_, name=_TFOUTPUT)
        # since results are random, compare the shapes only
        self._run_test_case([_OUTPUT], {}, check_value=False, check_shape=True)

    @skip_caffe2_backend()
    def test_randomuniform_dyn_shape(self):
        # test for dynamic shape coming from a shape op
        x_val = np.array([[1, 2, 3], [4, 5, 6], [7, 8, 9]], dtype=np.float32)
        x = tf.placeholder(x_val.dtype, [None, 3], name=_TFINPUT)
        x_ = tf.stack([x, x])
        x_ = tf.identity(x_)
        x_ = tf.shape(x_, name="shape")
        x_ = tf.random_uniform(x_, name="rand", dtype=tf.float32)
        x_ = tf.identity(x_)
        _ = tf.identity(x_, name=_TFOUTPUT)
        # since results are random, compare the shapes only
        self._run_test_case([_OUTPUT], {_INPUT: x_val}, check_value=False, check_shape=True)

    @skip_caffe2_backend()
    def test_randomuniform_calc_shape(self):
        # test for dynamic shape coming from some subgraph
        x_val = np.array([[1, 2, 3], [4, 5, 6], [7, 8, 9]], dtype=np.float32)
        x = tf.placeholder(x_val.dtype, [None, 3], name=_TFINPUT)
        x_ = tf.identity(x)
        x_ = tf.shape(x_, name="shape")[1:]
        x_ = tf.random_uniform(x_, name="rand", dtype=tf.float32)
        x_ = tf.identity(x_)
        _ = tf.identity(x_, name=_TFOUTPUT)
        # since results are random, compare the shapes only
        self._run_test_case([_OUTPUT], {_INPUT: x_val}, check_value=False, check_shape=True)

    @skip_caffe2_backend()
    def test_argminmax(self):
        x_val = np.array([0.5, 1.0, -0.5, -1.0], dtype=np.float32).reshape((2, 2))
        x = tf.placeholder(x_val.dtype, x_val.shape, name=_TFINPUT)
        x_ = tf.argmin(x, axis=0)
        _ = tf.identity(x_, name=_TFOUTPUT)
        self._run_test_case([_OUTPUT], {_INPUT: x_val})
        tf.reset_default_graph()

        x_val = np.array([1, 2, -2, -1], dtype=np.int32).reshape((2, 2))
        x = tf.placeholder(x_val.dtype, x_val.shape, name=_TFINPUT)
        x_ = tf.argmax(x)
        _ = tf.identity(x_, name=_TFOUTPUT)
        self._run_test_case([_OUTPUT], {_INPUT: x_val})
        tf.reset_default_graph()

        x_val = np.array([1, 2, -2, -1], dtype=np.int32).reshape((2, 2))
        x = tf.placeholder(x_val.dtype, x_val.shape, name=_TFINPUT)
        x_ = tf.argmax(x, output_type=x_val.dtype)
        _ = tf.identity(x_, name=_TFOUTPUT)
        self._run_test_case([_OUTPUT], {_INPUT: x_val})

    @check_opset_min_version(6, "cast")
    def test_cast(self):
        x_val = np.array([1.0, 2.0, -3.0, -4.0], dtype=np.float32).reshape((2, 2))
        x = tf.placeholder(tf.float32, [2, 2], name=_TFINPUT)
        x_ = tf.cast(x, tf.int32)
        _ = tf.identity(x_, name=_TFOUTPUT)
        self._run_test_case([_OUTPUT], {_INPUT: x_val})

    def test_sign(self):
        x_val1 = np.array([1, 2, 0, -1, 0, -2], dtype=np.int32).reshape((2, 3))
        x_val2 = np.array([1, 2, 0, -1, 0, -2], dtype=np.int64).reshape((2, 3))
        x_val3 = np.array([1.0, 2.0, 0.0, -1.0, 0.0, -2.0], dtype=np.float32).reshape((2, 3))
        for x_val in [x_val1, x_val2, x_val3]:
            x = tf.placeholder(x_val.dtype, x_val.shape, name=_TFINPUT)
            x_ = tf.sign(x)
            _ = tf.identity(x_, name=_TFOUTPUT)
            self._run_test_case([_OUTPUT], {_INPUT: x_val})
            tf.reset_default_graph()

    @check_target("rs6", "onehot")
    def test_onehot0(self):
        x_val = np.array([0, 1, 2], dtype=np.int32)
        depth = 5
        for axis in [-1, 0, 1]:
            tf.reset_default_graph()
            x = tf.placeholder(tf.int32, x_val.shape, name=_TFINPUT)
            x_ = tf.one_hot(x, depth, on_value=5.0, axis=axis, off_value=1.0, dtype=tf.float32)
            _ = tf.identity(x_, name=_TFOUTPUT)
            self._run_test_case([_OUTPUT], {_INPUT: x_val})

    @unittest.skip("only rank 1 is currently implemented")
    def test_onehot1(self):
        # only rank 1 is currently implemented
        x_val = np.array([[0, 2], [1, -1]], dtype=np.int32)
        depth = 3
        x = tf.placeholder(tf.int32, x_val.shape, name=_TFINPUT)
        x_ = tf.one_hot(x, depth, on_value=5.0, axis=-1, off_value=0.0, dtype=tf.float32)
        _ = tf.identity(x_, name=_TFOUTPUT)
        self._run_test_case([_OUTPUT], {_INPUT: x_val})

    @check_target("rs6", "onehot")
    def test_onehot2(self):
        for axis in [-1, 0, 1]:
            tf.reset_default_graph()
            x_val = np.array([0, 1, 2, 1, 2, 0, 1, 2, 1, 2], dtype=np.int32)
            depth = 20
            x = tf.placeholder(tf.int32, x_val.shape, name=_TFINPUT)
            x_ = tf.one_hot(x, depth, on_value=5.0, axis=axis, off_value=1.0, dtype=tf.float32)
            _ = tf.identity(x_, name=_TFOUTPUT)
            self._run_test_case([_OUTPUT], {_INPUT: x_val})

    @check_target("rs6", "onehot")
    @check_opset_min_version(9, "onehot")
    def test_onehot3(self):
        # rank 1
        for np_dtype, tf_dtype in zip([np.int32, np.int64], [tf.int32, tf.int64]):
            tf.reset_default_graph()
            x_val = np.array([0, 1, 2, 1, 2, 0, 1, 2, 1, 2], dtype=np_dtype)
            depth = np.array(20).astype(np.int64)
            x = tf.placeholder(tf_dtype, x_val.shape, name=_TFINPUT)
            on_off = np.array([5.6, 1.2]).astype(np_dtype)
            x_ = tf.one_hot(x, depth, on_value=on_off[0], axis=-1, off_value=on_off[1])
            _ = tf.identity(x_, name=_TFOUTPUT)
            graph = self._run_test_case([_OUTPUT], {_INPUT: x_val})
            self.assertTrue(len(group_nodes_by_type(graph)["OneHot"]) == 1, "onnx onehot should be used")
        # rank 2
        for aixs in [-1, 0, 1, 2]:
            for np_dtype, tf_dtype in zip([np.int32, np.int64], [tf.int32, tf.int64]):
                tf.reset_default_graph()
                x_val = np.arange(0, 50, dtype=np_dtype).reshape([-1, 10])
                depth = np.array(20).astype(np.int64)
                x = tf.placeholder(tf_dtype, x_val.shape, name=_TFINPUT)
                on_off = np.array([5.6, 1.2]).astype(np_dtype)
                x_ = tf.one_hot(x, depth, on_value=on_off[0], axis=aixs, off_value=on_off[1])
                _ = tf.identity(x_, name=_TFOUTPUT)
                graph = self._run_test_case([_OUTPUT], {_INPUT: x_val})
                self.assertTrue(len(group_nodes_by_type(graph)["OneHot"]) == 1, "onnx onehot should be used")

    @skip_caffe2_backend("issue undefined dim 1")
    def test_flatten0(self):
        x_val = np.array([[[1, 2, 3], [4, 5, 6], [7, 8, 9]]], dtype=np.float32)
        x = tf.placeholder(tf.float32, [None, 3, 3], name=_TFINPUT)
        x_ = tf.layers.flatten(x)
        _ = tf.identity(x_, name=_TFOUTPUT)
        self._run_test_case([_OUTPUT], {_INPUT: x_val})

    def test_flatten1(self):
        x_val = np.array([[[1, 2, 3], [4, 5, 6], [7, 8, 9]]], dtype=np.float32)
        x = tf.placeholder(tf.float32, [1, 3, 3], name=_TFINPUT)
        x_ = tf.layers.flatten(x)
        _ = tf.identity(x_, name=_TFOUTPUT)
        self._run_test_case([_OUTPUT], {_INPUT: x_val})

    def test_cancel_transpose(self):
        x_val = np.array([[[[1, 2, 3], [4, 5, 6], [7, 8, 9]]]], dtype=np.float32)
        x = tf.placeholder(tf.float32, x_val.shape, name=_TFINPUT)
        x_ = tf.identity(x, _TFINPUT)
        x_ = tf.transpose(x_, perm=NHWC_TO_NCHW)
        x_ = tf.transpose(x_, perm=NCHW_TO_NHWC)
        _ = tf.identity(x_, name=_TFOUTPUT)
        self._run_test_case([_OUTPUT], {_INPUT: x_val})

    @check_onnxruntime_min_version("0.5.0", "topk-10's shape inference function has a bug")
    @check_opset_min_version(6, "cast")
    def test_topk1(self):
        x_val = np.arange(3 * 2 * 3).astype("float32")
        x = tf.placeholder(tf.float32, x_val.shape, name=_TFINPUT)
        values, _ = tf.nn.top_k(x, 5, sorted=True)
        _ = tf.identity(values, name=_TFOUTPUT)
        self._run_test_case([_OUTPUT], {_INPUT: x_val})

    @check_opset_min_version(10, "TopK with dynamic K")
    def test_topk2(self):
        x_val = np.arange(3 * 2 * 3).astype("float32")
        x = tf.placeholder(tf.float32, x_val.shape, name=_TFINPUT)
        k_val = np.array(10).astype(np.int32)
        k = tf.placeholder(tf.int32, name=_TFINPUT1)
        values, _ = tf.nn.top_k(x, k, sorted=True)
        _ = tf.identity(values, name=_TFOUTPUT)
        self._run_test_case([_OUTPUT], {_INPUT: x_val, _INPUT1: k_val})

    def test_stack_axis(self):
        for axis in [0, 1]:
            tf.reset_default_graph()
            x_val = [np.random.randn(3, 4).astype("float32") for _ in range(10)]
            x = [tf.constant(x_val[i], dtype=tf.float32) for i in range(10)]
            x_ = tf.stack(x, axis=axis)
            _ = tf.identity(x_, name=_TFOUTPUT)
            self._run_test_case([_OUTPUT], {})

    def test_unstack_axis(self):
        for axis in [0, 1]:
            tf.reset_default_graph()
            x_val = np.random.randn(10, 3, 4).astype("float32")
            x = tf.constant(x_val, dtype=tf.float32)
            x_ = tf.unstack(x, axis=axis)
            _ = tf.identity(x_, name=_TFOUTPUT)
            self._run_test_case([_OUTPUT], {})

    def _test_reorganize_data(self, op, shape):
        x_val = make_xval(shape)
        x = tf.placeholder(tf.float32, x_val.shape, name=_TFINPUT)
        x_ = op(x, block_size=2)
        _ = tf.identity(x_, name=_TFOUTPUT)
        self._run_test_case([_OUTPUT], {_INPUT: x_val})

    @skip_caffe2_backend("Space2Depth not implemented")
    def test_space_to_depth(self):
        self._test_reorganize_data(tf.space_to_depth, [1, 2, 2, 1])

    @skip_caffe2_backend("Space2Depth not implemented")
    def test_depth_to_space(self):
        self._test_reorganize_data(tf.depth_to_space, [1, 1, 1, 4])

    @check_opset_min_version(6, "addn")
    def test_addn(self):
        x_val = np.arange(3 * 2 * 3).astype("float32")
        x = tf.placeholder(tf.float32, x_val.shape, name=_TFINPUT)
        x_ = tf.add_n([x, x, x])
        _ = tf.identity(x_, name=_TFOUTPUT)
        self._run_test_case([_OUTPUT], {_INPUT: x_val})

    @skip_caffe2_backend("multiple dims not supported")
    def test_strided_slice1(self):
        x_val = np.arange(3 * 2 * 3).astype("float32").reshape((3, 2, 3))
        x = tf.placeholder(tf.float32, x_val.shape, name=_TFINPUT)
        x_ = tf.strided_slice(x, [1, 0, 0], [2, 1, 3], [1, 1, 1])
        _ = tf.identity(x_, name=_TFOUTPUT)
        self._run_test_case([_OUTPUT], {_INPUT: x_val})

    def test_strided_slice2(self):
        x_val = np.arange(3 * 2 * 3).astype("float32").reshape((3, 2, 3))
        x = tf.placeholder(tf.float32, x_val.shape, name=_TFINPUT)
        x_ = tf.strided_slice(x, [1, 0, 0], [2, 2, 3], [1, 1, 1])
        _ = tf.identity(x_, name=_TFOUTPUT)
        self._run_test_case([_OUTPUT], {_INPUT: x_val})

    def test_strided_slice3(self):
        x_val = np.arange(3 * 2 * 3).astype("float32").reshape((3, 2, 3))
        x = tf.placeholder(tf.float32, x_val.shape, name=_TFINPUT)
        x_ = x[1:]
        _ = tf.identity(x_, name=_TFOUTPUT)
        self._run_test_case([_OUTPUT], {_INPUT: x_val})

    def test_strided_slice4(self):
        x_val = np.arange(3 * 2 * 3).astype("float32").reshape((3, 2, 3))
        x = tf.placeholder(tf.float32, x_val.shape, name=_TFINPUT)
        x_ = x[:2]
        _ = tf.identity(x_, name=_TFOUTPUT)
        self._run_test_case([_OUTPUT], {_INPUT: x_val})

    @skip_caffe2_backend("multiple dims not supported")
    def test_strided_slice5(self):
        x_val = np.arange(3 * 2 * 3).astype("float32").reshape((3, 2, 3))
        x = tf.placeholder(tf.float32, x_val.shape, name=_TFINPUT)
        x_ = x[:2, 0:1, 1:]
        _ = tf.identity(x_, name=_TFOUTPUT)
        self._run_test_case([_OUTPUT], {_INPUT: x_val})

    @skip_caffe2_backend("multiple dims not supported")
    def test_strided_slice6(self):
        # example from here:
        # https://www.tensorflow.org/versions/r1.0/api_docs/cc/class/tensorflow/ops/strided-slice
        x_val = np.arange(5 * 6).astype("float32").reshape((5, 6))
        x = tf.placeholder(tf.float32, x_val.shape, name=_TFINPUT)
        x_ = x[2, :]
        _ = tf.identity(x_, name=_TFOUTPUT)
        self._run_test_case([_OUTPUT], {_INPUT: x_val})

    @skip_caffe2_backend("multiple dims not supported")
    def test_strided_slice7(self):
        x_val = np.arange(5 * 6).astype("float32").reshape((5, 6))

        x = tf.placeholder(tf.float32, x_val.shape, name=_TFINPUT)
        x_ = tf.strided_slice(x, [0, 1], [3, 4], [1, 1], begin_mask=2)
        _ = tf.identity(x_, name=_TFOUTPUT)
        self._run_test_case([_OUTPUT], {_INPUT: x_val})

        tf.reset_default_graph()
        x = tf.placeholder(tf.float32, x_val.shape, name=_TFINPUT)
        x_ = tf.strided_slice(x, [0, 1], [3, 4], [1, 1], end_mask=2)
        _ = tf.identity(x_, name=_TFOUTPUT)
        self._run_test_case([_OUTPUT], {_INPUT: x_val})

        tf.reset_default_graph()
        x = tf.placeholder(tf.float32, x_val.shape, name=_TFINPUT)
        x_ = tf.strided_slice(x, [0, 1], [3, 4], [1, 1], shrink_axis_mask=2)
        _ = tf.identity(x_, name=_TFOUTPUT)
        self._run_test_case([_OUTPUT], {_INPUT: x_val})

        tf.reset_default_graph()
        x = tf.placeholder(tf.float32, x_val.shape, name=_TFINPUT)
        x_ = tf.strided_slice(x, [0, 1], [3, 4], [1, 1], ellipsis_mask=2)
        _ = tf.identity(x_, name=_TFOUTPUT)
        self._run_test_case([_OUTPUT], {_INPUT: x_val})

    @skip_caffe2_backend("fails with schema error")
    @check_opset_min_version(7, "batchnorm")
    def test_batchnorm(self):
        x_shape = [1, 28, 28, 2]
        x_dtype = np.float32
        scale_dtype = np.float32
        scale_shape = [2]
        # only nhwc is support on cpu for tensorflow
        data_format = "NHWC"
        x_val = np.random.random_sample(x_shape).astype(x_dtype)
        scale_val = np.random.random_sample(scale_shape).astype(scale_dtype)
        offset_val = np.random.random_sample(scale_shape).astype(scale_dtype)
        mean_val = np.random.random_sample(scale_shape).astype(scale_dtype)
        var_val = np.random.random_sample(scale_shape).astype(scale_dtype)

        x = tf.placeholder(tf.float32, x_val.shape, name=_TFINPUT)
        scale = tf.constant(scale_val, name='scale')
        offset = tf.constant(offset_val, name='offset')
        mean = tf.constant(mean_val, name='mean')
        var = tf.constant(var_val, name='variance')
        epsilon = 0.001
        y, _, _ = tf.nn.fused_batch_norm(
            x, scale, offset, mean=mean, variance=var,
            epsilon=epsilon, data_format=data_format, is_training=False)
        _ = tf.identity(y, name=_TFOUTPUT)
        self._run_test_case([_OUTPUT], {_INPUT: x_val}, rtol=1e-04)

    @skip_caffe2_backend()
    @check_opset_min_version(7, "resize_nearest_neighbor")
    def test_resize_nearest_neighbor(self):
        x_shape = [1, 15, 20, 2]
        x_new_size = [30, 40]
        x_val = np.arange(1, 1 + np.prod(x_shape)).astype("float32").reshape(x_shape)
        x = tf.placeholder(tf.float32, x_shape, name=_TFINPUT)
        x_new_size_ = tf.constant(x_new_size)
        x_ = tf.image.resize_nearest_neighbor(x, x_new_size_)
        _ = tf.identity(x_, name=_TFOUTPUT)
        graph = self._run_test_case([_OUTPUT], {_INPUT: x_val})
        if self.config.opset >= 9:
            # in opset 10, upsample is removed and resize is defined.
            node_statistic = group_nodes_by_type(graph)
            mapped_node = (node_statistic.get("Upsample") or node_statistic.get("Resize"))[0]
            scale_node = mapped_node.inputs[1]
            self.assertTrue(validate_const_node(scale_node, [1.0, 1.0, 2.0, 2.0]))

    @check_opset_min_version(9, "resize_nearest_neighbor")
    def test_resize_nearest_neighbor_with_non_const(self):
        x_shape = [3, 10, 8, 5]
        x_val = np.arange(1, 1 + np.prod(x_shape), dtype=np.float32).reshape(x_shape)
        x = tf.placeholder(tf.float32, x_shape, name=_TFINPUT)

        x_new_size = np.array([20, 16]).astype(np.int32)
        x_new_size_ = tf.placeholder(shape=[None], dtype=tf.int32, name=_TFINPUT1)

        x_ = tf.image.resize_nearest_neighbor(x, x_new_size_)
        _ = tf.identity(x_, name=_TFOUTPUT)
        self._run_test_case([_OUTPUT], {_INPUT: x_val, _INPUT1: x_new_size})

    @skip_caffe2_backend()
    @check_opset_min_version(7, "resize_bilinear")
    def test_resize_bilinear(self):
        x_shape = [1, 15, 20, 2]
        x_new_size = [30, 40]
        x_val = np.arange(1, 1 + np.prod(x_shape)).astype("float32").reshape(x_shape)
        x = tf.placeholder(tf.float32, x_shape, name=_TFINPUT)
        x_new_size_ = tf.constant(x_new_size)
        x_ = tf.image.resize_bilinear(x, x_new_size_)
        _ = tf.identity(x_, name=_TFOUTPUT)
        graph = self._run_test_case([_OUTPUT], {_INPUT: x_val})
        if self.config.opset >= 9:
            # in opset 10, upsample is removed and resize is defined.
            node_statistic = group_nodes_by_type(graph)
            mapped_node = (node_statistic.get("Upsample") or node_statistic.get("Resize"))[0]
            scale_node = mapped_node.inputs[1]
            self.assertTrue(validate_const_node(scale_node, [1.0, 1.0, 2.0, 2.0]))

    @check_opset_min_version(9, "resize_bilinear")
    def test_resize_bilinear_with_non_const(self):
        x_shape = [3, 10, 8, 5]
        x_val = np.arange(1, 1 + np.prod(x_shape), dtype=np.float32).reshape(x_shape)
        x = tf.placeholder(tf.float32, x_shape, name=_TFINPUT)

        x_new_size = np.array([20, 16]).astype(np.int32)
        x_new_size_ = tf.placeholder(shape=[None], dtype=tf.int32, name=_TFINPUT1)

        x_ = tf.image.resize_bilinear(x, x_new_size_)
        _ = tf.identity(x_, name=_TFOUTPUT)
        self._run_test_case([_OUTPUT], {_INPUT: x_val, _INPUT1: x_new_size})

    @check_opset_min_version(10, "resize scale can less than 1")
    def test_resize_bilinear_with_non_const2(self):
        # scales has an element larger than 1 and also has an element less that 1
        x_shape = [3, 100, 8, 5]
        x_val = np.arange(1, 1 + np.prod(x_shape), dtype=np.float32).reshape(x_shape)
        x = tf.placeholder(tf.float32, x_shape, name=_TFINPUT)

        x_new_size = np.array([20, 16]).astype(np.int32)
        x_new_size_ = tf.placeholder(shape=[None], dtype=tf.int32, name=_TFINPUT1)

        x_ = tf.image.resize_bilinear(x, x_new_size_)
        _ = tf.identity(x_, name=_TFOUTPUT)
        self._run_test_case([_OUTPUT], {_INPUT: x_val, _INPUT1: x_new_size})

    @check_opset_min_version(10, "resize scale can less than 1")
    def test_resize_nearest_neighbor2(self):
        x_shape = [1, 300, 20, 2]
        x_new_size = [30, 40]
        x_val = np.arange(1, 1 + np.prod(x_shape)).astype("float32").reshape(x_shape)
        x = tf.placeholder(tf.float32, x_shape, name=_TFINPUT)
        x_new_size_ = tf.constant(x_new_size)
        x_ = tf.image.resize_nearest_neighbor(x, x_new_size_)
        _ = tf.identity(x_, name=_TFOUTPUT)
        graph = self._run_test_case([_OUTPUT], {_INPUT: x_val})
        node_statistic = group_nodes_by_type(graph)
        mapped_node = node_statistic.get("Resize")[0]
        scale_node = mapped_node.inputs[1]
        self.assertTrue(validate_const_node(scale_node, [1.0, 1.0, 0.1, 2.0]))

    @check_opset_min_version(9, "fill")
    def test_fill_float32(self):
        x_shape = [1, 15, 20, 2]
        x_val = np.arange(1, 1 + np.prod(x_shape)).astype("float32").reshape(x_shape)
        x0 = tf.placeholder(tf.float32, x_val.shape, name=_TFINPUT)
        x1 = tf.fill(x_val.shape, 9.0)
        x2 = tf.add(x0, x1)
        _ = tf.identity(x2, name=_TFOUTPUT)
        self._run_test_case([_OUTPUT], {_INPUT: x_val})

    @check_opset_min_version(9, "fill")
    def test_fill_int32(self):
        x_shape = [1, 15, 20, 2]
        x_val = np.arange(1, 1 + np.prod(x_shape)).astype("int32").reshape(x_shape)
        x0 = tf.placeholder(tf.int32, x_val.shape, name=_TFINPUT)
        x1 = tf.fill(x_val.shape, 9)
        x2 = tf.add(x0, x1)
        _ = tf.identity(x2, name=_TFOUTPUT)
        self._run_test_case([_OUTPUT], {_INPUT: x_val})

    @check_opset_min_version(7, "fill")
    def test_fill7_float32(self):
        x_shape = [1, 15, 20, 2]
        x_val = np.arange(1, 1 + np.prod(x_shape)).astype("float32").reshape(x_shape)
        x0 = tf.placeholder(tf.float32, x_val.shape, name=_TFINPUT)
        x1 = tf.fill(x_val.shape, 9.0)
        x2 = tf.add(x0, x1)
        _ = tf.identity(x2, name=_TFOUTPUT)
        self._run_test_case([_OUTPUT], {_INPUT: x_val})

    @check_opset_min_version(7, "fill")
    def test_fill7_int32(self):
        x_shape = [1, 15, 20, 2]
        x_val = np.arange(1, 1 + np.prod(x_shape)).astype("int32").reshape(x_shape)
        x0 = tf.placeholder(tf.int32, x_val.shape, name=_TFINPUT)
        x1 = tf.fill(x_val.shape, 9)
        x2 = tf.add(x0, x1)
        _ = tf.identity(x2, name=_TFOUTPUT)
        self._run_test_case([_OUTPUT], {_INPUT: x_val})

    @check_opset_min_version(7, "div")
    def test_tf_div(self):
        # pylint: disable=E0001
        from tensorflow.python.ops.gen_math_ops import div
        shape = 1000
        # test floating data
        x_val = (np.random.sample(shape) + 1e-6).astype(np.float32)
        y_val = (np.random.sample(shape) + 1e-6).astype(np.float32)
        x = tf.placeholder(tf.float32, x_val.shape, name=_TFINPUT)
        y = tf.placeholder(tf.float32, y_val.shape, name=_TFINPUT1)
        output = div(x, y, name=_TFOUTPUT)
        assert output.op.type == "Div"
        self._run_test_case([_OUTPUT], {_INPUT: x_val, _INPUT1: y_val})

        tf.reset_default_graph()
        # test integer data
        x_val = (100 * np.random.sample(shape) + 1).astype(np.int32)
        y_val = (100 * np.random.sample(shape) + 1).astype(np.int32)
        x = tf.placeholder(tf.int32, x_val.shape, name=_TFINPUT)
        y = tf.placeholder(tf.int32, y_val.shape, name=_TFINPUT1)
        output = div(x, y, name=_TFOUTPUT)
        assert output.op.type == "Div"
        self._run_test_case([_OUTPUT], {_INPUT: x_val, _INPUT1: y_val})

    @check_opset_min_version(7, "erf")
    def test_erf(self):
        x_shape = [2, 2]
        x_val0 = np.random.random(np.prod(x_shape)).astype(np.float32).reshape(x_shape)
        x_val1 = np.array([[-1, -0.5], [1, 0.5]]).astype(np.float32)
        for x_val in [x_val0, x_val1]:
            tf.reset_default_graph()
            x = tf.placeholder(tf.float32, x_val.shape, name=_TFINPUT)
            x_ = tf.erf(x)
            _ = tf.identity(x_, name=_TFOUTPUT)
            self._run_test_case([_OUTPUT], {_INPUT: x_val}, rtol=0.01)

    @check_opset_min_version(8, "Scan")
    @skip_opset(9, "ReverseSequence")
    def test_reverse_sequence_batch_major(self):
        x_val = np.array([[[1, 2, 3], [4, 5, 6], [0, 0, 0]],
                          [[1, 2, 3], [4, 5, 6], [7, 8, 9]],
                          [[1, 2, 3], [0, 0, 0], [0, 0, 0]]],
                         dtype=np.float32)
        x = tf.placeholder(tf.float32, [None, 3, 3], name=_TFINPUT)
        x_ = tf.reverse_sequence(x, seq_axis=1, batch_axis=0, seq_lengths=[2, 3, 1])
        _ = tf.identity(x_, name=_TFOUTPUT)
        self._run_test_case([_OUTPUT], {_INPUT: x_val})
        tf.reset_default_graph()

        x_val = np.array([[1, 2, 3], [1, 2, 3], [1, 2, 3],
                          [4, 5, 6], [4, 5, 6], [1, 1, 1],
                          [0, 0, 0], [7, 8, 9], [0, 0, 0]
                          ],
                         dtype=np.float32)
        x = tf.placeholder(tf.float32, [None, 3], name=_TFINPUT)
        x_ = tf.reverse_sequence(x, seq_axis=1, batch_axis=0, seq_lengths=[3] * 9)
        _ = tf.identity(x_, name=_TFOUTPUT)
        self._run_test_case([_OUTPUT], {_INPUT: x_val})
        tf.reset_default_graph()

        x_val_shape = [5, 5, 7, 8, 9]
        x_val = np.random.randint(0, 100, x_val_shape).astype(np.float32)
        x = tf.placeholder(tf.float32, [None, 5, 7, 8, 9], name=_TFINPUT)
        x_ = tf.reverse_sequence(x, seq_axis=1, batch_axis=0, seq_lengths=[5, 5, 5, 5, 5])
        _ = tf.identity(x_, name=_TFOUTPUT)
        self._run_test_case([_OUTPUT], {_INPUT: x_val})

    @check_opset_min_version(8, "Scan")
    @skip_opset(9, "ReverseSequence")
    def test_reverse_sequence_time_major(self):
        x_val = np.array([[[1, 2, 3], [1, 2, 3], [1, 2, 3]],
                          [[4, 5, 6], [4, 5, 6], [0, 0, 0]],
                          [[0, 0, 0], [7, 8, 9], [0, 0, 0]]],
                         dtype=np.float32)
        x = tf.placeholder(tf.float32, [3, None, 3], name=_TFINPUT)
        x_ = tf.reverse_sequence(x, seq_axis=0, batch_axis=1, seq_lengths=[2, 3, 1])
        _ = tf.identity(x_, name=_TFOUTPUT)
        self._run_test_case([_OUTPUT], {_INPUT: x_val})
        tf.reset_default_graph()

        x_val = np.array([[1, 2, 3], [1, 2, 3], [1, 2, 3],
                          [4, 5, 6], [4, 5, 6], [1, 1, 1],
                          [0, 0, 0], [7, 8, 9], [0, 0, 0]],
                         dtype=np.float32)
        x = tf.placeholder(tf.float32, [9, None], name=_TFINPUT)
        x_ = tf.reverse_sequence(x, seq_axis=0, batch_axis=1, seq_lengths=[9, 9, 9])
        _ = tf.identity(x_, name=_TFOUTPUT)
        self._run_test_case([_OUTPUT], {_INPUT: x_val})
        tf.reset_default_graph()

        x_val_shape = [5, 5, 7, 8, 9]
        x_val = np.random.randint(0, 100, x_val_shape).astype(np.float32)
        x = tf.placeholder(tf.float32, [5, None, 7, 8, 9], name=_TFINPUT)
        x_ = tf.reverse_sequence(x, seq_axis=0, batch_axis=1, seq_lengths=[5, 5, 5, 5, 5])
        _ = tf.identity(x_, name=_TFOUTPUT)
        self._run_test_case([_OUTPUT], {_INPUT: x_val})

    @check_opset_min_version(8, "where")
    def test_where(self):
        x_val = np.array([1, 2, -3, 4, -5, -6, -7, 8, 9, 0], dtype=np.float32)
        true_result = np.array([111, 222, 333, 444, 555, 666, 777, 888, 999, 1000],
                               dtype=np.float32)
        false_result = np.array([-111, -222, -333, -444, -555, -666, -777, -888, -999, -1000],
                                dtype=np.float32)
        x = tf.placeholder(tf.float32, x_val.shape, name=_TFINPUT)
        picks = tf.where(x > -1, true_result, false_result)
        _ = tf.identity(picks, name=_TFOUTPUT)
        self._run_test_case([_OUTPUT], {_INPUT: x_val})

        tf.reset_default_graph()
        x_val = np.array(1, dtype=np.float32)
        true_result = np.array(100, dtype=np.float32)
        false_result = np.array(-111, dtype=np.float32)
        x = tf.placeholder(tf.float32, x_val.shape, name=_TFINPUT)
        picks = tf.where(x > -1, true_result, false_result)
        _ = tf.identity(picks, name=_TFOUTPUT)
        self._run_test_case([_OUTPUT], {_INPUT: x_val})

    @check_opset_min_version(8, "where")
    @check_target("rs6", "onnxruntime Where type limitation")
    def test_where_int32(self):
        x_val = np.array([1, 2, -3, 4, -5, -6, -7, 8, 9, 0], dtype=np.int32)
        true_result = np.array([111, 222, 333, 444, 555, 666, 777, 888, 999, 1000],
                               dtype=np.int32)
        false_result = np.array([-111, -222, -333, -444, -555, -666, -777, -888, -999, -1000],
                                dtype=np.int32)
        x = tf.placeholder(tf.int32, [None], name=_TFINPUT)
        picks = tf.where(tf.greater_equal(x, 0), true_result, false_result)
        _ = tf.identity(picks, name=_TFOUTPUT)
        self._run_test_case([_OUTPUT], {_INPUT: x_val})

    @check_opset_min_version(8, "where")
    def test_where_with_two_rank_input(self):
        x_val = np.array([1, 2, -3, 4, -5, -6, -7, 8, 9, 0], dtype=np.float32)
        true_result = np.array([[111, 111], [222, 222], [333, 333], [444, 444], [555, 555],
                                [666, 666], [777, 777], [888, 888], [999, 999], [1000, 1000]],
                               dtype=np.float32)
        false_result = np.array([[-111, -111], [-222, -222], [-333, -333], [-444, -444],
                                 [-555, -555], [-666, -666], [-777, -777], [-888, -888],
                                 [-999, -999], [-1000, -1000]],
                                dtype=np.float32)
        x = tf.placeholder(tf.float32, [None], name=_TFINPUT)
        picks = tf.where(tf.greater_equal(x, 0), true_result, false_result)
        _ = tf.identity(picks, name=_TFOUTPUT)

        self._run_test_case([_OUTPUT], {_INPUT: x_val})

    @check_opset_min_version(8, "where")
    def test_where_with_two_rank_condition(self):
        x_val = np.array([[1, 2, -3, 4, -5, -6, -7, 8, 9, 0]], dtype=np.float32)
        true_result = np.array([[111, 222, 333, 444, 555, 666, 777, 888, 999, 1000]],
                               dtype=np.float32)
        false_result = np.array([[-111, -222, -333, -444, -555, -666, -777, -888, -999, -1000]],
                                dtype=np.float32)
        x = tf.placeholder(tf.float32, [1, 10], name=_TFINPUT)
        picks = tf.where(tf.greater_equal(x, 0), true_result, false_result)
        _ = tf.identity(picks, name=_TFOUTPUT)

        self._run_test_case([_OUTPUT], {_INPUT: x_val})

    @check_opset_min_version(8, "where")
    def test_where_with_three_rank_condition(self):
        x_val = np.array([[[1, 2, -3, 4, -5, -6, -7, 8, 9, 0]]], dtype=np.float32)
        true_result = np.array([[[111, 222, 333, 444, 555, 666, 777, 888, 999, 1000]]],
                               dtype=np.float32)
        false_result = np.array([[[-111, -222, -333, -444, -555, -666, -777, -888, -999, -1000]]],
                                dtype=np.float32)
        x = tf.placeholder(tf.float32, [1, 1, 10], name=_TFINPUT)
        picks = tf.where(tf.greater_equal(x, 0), true_result, false_result)
        _ = tf.identity(picks, name=_TFOUTPUT)

        self._run_test_case([_OUTPUT], {_INPUT: x_val})

    @check_opset_min_version(8, "where")
    def test_where_scalar(self):
        x_val = np.array(6, dtype=np.float32)
        true_result = np.array([111, 222, 333, 444, 555, 666, 777, 888, 999, 1000],
                               dtype=np.float32)
        false_result = np.array([-111, -222, -333, -444, -555, -666, -777, -888, -999, -1000],
                                dtype=np.float32)
        x = tf.placeholder(tf.float32, [], name=_TFINPUT)
        picks = tf.where(tf.greater_equal(x, 0), true_result, false_result)
        _ = tf.identity(picks, name=_TFOUTPUT)
        self._run_test_case([_OUTPUT], {_INPUT: x_val})

    @check_opset_min_version(9, "NonZero")
    @check_target("rs6", "onnxruntime Transpose type limitation")
    def test_where_with_cond_only(self):
        for np_type, tf_type in [(np.int32, tf.int32), (np.float32, tf.float32)]:
            x_val = np.random.randint(0, 2, size=[10, 20, 30]).astype(np_type)
            x = tf.placeholder(tf_type, shape=[None] * x_val.ndim, name=_TFINPUT)
            res = tf.where(x)
            _ = tf.identity(res, name=_TFOUTPUT)
            self._run_test_case([_OUTPUT], {_INPUT: x_val})
            tf.reset_default_graph()

    @check_opset_min_version(6, "cast")
    def test_shape_int32(self):
        x_val = np.array([[[1, 1, 1], [2, 2, 2]], [[3, 3, 3], [4, 4, 4]]], dtype=np.float32)
        x = tf.placeholder(tf.float32, shape=[None, 2, 3], name=_TFINPUT)
        x = tf.multiply(x, x)
        x = tf.shape(x, out_type=tf.int32)
        _ = tf.identity(x, name=_TFOUTPUT)
        kwargs = {"check_dtype": True}
        self._run_test_case([_OUTPUT], {_INPUT: x_val}, **kwargs)

    @unittest.skipIf(get_test_config().is_onnxruntime_backend and get_test_config().opset < 7,
                     "mul-1, mul-6 not supported in onnxruntime. conversion is covered since opset6")
    def test_shape_int64(self):
        x_val = np.array([[[1, 1, 1], [2, 2, 2]], [[3, 3, 3], [4, 4, 4]]], dtype=np.float32)
        x = tf.placeholder(tf.float32, shape=[None, 2, 3], name=_TFINPUT)
        x = tf.multiply(x, x)
        x = tf.shape(x, out_type=tf.int64)
        _ = tf.identity(x, name=_TFOUTPUT)
        kwargs = {"check_dtype": True}
        self._run_test_case([_OUTPUT], {_INPUT: x_val}, **kwargs)

    # @check_opset_min_version(7, "broadcasting op")
    @unittest.skip("disable it for now, since fold const has bug")
    def test_softmax_cross_entropy_with_logits(self):
        num_class = 5
        data_shape = [100, num_class]
        for np_dtype, tf_dtype in zip([np.int32, np.int64], [tf.int32, tf.int64]):
            tf.reset_default_graph()
            label_val = np.random.randint(0, num_class - 1, data_shape).astype(np_dtype)
            logits_val = np.random.random(data_shape).astype(np.float32)

            label = tf.placeholder(tf_dtype, shape=data_shape, name=_TFINPUT)
            logits = tf.placeholder(tf.float32, shape=data_shape, name=_TFINPUT1)

            res1 = tf.nn.softmax_cross_entropy_with_logits_v2(labels=label, logits=logits)
            _ = tf.identity(res1, name=_TFOUTPUT)

            self._run_test_case([_OUTPUT], {_INPUT: label_val, _INPUT1: logits_val}, atol=1e-5)

    def test_sparse_softmax_cross_entropy_with_logits(self):
        num_class = 5
        for logic_shape in [[None, None], [None, num_class]]:
            tf.reset_default_graph()
            label_val = np.array([3, 2, 0, 4]).astype(np.int32)
            logits_val = np.random.random((len(label_val), num_class)).astype(np.float32)
            label = tf.placeholder(tf.int32, shape=[None], name=_TFINPUT)
            logits = tf.placeholder(tf.float32, shape=logic_shape, name=_TFINPUT1)
            res1 = tf.nn.sparse_softmax_cross_entropy_with_logits(labels=label, logits=logits)
            _ = tf.identity(res1, name=_TFOUTPUT)
            self._run_test_case([_OUTPUT], {_INPUT: label_val, _INPUT1: logits_val})

    @check_target('rs6', 'SparseSoftmaxCrossEntropyWithLogits')
    def test_sparse_softmax_cross_entropy_with_logits_large_class(self):
        num_class = 30000
        label_val = np.array([3374, 2127, 10002, 48]).astype(np.int32)
        logits_val = np.random.random((len(label_val), num_class)).astype(np.float32)

        label = tf.placeholder(tf.int32, shape=[None], name=_TFINPUT)
        logits = tf.placeholder(tf.float32, shape=[None, num_class], name=_TFINPUT1)

        res = tf.nn.sparse_softmax_cross_entropy_with_logits(labels=label, logits=logits)
        _ = tf.identity(res, name=_TFOUTPUT)

        self._run_test_case([_OUTPUT], {_INPUT: label_val, _INPUT1: logits_val}, rtol=1e-6)

    @skip_onnxruntime_backend("onnxruntime Slice did not supported BOOL")
    def test_matrix_band_part(self):
        input_val = np.random.randint(0, 666, (10, 15)).astype(np.int32)
        input_x = tf.placeholder(dtype=tf.int32, shape=[None, None], name=_TFINPUT)
        res = tf.matrix_band_part(input_x, -1, 0)
        res1 = tf.matrix_band_part(input_x, 0, -1)
        _ = tf.identity(res, name=_TFOUTPUT)
        _ = tf.identity(res1, name=_TFOUTPUT1)
        self._run_test_case([_OUTPUT, _OUTPUT1], {_INPUT: input_val})

    @skip_onnxruntime_backend("onnxruntime Slice did not supported BOOL.")
    def test_matrix_band_part_2(self):
        input_val = np.random.randint(0, 666, (1, 1)).astype(np.int32)
        input_x = tf.placeholder(dtype=tf.int32, shape=[None, None], name=_TFINPUT)
        res = tf.matrix_band_part(input_x, -1, 0)
        res1 = tf.matrix_band_part(input_x, 0, -1)
        _ = tf.identity(res, name=_TFOUTPUT)
        _ = tf.identity(res1, name=_TFOUTPUT1)
        self._run_test_case([_OUTPUT, _OUTPUT1], {_INPUT: input_val})

    def test_floordiv(self):
        input_val_1 = np.random.random_sample(100).astype(np.int32)
        input_val_2 = (np.random.random_sample(100) + 1).astype(np.int32)
        input_1 = tf.placeholder(dtype=tf.int32, shape=[None], name=_TFINPUT)
        input_2 = tf.placeholder(dtype=tf.int32, shape=[None], name=_TFINPUT1)
        res = tf.floordiv(input_1, input_2)
        _ = tf.identity(res, name=_TFOUTPUT)
        self._run_test_case([_OUTPUT], {_INPUT: input_val_1, _INPUT1: input_val_2})

        tf.reset_default_graph()

        input_val_1 = np.random.random_sample(100).astype(np.float32)
        input_val_2 = (np.random.random_sample(100) + 1).astype(np.float32)
        input_1 = tf.placeholder(dtype=tf.float32, shape=[None], name=_TFINPUT)
        input_2 = tf.placeholder(dtype=tf.float32, shape=[None], name=_TFINPUT1)
        res = tf.floordiv(input_1, input_2)
        _ = tf.identity(res, name=_TFOUTPUT)
        self._run_test_case([_OUTPUT], {_INPUT: input_val_1, _INPUT1: input_val_2})

        tf.reset_default_graph()
        # test broadcasting
        input_val_1 = np.random.random_sample((10, 50)).astype(np.float32)
        input_val_2 = (np.random.random_sample(50) + 1).astype(np.float32)
        input_1 = tf.placeholder(dtype=tf.float32, shape=[None] * input_val_1.ndim, name=_TFINPUT)
        input_2 = tf.placeholder(dtype=tf.float32, shape=[None], name=_TFINPUT1)
        res = tf.floordiv(input_1, input_2)
        _ = tf.identity(res, name=_TFOUTPUT)
        self._run_test_case([_OUTPUT], {_INPUT: input_val_1, _INPUT1: input_val_2})

    def test_floormod(self):
        input_val_1 = 100 * np.random.random_sample(100).astype(np.int32)
        input_val_2 = (100 * np.random.random_sample(100) + 1).astype(np.int32)
        input_1 = tf.placeholder(dtype=tf.int32, shape=[None] * input_val_1.ndim, name=_TFINPUT)
        input_2 = tf.placeholder(dtype=tf.int32, shape=[None] * input_val_2.ndim, name=_TFINPUT1)
        res = tf.floormod(input_1, input_2)
        _ = tf.identity(res, name=_TFOUTPUT)
        self._run_test_case([_OUTPUT], {_INPUT: input_val_1, _INPUT1: input_val_2})

        tf.reset_default_graph()

        input_val_1 = 100 * np.random.random_sample(100).astype(np.float32)
        input_val_2 = (100 * np.random.random_sample(100) + 1).astype(np.float32)
        input_1 = tf.placeholder(dtype=tf.float32, shape=[None] * input_val_1.ndim, name=_TFINPUT)
        input_2 = tf.placeholder(dtype=tf.float32, shape=[None] * input_val_2.ndim, name=_TFINPUT1)
        res = tf.floormod(input_1, input_2)
        _ = tf.identity(res, name=_TFOUTPUT)
        self._run_test_case([_OUTPUT], {_INPUT: input_val_1, _INPUT1: input_val_2}, rtol=1e-5)

        tf.reset_default_graph()
        # test broadcasting case
        input_val_1 = (50 * np.random.random_sample((10, 50)) + 1).astype(np.float32)
        input_val_2 = (50 * np.random.random_sample(50) + 1).astype(np.float32)
        input_1 = tf.placeholder(dtype=tf.float32, shape=[None] * input_val_1.ndim, name=_TFINPUT)
        input_2 = tf.placeholder(dtype=tf.float32, shape=[None] * input_val_2.ndim, name=_TFINPUT1)
        res = tf.floormod(input_1, input_2)
        _ = tf.identity(res, name=_TFOUTPUT)
        self._run_test_case([_OUTPUT], {_INPUT: input_val_1, _INPUT1: input_val_2}, rtol=1e-4)

    def test_logical_not(self):
        input_val = np.random.randint(0, 2, (10, 20)).astype(np.bool)
        input_x = tf.placeholder(dtype=tf.bool, shape=[None, None], name=_TFINPUT)
        res = tf.logical_not(input_x)
        _ = tf.identity(res, name=_TFOUTPUT)
        self._run_test_case([_OUTPUT], {_INPUT: input_val})

    def test_reduce_all(self):
        input_val = np.random.randint(0, 2, (10, 20)).astype(np.bool)
        input_x = tf.placeholder(dtype=tf.bool, shape=[None] * input_val.ndim, name=_TFINPUT)
        res = tf.reduce_all(input_tensor=input_x, keepdims=False)
        res1 = tf.reduce_all(input_tensor=input_x, axis=[0], keepdims=False)
        _ = tf.identity(res, name=_TFOUTPUT)
        _ = tf.identity(res1, name=_TFOUTPUT1)
        self._run_test_case([_OUTPUT, _OUTPUT1], {_INPUT: input_val})

        tf.reset_default_graph()

        input_val = np.random.randint(0, 2, (10, 20)).astype(np.bool)
        input_x = tf.placeholder(dtype=tf.bool, shape=[None] * input_val.ndim, name=_TFINPUT)
        res = tf.reduce_all(input_tensor=input_x, keepdims=True)
        res1 = tf.reduce_all(input_tensor=input_x, axis=[0], keepdims=True)
        _ = tf.identity(res, name=_TFOUTPUT)
        _ = tf.identity(res1, name=_TFOUTPUT1)
        self._run_test_case([_OUTPUT, _OUTPUT1], {_INPUT: input_val})

    def test_reduce_any(self):
        input_val = np.random.randint(0, 2, (10, 20)).astype(np.bool)
        input_x = tf.placeholder(dtype=tf.bool, shape=[None] * input_val.ndim, name=_TFINPUT)
        res = tf.reduce_any(input_tensor=input_x, keepdims=False)
        res1 = tf.reduce_any(input_tensor=input_x, axis=[0], keepdims=False)
        _ = tf.identity(res, name=_TFOUTPUT)
        _ = tf.identity(res1, name=_TFOUTPUT1)
        self._run_test_case([_OUTPUT, _OUTPUT1], {_INPUT: input_val})

        tf.reset_default_graph()

        input_val = np.random.randint(0, 2, (10, 20)).astype(np.bool)
        input_x = tf.placeholder(dtype=tf.bool, shape=[None] * input_val.ndim, name=_TFINPUT)
        res = tf.reduce_any(input_tensor=input_x, keepdims=True)
        res1 = tf.reduce_any(input_tensor=input_x, axis=[0], keepdims=True)
        _ = tf.identity(res, name=_TFOUTPUT)
        _ = tf.identity(res1, name=_TFOUTPUT1)
        self._run_test_case([_OUTPUT, _OUTPUT1], {_INPUT: input_val})

    def test_zeros_like(self):
        input_val = np.random.random_sample([10, 20]).astype(np.float32)
        input_x = tf.placeholder(dtype=tf.float32, shape=[None] * input_val.ndim, name=_TFINPUT)
        res = tf.zeros_like(tensor=input_x)
        res1 = tf.zeros_like(tensor=input_x, dtype=tf.int32)
        _ = tf.identity(res, name=_TFOUTPUT)
        _ = tf.identity(res1, name=_TFOUTPUT1)
        self._run_test_case([_OUTPUT, _OUTPUT1], {_INPUT: input_val})

        tf.reset_default_graph()

        input_val = np.random.random_sample([10, 20]).astype(np.int32)
        input_x = tf.placeholder(dtype=tf.int32, shape=[None] * input_val.ndim, name=_TFINPUT)
        res = tf.zeros_like(tensor=input_x)
        res1 = tf.zeros_like(tensor=input_x, dtype=tf.float32)
        _ = tf.identity(res, name=_TFOUTPUT)
        _ = tf.identity(res1, name=_TFOUTPUT1)
        self._run_test_case([_OUTPUT, _OUTPUT1], {_INPUT: input_val})

    @check_opset_min_version(9, "is_nan")
    def test_isnan(self):
        # only compatible with dtype `float32`
        x_val1 = np.array([1.0, 2.0, -3.0, -4.0], dtype=np.float32).reshape((2, 2))
        x_val2 = np.array([np.nan, np.nan, np.nan, np.nan], dtype=np.float32).reshape((2, 2))
        x_val3 = np.array([1.0, np.nan, -3.0, np.nan], dtype=np.float32).reshape((2, 2))
        for x_val in [x_val1, x_val2, x_val3]:
            x = tf.placeholder(tf.float32, x_val.shape, name=_TFINPUT)
            x_ = tf.is_nan(x)
            _ = tf.identity(x_, name=_TFOUTPUT)
            self._run_test_case([_OUTPUT], {_INPUT: x_val})
            tf.reset_default_graph()

    def test_ceil(self):
        x_val = np.array([-1.5, 1.2], dtype=np.float32)
        x = tf.placeholder(tf.float32, [2], name=_TFINPUT)
        x_ = tf.ceil(x)
        _ = tf.identity(x_, name=_TFOUTPUT)
        self._run_test_case([_OUTPUT], {_INPUT: x_val})

    def test_softplus(self):
        x_val = np.array([-1, 0, 1], dtype=np.float32)
        x = tf.placeholder(tf.float32, [3], name=_TFINPUT)
        x_ = tf.nn.softplus(x)
        _ = tf.identity(x_, name=_TFOUTPUT)
        self._run_test_case([_OUTPUT], {_INPUT: x_val})

    def test_softsign(self):
        x_val = np.array([-1, 0, 1], dtype=np.float32)
        x = tf.placeholder(tf.float32, [3], name=_TFINPUT)
        x_ = tf.nn.softsign(x)
        _ = tf.identity(x_, name=_TFOUTPUT)
        self._run_test_case([_OUTPUT], {_INPUT: x_val})

    def test_batch_to_spacend(self):
        block_size = [2, 2]
        crop = [[0, 1], [2, 1]]

        input_val = np.random.random_sample([40, 3, 5, 100]).astype(np.float32)
        input_x = tf.placeholder(dtype=tf.float32, shape=input_val.shape, name=_TFINPUT)  # NHWC
        _ = tf.batch_to_space_nd(input_x, block_size, crop, name=_TFOUTPUT)
        self._run_test_case([_OUTPUT], {_INPUT: input_val})

    def test_space_to_batchnd(self):
        block_size = [2, 2]
        pad = [[0, 1], [2, 1]]
        input_val = np.random.random_sample([40, 5, 7, 66]).astype(np.float32)
        input_x = tf.placeholder(dtype=tf.float32, shape=input_val.shape, name=_TFINPUT)  # NHWC
        _ = tf.space_to_batch_nd(input_x, block_size, pad, name=_TFOUTPUT)
        self._run_test_case([_OUTPUT], {_INPUT: input_val})

        tf.reset_default_graph()

        pad = [[0, 0], [1, 2]]
        input_val = np.random.random_sample([10, 6, 7, 66]).astype(np.float32)
        input_x = tf.placeholder(dtype=tf.float32, shape=input_val.shape, name=_TFINPUT)  # NHWC
        _ = tf.space_to_batch_nd(input_x, block_size, pad, name=_TFOUTPUT)
        self._run_test_case([_OUTPUT], {_INPUT: input_val})

    @check_opset_min_version(10, "is_inf")
    def test_isinf(self):
        x_types = [np.float32, np.float64]
        for x_type in x_types:
            x_val1 = np.array([1.0, -2.0, 3.0, -4.0], dtype=x_type)
            x_val2 = np.array([np.inf, np.inf, np.inf, np.inf], dtype=x_type).reshape((2, 2))
            x_val3 = np.array([1.0, np.inf, -3.0, np.inf, 5.0, np.inf, -7.0, np.inf], dtype=x_type).reshape((2, 2, 2))
            for x_val in [x_val1, x_val2, x_val3]:
                x = tf.placeholder(x_type, x_val.shape, name=_TFINPUT)
                x_ = tf.is_inf(x)
                _ = tf.identity(x_, name=_TFOUTPUT)
                self._run_test_case([_OUTPUT], {_INPUT: x_val})
                tf.reset_default_graph()

    @check_opset_min_version(10, "NonMaxSuppression")
    def test_non_max_suppression(self):
        box_num = 10
        boxes_val = np.random.random_sample([box_num, 4]).astype(np.float32)
        scores_val = np.random.random_sample([box_num]).astype(np.float32)
        boxes = tf.placeholder(tf.float32, shape=[None, 4], name=_TFINPUT)
        scores = tf.placeholder(tf.float32, shape=[None], name=_TFINPUT1)
        res1 = tf.image.non_max_suppression(boxes, scores, max_output_size=int(box_num / 2))
        res2 = tf.image.non_max_suppression(boxes, scores, max_output_size=0)
        _ = tf.identity(res1, name=_TFOUTPUT)
        _ = tf.identity(res2, name=_TFOUTPUT1)
        self._run_test_case([_OUTPUT, _OUTPUT1], {_INPUT: boxes_val, _INPUT1: scores_val})

    def _conv1d_test(self, x_val, w, stride=None, padding="VALID", rtol=1e-07):
        if stride is None:
            stride = 1
        tf.reset_default_graph()
        kernel = tf.constant(w, dtype=tf.float32, name='k')
        x = tf.placeholder(tf.float32, shape=x_val.shape, name=_TFINPUT)
        conv = tf.nn.conv1d(x, kernel, stride=stride, padding=padding)
        _ = tf.identity(conv, name=_TFOUTPUT)
        self._run_test_case([_OUTPUT], {_INPUT: x_val}, rtol=rtol)

    def test_conv1d_1(self):
        x_val = make_xval((1, 7, 1))
        w = np.array([2., 1., 3.], dtype=np.float32).reshape(3, 1, 1)
        self._conv1d_test(x_val, w)

    def test_conv1d_2(self):
        x_val = make_xval((1, 7, 1))
        w = np.array([2., 1., 3.], dtype=np.float32).reshape(3, 1, 1)
        self._conv1d_test(x_val, w, stride=2)

    def test_conv1d_3(self):
        x_val = make_xval((1, 7, 1))
        w = np.array([2., 1., 3.], dtype=np.float32).reshape(3, 1, 1)
        self._conv1d_test(x_val, w, padding="SAME")

    def test_conv1d_4(self):
        x_val = make_xval((1, 7, 1))
        w = np.array([2., 1., 3.], dtype=np.float32).reshape(3, 1, 1)
        self._conv1d_test(x_val, w, rtol=1e-05)

    def test_conv1d_5(self):
        x_val = make_xval((1, 7, 1))
        w = np.array([3., 3., 3.], dtype=np.float32).reshape(3, 1, 1)
        self._conv1d_test(x_val, w)

    @check_opset_min_version(10, "ThresholdedRelu")
    def test_thresholded_relu(self):
        # tf.keras.layers.ThresholdedReLU only supports `float32` for x
        x_val = np.array([0.0, 1.0, -1.0, 2.0, -2.0, 0.5, -0.5, 1.5, -1.5], dtype=np.float32).reshape((3, 3))
        theta_vals = [-1.0, -0.5, 0.0, 0.5, 1.0]
        for theta_val in theta_vals:
            x = tf.placeholder(x_val.dtype, x_val.shape, name=_TFINPUT)
            t = tf.keras.layers.ThresholdedReLU(theta=theta_val)
            x_ = t.call(x)
            _ = tf.identity(x_, name=_TFOUTPUT)
            self._run_test_case([_OUTPUT], {_INPUT: x_val},
                                graph_validator=lambda g: check_op_count(g, "ThresholdedRelu", 1))
            tf.reset_default_graph()

    @check_tf_min_version("1.13")
    @check_opset_min_version(8, "MaxPoolWithArgmax")
    def test_maxpoolwithargmax(self):
        for tf_shape in ["known", "unknown"]:
            tf.reset_default_graph()
            for p in get_maxpoolwithargmax_getdata():
                _, padding, x_shape, ksize, strides = p
                tf.reset_default_graph()
                x_val = make_xval(x_shape)
                if tf_shape == "known":
                    x = tf.placeholder(tf.float32, shape=x_val.shape, name=_TFINPUT)
                else:
                    x = tf.placeholder(tf.float32, shape=[None] * x_val.ndim, name=_TFINPUT)
                mp = tf.nn.max_pool_with_argmax(x, ksize, strides, padding=padding)
                _ = tf.identity(mp[0], name=_TFOUTPUT)
                _ = tf.identity(mp[1], name=_TFOUTPUT1)
                self.logger.debug(str(p))
                self._run_test_case([_OUTPUT, _OUTPUT1], {_INPUT: x_val})

<<<<<<< HEAD
    @check_onnxruntime_min_version('0.5.0', message="Requires onnxruntime version 0.5.0 or above")
    def test_cumsum_1d(self):
        # only compatible with dtype `float32`
        x_val = np.array([1.0, 2.0, 3.0, 4.0], dtype=np.float32).reshape((4,1,1))
        axis_val = np.array(0).astype(np.int32)
        x = tf.placeholder(tf.float32, x_val.shape, name=_TFINPUT)
        axis = tf.constant(axis_val, dtype=tf.int32, name='axis')
        x_ = tf.cumsum(x, axis)
        _ = tf.identity(x_, name=_TFOUTPUT)
        self.run_test_case({_INPUT: x_val}, [], [_OUTPUT], **{
            'constant_fold': False
        })
        tf.reset_default_graph()

    @check_onnxruntime_min_version('0.5.0', message="Requires onnxruntime version 0.5.0 or above")
    def test_cumsum_2d(self):
        # only compatible with dtype `float32`
        x_val = np.array([[1.0, 2.0, 3.0], [4.0, 3.0, 2.0]], dtype=np.float32).reshape((2, 3))
        axis_val = np.array(0).astype(np.int32)
        x = tf.placeholder(tf.float32, x_val.shape, name=_TFINPUT)
        axis = tf.constant(axis_val, dtype=tf.int32, name='axis')
        x_ = tf.cumsum(x, axis)
        _ = tf.identity(x_, name=_TFOUTPUT)
        self.run_test_case({_INPUT: x_val}, [], [_OUTPUT], **{
            'constant_fold': False
        })
        tf.reset_default_graph()

    @check_onnxruntime_min_version('0.5.0', message="Requires onnxruntime version 0.5.0 or above")
    def test_cumsum_3d(self):
        # only compatible with dtype `float32`
        x_val = np.arange(0, 2*3*4, dtype=np.float32).reshape((2, 3, 4))
        axis_val = np.array(0).astype(np.int32)
        x = tf.placeholder(tf.float32, x_val.shape, name=_TFINPUT)
        axis = tf.constant(axis_val, dtype=tf.int32, name='axis')
        x_ = tf.cumsum(x, axis)
        _ = tf.identity(x_, name=_TFOUTPUT)
        self.run_test_case({_INPUT: x_val}, [], [_OUTPUT], **{
            'constant_fold': False
        })
        tf.reset_default_graph()

    @check_onnxruntime_min_version('0.5.0', message="Requires onnxruntime version 0.5.0 or above")
    def test_cumsum_3d_axis_1(self):
        # only compatible with dtype `float32`
        x_val = np.arange(0, 2*3*4, dtype=np.float32).reshape((2, 3, 4))
        axis_val = np.array(1).astype(np.int32)
        x = tf.placeholder(tf.float32, x_val.shape, name=_TFINPUT)
        axis = tf.constant(axis_val, dtype=tf.int32, name='axis')
        x_ = tf.cumsum(x, axis)
        _ = tf.identity(x_, name=_TFOUTPUT)
        self.run_test_case({_INPUT: x_val}, [], [_OUTPUT], **{
            'constant_fold': False
        })
        tf.reset_default_graph()

    @check_onnxruntime_min_version('0.5.0', message="Requires onnxruntime version 0.5.0 or above")
    def test_cumsum_3d_axis_2(self):
        # only compatible with dtype `float32`
        x_val = np.arange(0, 2*3*4, dtype=np.float32).reshape((2, 3, 4))
        axis_val = np.array(2).astype(np.int32)
        x = tf.placeholder(tf.float32, x_val.shape, name=_TFINPUT)
        axis = tf.constant(axis_val, dtype=tf.int32, name='axis')
        x_ = tf.cumsum(x, axis)
        _ = tf.identity(x_, name=_TFOUTPUT)
        self.run_test_case({_INPUT: x_val}, [], [_OUTPUT], **{
            'constant_fold': False
        })
        tf.reset_default_graph()

    @check_onnxruntime_min_version('0.5.0', message="Requires onnxruntime version 0.5.0 or above")
    def test_cumsum_3d_exclusive(self):
        # only compatible with dtype `float32`
        x_val = np.arange(0, 2*3*4, dtype=np.float32).reshape((2, 3, 4))
        axis_val = np.array(0).astype(np.int32)
        x = tf.placeholder(tf.float32, x_val.shape, name=_TFINPUT)
        axis = tf.constant(axis_val, dtype=tf.int32, name='axis')
        x_ = tf.cumsum(x, axis, exclusive=True)
        _ = tf.identity(x_, name=_TFOUTPUT)
        self.run_test_case({_INPUT: x_val}, [], [_OUTPUT], **{
            'constant_fold': False
        })
        tf.reset_default_graph()

    @check_onnxruntime_min_version('0.5.0', message="Requires onnxruntime version 0.5.0 or above")
    def test_cumsum_3d_reverse(self):
        # only compatible with dtype `float32`
        x_val = np.arange(0, 2*3*4, dtype=np.float32).reshape((2, 3, 4))
        axis_val = np.array(0).astype(np.int32)
        x = tf.placeholder(tf.float32, x_val.shape, name=_TFINPUT)
        axis = tf.constant(axis_val, dtype=tf.int32, name='axis')
        x_ = tf.cumsum(x, axis, reverse=True)
        _ = tf.identity(x_, name=_TFOUTPUT)
        self.run_test_case({_INPUT: x_val}, [], [_OUTPUT], **{
            'constant_fold': False
        })
        tf.reset_default_graph()

    @check_onnxruntime_min_version('0.5.0', message="Requires onnxruntime version 0.5.0 or above")
    def test_cumsum_3d_exclusive_reverse(self):
        # only compatible with dtype `float32`
        x_val = np.arange(0, 2*3*4, dtype=np.float32).reshape((2, 3, 4))
        axis_val = np.array(0).astype(np.int32)
        x = tf.placeholder(tf.float32, x_val.shape, name=_TFINPUT)
        axis = tf.constant(axis_val, dtype=tf.int32, name='axis')
        x_ = tf.cumsum(x, axis, exclusive=True, reverse=True)
        _ = tf.identity(x_, name=_TFOUTPUT)
        self.run_test_case({_INPUT: x_val}, [], [_OUTPUT], **{
            'constant_fold': False
        })
        tf.reset_default_graph()

=======
    @check_opset_min_version(10, "Selu")
    def test_selu(self):
        x_val = np.random.random_sample([3]).astype(np.float32)
        x = tf.placeholder(x_val.dtype, x_val.shape, name=_TFINPUT)
        y = tf.nn.selu(x)
        _ = tf.identity(y, name=_TFOUTPUT)
        self._run_test_case([_OUTPUT], {_INPUT: x_val})
>>>>>>> 44374384

if __name__ == '__main__':
    unittest_main()<|MERGE_RESOLUTION|>--- conflicted
+++ resolved
@@ -2279,7 +2279,6 @@
                 self.logger.debug(str(p))
                 self._run_test_case([_OUTPUT, _OUTPUT1], {_INPUT: x_val})
 
-<<<<<<< HEAD
     @check_onnxruntime_min_version('0.5.0', message="Requires onnxruntime version 0.5.0 or above")
     def test_cumsum_1d(self):
         # only compatible with dtype `float32`
@@ -2392,7 +2391,6 @@
         })
         tf.reset_default_graph()
 
-=======
     @check_opset_min_version(10, "Selu")
     def test_selu(self):
         x_val = np.random.random_sample([3]).astype(np.float32)
@@ -2400,7 +2398,7 @@
         y = tf.nn.selu(x)
         _ = tf.identity(y, name=_TFOUTPUT)
         self._run_test_case([_OUTPUT], {_INPUT: x_val})
->>>>>>> 44374384
+
 
 if __name__ == '__main__':
     unittest_main()