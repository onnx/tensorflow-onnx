--- conflicted
+++ resolved
@@ -3355,7 +3355,6 @@
 
         self._run_test_case(func, [_OUTPUT], {_INPUT: input_val, _INPUT1: diag_val, _INPUT2: k_val})
 
-<<<<<<< HEAD
     @check_opset_min_version(10)
     @check_tf_min_version("1.14")
     def test_fakequant_with_min_max(self):
@@ -3391,7 +3390,7 @@
             self._run_test_case(func_neg, [_OUTPUT], {_INPUT: x_val}, rtol=1e-6, atol=1e-4)
         except ValueError:
             pass
-=======
+
     @check_opset_min_version(9, "atan2")
     def test_atan2(self):
         # Test all possible pairs of pos, neg, zero for x and y.
@@ -3414,7 +3413,6 @@
 
         self._run_test_case(
             func, [_OUTPUT], {_INPUT: y_val, _INPUT2: x_val}, rtol=1e-06)
->>>>>>> 0b0c5abb
 
 
 if __name__ == '__main__':
