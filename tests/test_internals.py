# Copyright (c) Microsoft Corporation. All rights reserved.
# Licensed under the MIT license.

"""Unit Tests for internal methods."""

from __future__ import division
from __future__ import print_function
from __future__ import unicode_literals

from collections import namedtuple

import graphviz as gv
import numpy as np
from onnx import TensorProto
from onnx import helper, numpy_helper

import tensorflow as tf
from tf2onnx import utils, tf_utils
from tf2onnx.graph_matcher import OpTypePattern, GraphMatcher
from tf2onnx.graph import GraphUtil
from tf2onnx.tf_loader import tf_reset_default_graph, tf_session

from backend_test_base import Tf2OnnxBackendTestBase
from common import unittest_main


# pylint: disable=missing-docstring

def onnx_to_graphviz(g):
    """Onnx graph as dot string."""
    g2 = gv.Digraph()
    for node in g.get_nodes():
        kwarg = {}
        attr = node.attr
        if "shape" in attr:
            kwarg["shape"] = str(attr["shape"].ints)
        if "broadcast" in attr:
            kwarg["broadcast"] = str(attr["broadcast"].i)
        g2.node(node.name, op_type=node.type, **kwarg)
    for node in g.get_nodes():
        for i in node.input:
            if i:
                g2.edge(i, node.name)
    return " ".join(g2.source.split())


def onnx_pretty(g, args=None):
    """Onnx graph pretty print."""
    graph_proto = g.make_model("converted from {}".format(args.input))
    return helper.printable_graph(graph_proto.graph)


class Tf2OnnxInternalTests(Tf2OnnxBackendTestBase):
    def setUp(self):
        super().setUp()
        arg = namedtuple("Arg", "input inputs outputs")
        self._args0 = arg(input="test", inputs=[], outputs=["output:0"])
        self._args1 = arg(input="test", inputs=["input:0"], outputs=["output:0"])
        self._args2 = arg(input="test", inputs=["input1:0", "input2:0"], outputs=["output:0"])
        self._args3 = arg(input="test", inputs=["input1:0", "input2:0", "prob:0"], outputs=["output:0"])
        self._args4 = arg(input="test", inputs=["input1:0", "input2:0"], outputs=["output1:0", "output2:0"])

    @staticmethod
    def sample_net():
        n1 = helper.make_node("Abs", ["input"], ["n1:0"], name="n1")
        n2 = helper.make_node("Abs", ["n1:0"], ["n2:0"], name="n2")
        n3 = helper.make_node("Abs", ["n1:0"], ["n3:0"], name="n3")
        n4 = helper.make_node("Add", ["n2:0", "n3:0"], ["n4:0"], name="n4")
        n5 = helper.make_node("Abs", ["n4:0"], ["n5:0"], name="n5")
        n6 = helper.make_node("Identity", ["n5:0"], ["n6:0"], name="n6")

        graph_proto = helper.make_graph(
            nodes=[n1, n2, n3, n4, n5, n6],
            name="test",
            inputs=[helper.make_tensor_value_info("input", TensorProto.FLOAT, [2, 2])],
            outputs=[helper.make_tensor_value_info("n5:0", TensorProto.FLOAT, [2, 2])],
            initializer=[]
        )
        return graph_proto

    def test_insert_node1(self):
        graph_proto = self.sample_net()
        g = GraphUtil.create_graph_from_onnx_graph(graph_proto)
        n2 = g.get_node_by_name("n2")
        g.insert_new_node_on_input(n2, "Abs", "n1:0", name="n7")
        ops = g.get_nodes()
        g.topological_sort(ops)
        result = onnx_to_graphviz(g)
        expected = 'digraph { Placeholder__4 [op_type=Placeholder] ' \
                   'n1 [op_type=Abs] n7 [op_type=Abs] n2 [op_type=Abs] n3 [op_type=Abs] ' \
                   'n4 [op_type=Add] n5 [op_type=Abs] n6 [op_type=Identity] ' \
                   'n5_graph_outputs_Identity__3 [op_type=Identity] input -> n1 n1:0 -> n7 ' \
                   'n7:0 -> n2 n1:0 -> n3 n2:0 -> n4 n3:0 -> n4 n4:0 -> n5 n5_raw_output___2:0 -> n6 ' \
                   'n5_raw_output___2:0 -> n5_graph_outputs_Identity__3 }'
        self.assertEqual(expected, result)

    def test_insert_node2(self):
        graph_proto = self.sample_net()
        g = GraphUtil.create_graph_from_onnx_graph(graph_proto)
        g.insert_new_node_on_output("Abs", "n1:0", name="n7")
        ops = g.get_nodes()
        g.topological_sort(ops)
        result = onnx_to_graphviz(g)
        expected = 'digraph { Placeholder__4 [op_type=Placeholder] n1 [op_type=Abs] n7 [op_type=Abs] ' \
                   'n3 [op_type=Abs] n2 [op_type=Abs] n4 [op_type=Add] n5 [op_type=Abs] ' \
                   'n6 [op_type=Identity] n5_graph_outputs_Identity__3 [op_type=Identity] ' \
                   'input -> n1 n1:0 -> n7 n7:0 -> n3 n7:0 -> n2 n2:0 -> n4 n3:0 -> n4 n4:0 -> n5 ' \
                   'n5_raw_output___2:0 -> n6 n5_raw_output___2:0 -> n5_graph_outputs_Identity__3 }'
        self.assertEqual(expected, result)

    def test_remove_input(self):
        graph_proto = self.sample_net()
        g = GraphUtil.create_graph_from_onnx_graph(graph_proto)
        n4 = g.get_node_by_name("n4")
        g.remove_input(n4, n4.input[1])
        ops = g.get_nodes()
        g.topological_sort(ops)
        result = onnx_to_graphviz(g)
        expected = 'digraph { Placeholder__4 [op_type=Placeholder] n1 [op_type=Abs] n3 [op_type=Abs] ' \
                   'n2 [op_type=Abs] n4 [op_type=Add] n5 [op_type=Abs] n6 [op_type=Identity] ' \
                   'n5_graph_outputs_Identity__3 [op_type=Identity] input -> n1 n1:0 -> n3 ' \
                   'n1:0 -> n2 n2:0 -> n4 n4:0 -> n5 n5_raw_output___2:0 -> n6 ' \
                   'n5_raw_output___2:0 -> n5_graph_outputs_Identity__3 }'
        self.assertEqual(expected, result)

    def test_rewrite_subgraph(self):
        graph_proto = self.sample_net()
        g = GraphUtil.create_graph_from_onnx_graph(graph_proto)
        pattern = \
            OpTypePattern('Abs', name='output', inputs=[
                OpTypePattern('Add', name='input')
            ])
        ops = g.get_nodes()
        matcher = GraphMatcher(pattern)
        match_results = list(matcher.match_ops(ops))
        for match in match_results:
            input_node = match.get_op('input')
            output_node = match.get_op('output')
            op_name = utils.make_name("ReplacedOp")
            out_name = utils.port_name(op_name)
            new_node = g.make_node("Sub", inputs=input_node.input, outputs=[out_name], name=op_name)
<<<<<<< HEAD
            g.replace_all_inputs(None, output_node.output[0], new_node.output[0])  # ops
=======
            g.replace_all_inputs(output_node.output[0], new_node.output[0])  # ops=ops
>>>>>>> 19d3f972
            for n in set(match.get_nodes()):
                g.remove_node(n.name)
        g.topological_sort(ops)
        result = onnx_to_graphviz(g)
        expected = 'digraph { Placeholder__4 [op_type=Placeholder] n1 [op_type=Abs] ' \
                   'n3 [op_type=Abs] n2 [op_type=Abs] ReplacedOp__5 [op_type=Sub] ' \
                   'n6 [op_type=Identity] n5_graph_outputs_Identity__3 [op_type=Identity] ' \
                   'input -> n1 n1:0 -> n3 n1:0 -> n2 n2:0 -> ReplacedOp__5 n3:0 -> ReplacedOp__5 ' \
                   'ReplacedOp__5:0 -> n6 ReplacedOp__5:0 -> n5_graph_outputs_Identity__3 }'
        self.assertEqual(expected, result)

    def test_match_flipped(self):
        n1 = helper.make_node("Sub", ["i1", "i1"], ["n1:0"], name="n1")
        n2 = helper.make_node("Add", ["i2", "i2"], ["n2:0"], name="n2")
        n3 = helper.make_node("Mul", ["n1:0", "n2:0"], ["n3:0"], name="n3")

        graph_proto = helper.make_graph(
            nodes=[n1, n2, n3],
            name="test",
            inputs=[helper.make_tensor_value_info("i1", TensorProto.FLOAT, [2, 2]),
                    helper.make_tensor_value_info("i2", TensorProto.FLOAT, [2, 2])],
            outputs=[helper.make_tensor_value_info("n2:0", TensorProto.FLOAT, [2, 2])],
            initializer=[]
        )
        g = GraphUtil.create_graph_from_onnx_graph(graph_proto)
        pattern = OpTypePattern('Mul', inputs=[
            OpTypePattern('Add'),
            OpTypePattern('Sub')
        ])
        ops = g.get_nodes()
        matcher = GraphMatcher(pattern, allow_reorder=True)
        match_results = list(matcher.match_ops(ops))
        self.assertEqual(1, len(match_results))

    def test_cmdarg_parse(self):
        arg = "input/V-1_2:0,input/X:0[1,2,3],Y:1[4,5],Z:3,A:1,B"
        expected_inputs = ['input/V-1_2:0', 'input/X:0', 'Y:1', 'Z:3', 'A:1', 'B']
        expected_shape = {'Y:1': [4, 5], 'input/X:0': [1, 2, 3]}
        inputs, shape_override = utils.split_nodename_and_shape(arg)
        self.assertEqual(expected_inputs, inputs)
        self.assertEqual(expected_shape, shape_override)

    def test_shape_utils(self):
        self.assertEqual(utils.merge_shapes(None, None), None)
        self.assertEqual(utils.merge_shapes([], None), [])
        self.assertEqual(utils.merge_shapes(None, [1, 2, 3]), [1, 2, 3])
        self.assertEqual(utils.merge_shapes([1, 3], [None, 3]), [1, 3])
        self.assertEqual(utils.merge_shapes([1, None, 3], (-1, 2, "unk")), [1, 2, 3])

        self.assertTrue(utils.are_shapes_compatible(None, []))
        self.assertTrue(utils.are_shapes_compatible([1, None, 3], (-1, 2, "unk")))
        self.assertFalse(utils.are_shapes_compatible([1, 2, 3], (2, 3)))
        self.assertFalse(utils.are_shapes_compatible([1, 2, 3], (4, 5, 6)))

        self.assertTrue(utils.are_shapes_equal(None, None))
        self.assertFalse(utils.are_shapes_equal(None, []))
        self.assertTrue(utils.are_shapes_equal([1, 2, 3], (1, 2, 3)))

    def test_data_format(self):
        n1 = helper.make_node("Conv", ["X", "W"], ["Y"], name="n1", data_format="NHWC")
        graph_proto = helper.make_graph(
            nodes=[n1],
            name="test",
            inputs=[helper.make_tensor_value_info("X", TensorProto.FLOAT, [2, 2]),
                    helper.make_tensor_value_info("W", TensorProto.FLOAT, [2, 2])],
            outputs=[helper.make_tensor_value_info("Y", TensorProto.FLOAT, [2, 2])],
            initializer=[]
        )
        g = GraphUtil.create_graph_from_onnx_graph(graph_proto)
        n = g.get_node_by_name("n1")
        self.assertEqual(n.data_format, "NHWC")
        self.assertTrue(n.is_nhwc())

    def test_node_attr_onnx(self):
        n1 = helper.make_node("Conv", ["X", "W"], ["Y"], name="n1", my_attr="my_attr")
        graph_proto = helper.make_graph(
            nodes=[n1],
            name="test",
            inputs=[helper.make_tensor_value_info("X", TensorProto.FLOAT, [2, 2]),
                    helper.make_tensor_value_info("W", TensorProto.FLOAT, [2, 2])],
            outputs=[helper.make_tensor_value_info("Y", TensorProto.FLOAT, [2, 2])],
            initializer=[]
        )
        g = GraphUtil.create_graph_from_onnx_graph(graph_proto)
        n1 = g.get_node_by_name("n1")
        self.assertTrue("my_attr" in n1.attr)
        self.assertTrue("my_attr" not in n1.get_onnx_attrs())

        n1 = helper.make_node("Conv", ["X", "W"], ["Y"], name="n1", domain="my_domain", my_attr="my_attr")
        graph_proto = helper.make_graph(
            nodes=[n1],
            name="test",
            inputs=[helper.make_tensor_value_info("X", TensorProto.FLOAT, [2, 2]),
                    helper.make_tensor_value_info("W", TensorProto.FLOAT, [2, 2])],
            outputs=[helper.make_tensor_value_info("Y", TensorProto.FLOAT, [2, 2])],
            initializer=[]
        )
        g = GraphUtil.create_graph_from_onnx_graph(graph_proto)
        n1 = g.get_node_by_name("n1")
        self.assertTrue("my_attr" in n1.attr)
        self.assertTrue("my_attr" in n1.get_onnx_attrs())

    def test_tensor_data(self):
        tensors = {
            "empty_tensor": np.array([], dtype=np.float32),
            "multi_dim_empty_tensor": np.array([[], []], dtype=np.float32),
            "scalar": np.array(1., dtype=np.float32),
            "one_item_array": np.array([1.], dtype=np.float32),
            "normal_array": np.array([[1., 2.], [2., 3.]], dtype=np.float32)
        }
        tf_reset_default_graph()
        with tf_session() as sess:
            for n, data in tensors.items():
                tf.constant(data, dtype=tf.float32, name=n)

        for tf_node in sess.graph.get_operations():
            name = tf_node.name
            self.assertTrue(name in tensors.keys())

            self.assertTrue("value" in tf_node.node_def.attr)
            # convert to onnx tensor value
            tensor_value = tf_utils.tf_to_onnx_tensor(
                tf_utils.get_tf_node_attr(tf_node, "value"),
                name=utils.port_name(tf_node.name)
            )
            attr = helper.make_attribute("value", tensor_value)
            # same as node.get_tensor_value(is_list=False)
            actual = numpy_helper.to_array(helper.get_attribute_value(attr))

            expected = tensors[name]

            self.assertTrue(np.array_equal(expected, actual))


if __name__ == '__main__':
    unittest_main()<|MERGE_RESOLUTION|>--- conflicted
+++ resolved
@@ -139,11 +139,7 @@
             op_name = utils.make_name("ReplacedOp")
             out_name = utils.port_name(op_name)
             new_node = g.make_node("Sub", inputs=input_node.input, outputs=[out_name], name=op_name)
-<<<<<<< HEAD
-            g.replace_all_inputs(None, output_node.output[0], new_node.output[0])  # ops
-=======
             g.replace_all_inputs(output_node.output[0], new_node.output[0])  # ops=ops
->>>>>>> 19d3f972
             for n in set(match.get_nodes()):
                 g.remove_node(n.name)
         g.topological_sort(ops)
