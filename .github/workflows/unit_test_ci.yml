name: Unit Test (CI)

on:
  pull_request:
    branches:
      - main
  push:
    branches:
      - main
  workflow_dispatch:

concurrency:
  group: ${{ github.workflow }}-${{ github.event.pull_request.number || github.sha }}-${{ github.event_name == 'workflow_dispatch' }}
  cancel-in-progress: true

jobs:

  Test4_py38_tf2_9: # Do not change this name because it is used in Ruleset of this repo.
    strategy:
      fail-fast: false
    runs-on: ubuntu-latest

    steps:
      - name: Checkout code
        uses: actions/checkout@v4

      - name: Run Tests (Py39-TF2.9-18)
        uses: ./.github/actions/unit_test
        with:
          os: 'ubuntu-latest'
          tf_version: '2.9.0'
          python_version: '3.9'
          ort_version: '1.16.3'
          onnx_version: '1.16.1'
          opset_version: '18'
          skip_tflite: 'False'

      - name: Upload Test Results
        if: always()
        uses: actions/upload-artifact@v4
        with:
          name: Test Results (Py39-TF2.9-18-ubuntu)
          path: ./**/test-results-*.xml

  Test4_py310_tf2_19: # Do not change this name because it is used in Ruleset of this repo.
    strategy:
      fail-fast: false
    runs-on: ubuntu-latest

    steps:
      - name: Checkout code
        uses: actions/checkout@v4

      - name: Run Tests (Py310-TF2.19-18)
        uses: ./.github/actions/unit_test
        with:
          os: 'ubuntu-latest'
          tf_version: '2.19.0'
          python_version: '3.10'
          ort_version: '1.20.1'
          onnx_version: '1.17.0'
          opset_version: '18'
          skip_tflite: 'False'

      - name: Upload Test Results
        if: always()
        uses: actions/upload-artifact@v4
        with:
          name: Test Results (Py310-TF2.19-18-ubuntu)
          path: ./**/test-results-*.xml

  Test4_py311_tf2_19: # Do not change this name because it is used in Ruleset of this repo.
    strategy:
      fail-fast: false
    runs-on: ubuntu-latest

    steps:
      - name: Checkout code
        uses: actions/checkout@v4

      - name: Run Tests (Py311-TF2.19-18)
        uses: ./.github/actions/unit_test
        with:
          os: 'ubuntu-latest'
          tf_version: '2.19.0'
          python_version: '3.11'
          ort_version: '1.20.1'
          onnx_version: '1.17.0'
          opset_version: '18'
          skip_tflite: 'False'

      - name: Upload Test Results
        if: always()
        uses: actions/upload-artifact@v4
        with:
          name: Test Results (Py311-TF2.19-18-ubuntu)
          path: ./**/test-results-*.xml

  Extra_tests4:
    strategy:
      fail-fast: false
      matrix:
        name:
          - 'py39-tf2.15'
          - 'py310-tf2.19'
          - 'py311-tf2.19'
        os: ['ubuntu-latest', 'windows-2022']
        opset_version: ['18', '15']
        skip_tflite: ['False']
        include:
<<<<<<< HEAD
          - name: 'py311-tf2.19'
            tf_version: '2.19.0'
            python_version: '3.11'
            ort_version: '1.20.1'
            onnx_version: '1.17.0'
          - name: 'py310-tf2.19'
            tf_version: '2.19.0'
            python_version: '3.10'
            ort_version: '1.20.1'
            onnx_version: '1.17.0'
          - name: 'py38-tf2.13'
            tf_version: '2.13.0'
            python_version: '3.8'
            ort_version: '1.16.3'
            onnx_version: '1.16.1'
=======
>>>>>>> c34ac1d7
          - name: 'py39-tf2.15'
            tf_version: '2.15.0'
            python_version: '3.9'
            ort_version: '1.16.3'
            onnx_version: '1.16.1'
          - name: 'py37-tf1.15'
            tf_version: '1.15.5'
            python_version: '3.7'
            os: 'ubuntu-22.04'  # Max ubuntu version supports python 3.7.
            opset_version: '15'
            ort_version: '1.14.1'
            onnx_version: '1.14.1'
            skip_tflite: 'True'

    runs-on: ${{ matrix.os }}

    steps:
      - name: Checkout code
        uses: actions/checkout@v4

      - name: Run Tests (Py${{ matrix.python_version }}_TF${{ matrix.tf_version }}_${{ matrix.os }}_${{ matrix.opset_version }}_${{ matrix.ort_version }}_${{ matrix.skip_tflite }})
        uses: ./.github/actions/unit_test
        with:
          tf_version: ${{ matrix.tf_version }}
          python_version: ${{ matrix.python_version }}
          ort_version: ${{ matrix.ort_version }}
          onnx_version: ${{ matrix.onnx_version }}
          opset_version: ${{ matrix.opset_version }}
          skip_tflite: ${{ matrix.skip_tflite }}

      - name: Upload Test Results
        if: always()
        uses: actions/upload-artifact@v4
        with:
          name: Test Results (Py${{ matrix.python_version }}_TF${{ matrix.tf_version }}_${{ matrix.os }}_${{ matrix.opset_version }}_${{ matrix.ort_version }}_${{ matrix.skip_tflite }})
          path: ./**/test-results-*.xml

  publish-test-results:
    name: "Publish Tests Results to Github"
    needs: [Test4_py38_tf2_9, Test4_py310_tf2_19, Test4_py311_tf2_19, Extra_tests4]
    runs-on: ubuntu-latest
    permissions:
      checks: write
      pull-requests: write
    if: always()
    steps:
      - name: Download Artifacts
        uses: actions/download-artifact@v4
        with:
          path: artifacts

      - name: Publish Test Results
        uses: EnricoMi/publish-unit-test-result-action@v2
        with:
          files: "artifacts/**/*.xml"<|MERGE_RESOLUTION|>--- conflicted
+++ resolved
@@ -108,24 +108,6 @@
         opset_version: ['18', '15']
         skip_tflite: ['False']
         include:
-<<<<<<< HEAD
-          - name: 'py311-tf2.19'
-            tf_version: '2.19.0'
-            python_version: '3.11'
-            ort_version: '1.20.1'
-            onnx_version: '1.17.0'
-          - name: 'py310-tf2.19'
-            tf_version: '2.19.0'
-            python_version: '3.10'
-            ort_version: '1.20.1'
-            onnx_version: '1.17.0'
-          - name: 'py38-tf2.13'
-            tf_version: '2.13.0'
-            python_version: '3.8'
-            ort_version: '1.16.3'
-            onnx_version: '1.16.1'
-=======
->>>>>>> c34ac1d7
           - name: 'py39-tf2.15'
             tf_version: '2.15.0'
             python_version: '3.9'
