# SPDX-License-Identifier: Apache-2.0


"""Methods to load tensorflow graph from graphdef, checkpoint or saved_model."""

from __future__ import absolute_import
from __future__ import division
from __future__ import print_function
from __future__ import unicode_literals

import logging
from distutils.version import LooseVersion

import tensorflow as tf
import numpy as np
from tensorflow.python.ops import lookup_ops

from tf2onnx import utils
from tf2onnx.tf_utils import get_tf_version, tflist_to_onnx, get_hash_table_info, replace_placeholders_with_tables

logger = logging.getLogger(__name__)


# pylint: disable=unused-argument,unused-import,no-value-for-parameter,unexpected-keyword-arg,ungrouped-imports
# pylint: disable=missing-function-docstring,import-outside-toplevel,useless-import-alias,missing-docstring


def is_tf2():
    return tf.__version__.startswith("2.")


def _not_implemented_tf_placeholder(name):
    """Creates a placeholder function for missing Tensorflow imports"""

    def not_implemented_tf_placeholder(*args, **kwargs):
        raise NotImplementedError(
            f'Tensorflow verison {tf.__version__} does not implement '
            f'`{name}`, try converting your model with a different version.'
        )

    return not_implemented_tf_placeholder


try:
    from tensorflow.python.framework.function_def_to_graph import function_def_to_graph
except ImportError:
    function_def_to_graph = _not_implemented_tf_placeholder('function_def_to_graph')

try:
    # pylint: disable=protected-access
    from tensorflow.python.saved_model.load import _RestoredResource as TfRestoredResourceType
except ImportError:
    TfRestoredResourceType = tuple()  # isinstance(x, tuple()) is always false

try:
    from tensorflow.python.training.tracking.tracking import AutoTrackable as TfAutoTrackableType
except ImportError:
    TfAutoTrackableType = tuple()

if is_tf2():
    convert_variables_to_constants = tf.compat.v1.graph_util.convert_variables_to_constants
    from tensorflow.python.framework.convert_to_constants import convert_variables_to_constants_v2
else:
    from tensorflow.python.framework.graph_util import convert_variables_to_constants

    convert_variables_to_constants_v2 = _not_implemented_tf_placeholder('convert_variables_to_constants_v2')

if is_tf2():
    tf_reset_default_graph = tf.compat.v1.reset_default_graph
    tf_global_variables = tf.compat.v1.global_variables
    tf_session = tf.compat.v1.Session  # pylint: disable=invalid-name
    tf_graphdef = tf.compat.v1.GraphDef
    tf_import_meta_graph = tf.compat.v1.train.import_meta_graph
    tf_gfile = tf.io.gfile
    tf_placeholder = tf.compat.v1.placeholder
    tf_placeholder_with_default = tf.compat.v1.placeholder_with_default
    extract_sub_graph = tf.compat.v1.graph_util.extract_sub_graph
elif LooseVersion(tf.__version__) >= "1.13":
    # 1.13 introduced the compat namespace
    tf_reset_default_graph = tf.compat.v1.reset_default_graph
    tf_global_variables = tf.compat.v1.global_variables
    tf_session = tf.compat.v1.Session  # pylint: disable=invalid-name
    tf_graphdef = tf.compat.v1.GraphDef
    tf_import_meta_graph = tf.compat.v1.train.import_meta_graph
    tf_gfile = tf.gfile
    tf_placeholder = tf.compat.v1.placeholder
    tf_placeholder_with_default = tf.compat.v1.placeholder_with_default
    extract_sub_graph = tf.compat.v1.graph_util.extract_sub_graph
else:
    # older than 1.13
    tf_reset_default_graph = tf.reset_default_graph
    tf_global_variables = tf.global_variables
    tf_session = tf.Session  # pylint: disable=invalid-name
    tf_graphdef = tf.GraphDef
    tf_import_meta_graph = tf.train.import_meta_graph
    tf_gfile = tf.gfile
    tf_placeholder = tf.placeholder
    tf_placeholder_with_default = tf.placeholder_with_default
    extract_sub_graph = tf.graph_util.extract_sub_graph


def inputs_without_resource(sess, input_names):
    try:
        new_input_names = []
        for n in input_names:
            t = sess.graph.get_tensor_by_name(n)
            if t.dtype != tf.dtypes.resource:
                new_input_names.append(n)
        input_names = new_input_names
    except:  # pylint: disable=bare-except
        pass
    return input_names


def convert_variables_to_constants_large_model(func):
    # For large models we use internal tf methods as a hack

    if tf.__version__.startswith("2.2."):
        try:
            from tensorflow.python.framework.convert_to_constants import \
                 _convert_variables_to_constants_v2_impl # pylint: disable=protected-access
        except ImportError:
            _not_implemented_tf_placeholder("_convert_variables_to_constants_v2_impl")()
        frozen_graph_def, _ = \
            _convert_variables_to_constants_v2_impl(func, lower_control_flow=False, aggressive_inlining=True)
        return frozen_graph_def

    try:
        from tensorflow.python.framework.convert_to_constants import \
            _FunctionConverterData, _replace_variables_by_constants # pylint: disable=protected-access
    except ImportError:
        _not_implemented_tf_placeholder("_replace_variables_by_constants")()
    converter_data = _FunctionConverterData(func=func, lower_control_flow=False, aggressive_inlining=True)
    frozen_graph_def, _ = _replace_variables_by_constants(converter_data=converter_data)
    return frozen_graph_def


def from_function(func, input_names, output_names, large_model=False):
    if large_model:
        return convert_variables_to_constants_large_model(func)

    if get_tf_version() < LooseVersion("2.2"):
        frozen_func = convert_variables_to_constants_v2(func, lower_control_flow=False)
    else:
        frozen_func = convert_variables_to_constants_v2(func, lower_control_flow=False, aggressive_inlining=True)
    graph_def = frozen_func.graph.as_graph_def(add_shapes=True)
    # output_names = [i.name for i in frozen_func.outputs]
    with tf.device("/cpu:0"):
        with tf.Graph().as_default() as tf_graph:
            with tf_session(graph=tf_graph) as sess:
                tf.import_graph_def(graph_def, name='')
                input_names = inputs_without_resource(sess, input_names)
                graph_def = tf_optimize(input_names, output_names, graph_def)
    return graph_def


def freeze_session(sess, input_names=None, output_names=None):
    """Freezes the state of a session into a pruned computation graph."""
    output_node_names = [i.split(':')[:-1][0] for i in output_names]
    keep_var_names = [i.split(':')[:-1][0] for i in input_names]
    with sess.graph.as_default():
        output_node_names = output_node_names or []
        output_node_names += [v.op.name for v in tf_global_variables()]
        output_node_names += keep_var_names
        graph_def = sess.graph.as_graph_def(add_shapes=True)
        for node in graph_def.node:
            node.device = ""
        graph_def = convert_variables_to_constants(sess, graph_def, output_node_names)
    return graph_def


def remove_redundant_inputs(frozen_graph, input_names):
    """Remove redundant inputs not in frozen graph."""
    frozen_inputs = []
    # get inputs in frozen graph
    node_names = set(n.name for n in frozen_graph.node)
    frozen_inputs = [inp for inp in input_names if utils.node_name(inp) in node_names]
    deleted_inputs = list(set(input_names) - set(frozen_inputs))
    if deleted_inputs:
        logger.warning("inputs [%s] is not in frozen graph, delete them", ",".join(deleted_inputs))
    return frozen_inputs


def from_graphdef(model_path, input_names, output_names):
    """Load tensorflow graph from graphdef."""
    # make sure we start with clean default graph
    tf_reset_default_graph()
    with tf_session() as sess:
        graph_def = tf_graphdef()
        with tf_gfile.GFile(model_path, 'rb') as f:
            try:
                content = f.read()
            except Exception as e:
                raise OSError(
                    "Unable to load file '{}'.".format(model_path)) from e
            try:
                graph_def.ParseFromString(content)
            except Exception as e:
                raise RuntimeError(
                    "Unable to parse file '{}'.".format(model_path)) from e
            tf.import_graph_def(graph_def, name='')
        input_names = inputs_without_resource(sess, input_names)
        frozen_graph = freeze_session(sess, input_names=input_names, output_names=output_names)
        input_names = remove_redundant_inputs(frozen_graph, input_names)

    tf_reset_default_graph()
    with tf_session() as sess:
        input_names = inputs_without_resource(sess, input_names)
        frozen_graph = tf_optimize(input_names, output_names, frozen_graph)
    tf_reset_default_graph()
    return frozen_graph, input_names, output_names


def from_checkpoint(model_path, input_names, output_names):
    """Load tensorflow graph from checkpoint."""
    # make sure we start with clean default graph
    tf_reset_default_graph()
    # model_path = checkpoint/checkpoint.meta
    with tf.device("/cpu:0"):
        with tf_session() as sess:
            saver = tf_import_meta_graph(model_path, clear_devices=True)
            # restore from model_path minus the ".meta"
            saver.restore(sess, model_path[:-5])
            input_names = inputs_without_resource(sess, input_names)
            frozen_graph = freeze_session(sess, input_names=input_names, output_names=output_names)
            input_names = remove_redundant_inputs(frozen_graph, input_names)

        tf_reset_default_graph()
        with tf_session() as sess:
            frozen_graph = tf_optimize(input_names, output_names, frozen_graph)
    tf_reset_default_graph()
    return frozen_graph, input_names, output_names


def _from_saved_model_v1(sess, model_path, input_names, output_names, tag, signatures):
    """Load tensorflow graph from saved_model."""

    wrn_no_tag = "'--tag' not specified for saved_model. Using --tag serve"
    wrn_empty_tag = "'--tag' value is empty string. Using tag =[[]]"

    if tag is None:
        tag = [tf.saved_model.tag_constants.SERVING]
        logger.warning(wrn_no_tag)

    if tag == '':
        tag = [[]]
        logger.warning(wrn_empty_tag)

    if not isinstance(tag, list):
        tag = [tag]

    imported = tf.saved_model.loader.load(sess, tag, model_path)
    for k in imported.signature_def.keys():
        if k.startswith("_"):
            # consider signatures starting with '_' private
            continue
        signatures.append(k)
    try:
        from tensorflow.contrib.saved_model.python.saved_model import signature_def_utils
        # pylint: disable=unnecessary-lambda
        get_signature_def = lambda meta_graph_def, k: \
            signature_def_utils.get_signature_def_by_key(meta_graph_def, k)
    except ImportError:
        # TF1.12 changed the api
        get_signature_def = lambda meta_graph_def, k: meta_graph_def.signature_def[k]

    if input_names is None:
        input_names = []
        for k in signatures:
            inputs_tensor_info = get_signature_def(imported, k).inputs
            for _, input_tensor in inputs_tensor_info.items():
                if input_tensor.name not in input_names:
                    input_names.append(input_tensor.name)
    if output_names is None:
        output_names = []
        tensors_to_rename = {}
        for k in signatures:
            outputs_tensor_info = get_signature_def(imported, k).outputs
            for structured_name, output_tensor in outputs_tensor_info.items():
                if output_tensor.name not in output_names:
                    output_names.append(output_tensor.name)
                    tensors_to_rename[output_tensor.name] = structured_name
    frozen_graph = freeze_session(sess, input_names=input_names, output_names=output_names)
    return frozen_graph, input_names, output_names, tensors_to_rename


def _get_hash_table_info_from_trackable(trackable, table_names, key_dtypes, value_dtypes,
                                        removed_resource_to_placeholder, placeholder_to_table_info):
    # pylint: disable=protected-access
    for r in trackable.__dict__.values():
        if isinstance(r, TfRestoredResourceType) and hasattr(r, '_create_resource'):
            try:
                table_handle = id(r.resource_handle)
            except Exception:  # pylint: disable=broad-except
                continue
            initializer = r._create_resource.concrete_functions[0].function_def
            new_names, new_k_dtypes, new_v_dtypes = get_hash_table_info(initializer.node_def)
            table_names.extend(new_names)
            key_dtypes.extend(new_k_dtypes)
            value_dtypes.extend(new_v_dtypes)
            if table_handle in removed_resource_to_placeholder and len(new_names) == 1:
                table_info = (new_names[0], new_k_dtypes[0], new_v_dtypes[0])
                placeholder_to_table_info[removed_resource_to_placeholder[table_handle]] = table_info
        if isinstance(r, TfAutoTrackableType):
            _get_hash_table_info_from_trackable(r, table_names, key_dtypes, value_dtypes,
                                                removed_resource_to_placeholder, placeholder_to_table_info)


def _remove_non_variable_resources_from_captures(concrete_func):
    """
    Removes all non-variable resources (such as tables) from a function's captured inputs to prevent tf from
    raising a 'cannot convert dtype resource to numpy' error while freezing the graph.
    """
    # pylint: disable=protected-access
    resource_id_to_placeholder = {}
    graph_captures_copy = None
    func_captures_copy = None
    if hasattr(concrete_func.graph, '_captures') and hasattr(concrete_func, '_captured_inputs'):
        graph_captures_copy = concrete_func.graph._captures.copy()
        func_captures_copy = concrete_func._captured_inputs.copy()
        variable_handles = {id(v.handle) for v in concrete_func.graph.variables}
        for k, v in list(concrete_func.graph._captures.items()):
            val_tensor, name_tensor = v
            if val_tensor.dtype == tf.resource and id(val_tensor) not in variable_handles:
                resource_id_to_placeholder[id(val_tensor)] = name_tensor.name.split(':')[0]
                del concrete_func.graph._captures[k]
                for i in reversed(range(len(concrete_func._captured_inputs))):
                    if concrete_func._captured_inputs[i] is val_tensor:
                        concrete_func._captured_inputs.pop(i)
            elif val_tensor.dtype != tf.resource:
                npval = val_tensor.numpy()
                if not hasattr(npval, 'dtype'):
                    # Hack around a TF bug until PR is merged: https://github.com/tensorflow/tensorflow/pull/45610
                    arr = np.array(npval)
                    val_tensor.numpy = lambda arr=arr: arr
    else:
        logger.warning(
            "Could not search for non-variable resources. Concrete function internal representation may have changed.")
    return resource_id_to_placeholder, graph_captures_copy, func_captures_copy


def _restore_captured_resources(concrete_func, graph_captures_copy, func_captures_copy):
    """Undoes effect of _remove_non_variable_resources_from_captures on concrete_func"""
    # pylint: disable=protected-access
    if hasattr(concrete_func.graph, '_captures') and hasattr(concrete_func, '_captured_inputs'):
        concrete_func.graph._captures = graph_captures_copy
        concrete_func._captured_inputs = func_captures_copy


def _from_saved_model_v2(model_path, input_names, output_names, tag, signature_def,
                         concrete_function_index, large_model):
    """Load tensorflow graph from saved_model."""

    wrn_no_tag = "'--tag' not specified for saved_model. Using --tag serve"
    wrn_empty_tag = "'--tag' value is empty string. Using tag =[[]]"
    wrn_sig_1 = "'--signature_def' not specified, using first signature: %s"
    err_many_sig = "Cannot load multiple signature defs in TF2.x: %s"
    err_no_call = "Model doesn't contain usable concrete functions under  __call__. Try --signature-def instead."
    err_index = "Invalid concrete_function value: %i. Valid values are [0 to %i]"
    err_no_sig = "No signatures found in model. Try --concrete_function instead."
    err_sig_nomatch = "Specified signature not in model %s"
    err_large_model = "model exceeds maximum protobuf size of 2GB. Try running with --large_model flag."

    if tag is None:
        tag = ['serve']
        logger.warning(wrn_no_tag)

    if tag == '':
        tag = [[]]
        logger.warning(wrn_empty_tag)

    utils.make_sure(len(signature_def) < 2, err_many_sig, str(signature_def))
    imported = tf.saved_model.load(model_path, tags=tag)  # pylint: disable=no-value-for-parameter

    all_sigs = imported.signatures.keys()
    valid_sigs = [s for s in all_sigs if not s.startswith("_")]
    logger.info("Signatures found in model: %s", "[" + ",".join(valid_sigs) + "].")

    concrete_func = None
    if concrete_function_index is not None:
        utils.make_sure(hasattr(imported, "__call__"), err_no_call)
        utils.make_sure(concrete_function_index < len(imported.__call__.concrete_functions),
                        err_index, concrete_function_index, len(imported.__call__.concrete_functions) - 1)
        args, kwargs = imported.__call__.concrete_functions[concrete_function_index].structured_input_signature
        concrete_func = imported.__call__.get_concrete_function(*args, **kwargs)
    elif signature_def:
        utils.make_sure(signature_def[0] in valid_sigs, err_sig_nomatch, signature_def[0])
        concrete_func = imported.signatures[signature_def[0]]
    else:
        utils.make_sure(len(valid_sigs) > 0, err_no_sig)
        logger.warning(wrn_sig_1, valid_sigs[0])
        concrete_func = imported.signatures[valid_sigs[0]]

    tensors_to_rename = {}
    if input_names is None:
        inputs = [tensor.name for tensor in concrete_func.inputs if tensor.dtype != tf.dtypes.resource]
        if concrete_func.structured_input_signature is not None:
            args, kwargs = concrete_func.structured_input_signature
            structured_inputs = [t.name for t in args if isinstance(t, tf.TensorSpec)] + sorted(kwargs.keys())
            structured_inputs = set(inp + ":0" for inp in structured_inputs)
            if any(inp in structured_inputs for inp in inputs):
                inputs = [inp for inp in inputs if inp in structured_inputs]
    else:
        inputs = input_names

    if output_names is None:
        outputs = [tensor.name for tensor in concrete_func.outputs if tensor.dtype != tf.dtypes.resource]
        if isinstance(concrete_func.structured_outputs, dict):
            structured_outputs = sorted(concrete_func.structured_outputs.keys())
            tensors_to_rename.update(zip(outputs, structured_outputs))
            logger.info("Output names: %r", structured_outputs)
        else:
            logger.info("Output names: %r", outputs)
    else:
        outputs = output_names
        logger.warning("Outputs not left as None; will use provided names not structured output names.")

    # Avoid errors due to bug in TF freezing
    removed_resource_to_placeholder, graph_captures_copy, func_captures_copy = \
        _remove_non_variable_resources_from_captures(concrete_func)

    try:
        frozen_graph = from_function(concrete_func, inputs, outputs, large_model)
    except ValueError as e:
        if any(msg in str(e) for msg in ["exceeds maximum protobuf size of 2GB", "string too long"]):
            raise ValueError(err_large_model)
        raise e

    # We might be returning the concrete_func so let's put it back in working order
    _restore_captured_resources(concrete_func, graph_captures_copy, func_captures_copy)

    table_names, key_dtypes, value_dtypes = get_hash_table_info(frozen_graph)
    placeholder_to_table_info = {}
    _get_hash_table_info_from_trackable(imported, table_names, key_dtypes, value_dtypes,
                                        removed_resource_to_placeholder, placeholder_to_table_info)

    initialized_tables = {}
    for n, k_dtype, val_dtype in zip(table_names, key_dtypes, value_dtypes):
        h = lookup_ops.hash_table_v2(k_dtype, val_dtype, shared_name=n)
        try:
            k, v = lookup_ops.lookup_table_export_v2(h, k_dtype, val_dtype)
            initialized_tables[n] = (k.numpy(), v.numpy())
        except Exception:  # pylint: disable=broad-except
            logger.warning("Could not initialize table with shared_name = %r", n)

    for placeholder in removed_resource_to_placeholder.values():
        if placeholder not in placeholder_to_table_info:
            logger.error("Could not find table resource to replace placeholder %s", placeholder)

    replace_placeholders_with_tables(frozen_graph, placeholder_to_table_info)

    return frozen_graph, inputs, outputs, concrete_func, imported, initialized_tables, tensors_to_rename


def from_saved_model(model_path, input_names, output_names, tag=None,
                     signatures=None, concrete_function=None, large_model=False,
                     return_concrete_func=False, return_initialized_tables=False, return_tensors_to_rename=False):
    """Load tensorflow graph from saved_model."""
    if signatures is None:
        signatures = []
    tf_reset_default_graph()
<<<<<<< HEAD
    with tf.device("/cpu:0"):
        if is_tf2():
            frozen_graph, input_names, output_names, concrete_func, imported, initialized_tables = \
                _from_saved_model_v2(model_path, input_names, output_names, tag, signatures, concrete_function, large_model)
=======
    if is_tf2():
        frozen_graph, input_names, output_names, concrete_func, imported, initialized_tables, tensors_to_rename = \
            _from_saved_model_v2(model_path, input_names, output_names, tag, signatures, concrete_function, large_model)
        result = [frozen_graph, input_names, output_names]
        if return_concrete_func:
            result += [concrete_func, imported]
        if return_initialized_tables:
            result += [initialized_tables]
        if return_tensors_to_rename:
            result += [tensors_to_rename]
    else:
        with tf_session() as sess:
            frozen_graph, input_names, output_names, tensors_to_rename = \
                _from_saved_model_v1(sess, model_path, input_names, output_names, tag, signatures)
>>>>>>> e12d3eaf
            result = [frozen_graph, input_names, output_names]
            if return_concrete_func:
                result += [concrete_func, imported]
            if return_initialized_tables:
<<<<<<< HEAD
                result += [initialized_tables]
        else:
            with tf_session() as sess:
                frozen_graph, input_names, output_names = \
                    _from_saved_model_v1(sess, model_path, input_names, output_names, tag, signatures)
                result = [frozen_graph, input_names, output_names]
                if return_concrete_func:
                    result += [None, None]
                if return_initialized_tables:
                    result += [{}]
=======
                result += [{}]
            if return_tensors_to_rename:
                result += [tensors_to_rename]

>>>>>>> e12d3eaf
    tf_reset_default_graph()
    return result


def from_keras(model_path, input_names, output_names):
    """Load keras model - experimental for now."""
    from tensorflow.python import keras as _keras
    from tensorflow.python.eager import context
    from tensorflow.python.keras.saving import saving_utils as _saving_utils

    # Handles Keras when Eager mode is enabled.
    custom_objects = None
    with tf.device("/cpu:0"):
        if context.executing_eagerly():
            _keras.backend.clear_session()
            _keras.backend.set_learning_phase(False)
            keras_model = _keras.models.load_model(model_path, custom_objects)

            function = _saving_utils.trace_model_call(keras_model)
            concrete_func = function.get_concrete_function()
            # allow to pass inputs and outputs from caller if we don't want all of them
            input_names = [input_tensor.name for input_tensor in concrete_func.inputs
                        if input_tensor.dtype != tf.dtypes.resource]
            output_names = [output_tensor.name for output_tensor in concrete_func.outputs
                            if output_tensor.dtype != tf.dtypes.resource]

            frozen_graph = from_function(concrete_func, input_names, output_names)
        else:
            # Handles Keras when Eager mode is disabled.
            _keras.backend.clear_session()
            _keras.backend.set_learning_phase(False)
            keras_model = _keras.models.load_model(model_path, custom_objects)
            # allow to pass inputs and outputs from caller if we don't want all of them
            input_names = keras_model.inputs
            output_names = keras_model.outputs
            sess = _keras.backend.get_session()
            input_names = inputs_without_resource(sess, input_names)
            frozen_graph = freeze_session(sess, input_names=input_names, output_names=output_names)
            tf_reset_default_graph()
            with tf_session() as sess:
                frozen_graph = tf_optimize(input_names, output_names, frozen_graph)
            tf_reset_default_graph()
    return frozen_graph, input_names, output_names


def tf_optimize_grappler(input_names, output_names, graph_def, fold_constant=None):
    from tensorflow.core.protobuf import meta_graph_pb2 as meta_graph_pb2, config_pb2, rewriter_config_pb2
    from tensorflow.python.grappler import tf_optimizer as tf_opt

    config = config_pb2.ConfigProto()
    rewrite_options = config.graph_options.rewrite_options
    config.graph_options.infer_shapes = True
    # TODO: if we turn on pruning, grappler removes some identities that the tf-1.x lstm rewriter
    #   depends on so for now don't turn this on.
    rewrite_options.optimizers[:] = [
        # 'pruning', 'constfold', 'arithmetic', 'dependency', 'function',
        'constfold', 'function'
    ]
    meta_graph = tf.compat.v1.train.export_meta_graph(graph_def=graph_def)
    fetch_collection = meta_graph_pb2.CollectionDef()
    for t in input_names + output_names:
        fetch_collection.node_list.value.append(t)
    meta_graph.collection_def["train_op"].CopyFrom(fetch_collection)
    graph_def = tf_opt.OptimizeGraph(config, meta_graph)
    return graph_def


def tf_optimize(input_names, output_names, graph_def, fold_constant=True):
    """Extract inference subgraph and optimize graph."""
    assert isinstance(input_names, list)
    assert isinstance(output_names, list)

    # TODO: is this needed ?
    needed_names = [utils.node_name(i) for i in input_names] + \
                   [utils.node_name(i) for i in output_names]
    graph_def = extract_sub_graph(graph_def, needed_names)

    want_grappler = is_tf2() or LooseVersion(tf.__version__) >= "1.15"
    if want_grappler:
        graph_def = tf_optimize_grappler(input_names, output_names, graph_def, fold_constant)
    else:
        # the older transform path
        from tensorflow.tools.graph_transforms import TransformGraph  # pylint: disable=redefined-outer-name
        transforms = [
            "fold_constants(ignore_errors=true)",
            "remove_attribute(attribute_name=_class)",  # remove node colocation attributes
            "fold_batch_norms",
            "fold_old_batch_norms",
        ]
        graph_def = TransformGraph(graph_def, input_names, output_names, transforms)

    return graph_def


def tf_reload_graph(tf_graph):
    """Invoke tensorflow cpp shape inference by reloading graph_def."""
    # invoke c api if tf version is below 1.8
    if get_tf_version() < LooseVersion("1.8"):
        logger.debug(
            "On TF < 1.8, graph is constructed by python API, "
            "which doesn't invoke shape inference, please set "
            "TF_C_API_GRAPH_CONSTRUCTION=1 to enable it"
        )

    graph_def = tf_graph.as_graph_def(add_shapes=True)
    with tf.Graph().as_default() as inferred_graph:
        tf.import_graph_def(graph_def, name="")
    return inferred_graph


def is_function(g):
    if is_tf2():
        return 'tensorflow.python.framework.func_graph.FuncGraph' in str(type(g))
    return False


_FUNCTIONS = {}


def resolve_functions(tf_graph):
    def toposort(data):
        while True:
            ordered = set(item for item, dep in data.items() if not dep)
            if not ordered:
                break
            yield ordered
            data = {item: (dep - ordered) for item, dep in data.items() if item not in ordered}

    _, _, _, _, _, functions = tflist_to_onnx(tf_graph, {})
    data = {}
    for k, fdef in tf_graph._functions.items():  # pylint: disable=protected-access
        input_shapes = functions.get(k)
        fdef = fdef.definition
        if input_shapes and len(fdef.signature.input_arg) < len(input_shapes):
            input_shapes = input_shapes[:len(fdef.signature.input_arg)]
        try:
            func = function_def_to_graph(fdef, input_shapes=input_shapes)
        except:  # pylint: disable=bare-except
            # if there is a missmatch between caller and function use the functions shape
            logger.warning("shape missmatch between caller and function: %s", k)
            func = function_def_to_graph(fdef)
        _FUNCTIONS[k] = func
        _, _, _, _, _, tfunctions = tflist_to_onnx(func, {})
        functions.update(tfunctions)
        data[k] = set(tfunctions.keys())

    result = []
    for d in toposort(data):
        result.extend(list(d))
    return [_FUNCTIONS[k] for k in result]


def set_function(name, func):
    _FUNCTIONS[name] = func


def find_function(name):
    return _FUNCTIONS.get(name)<|MERGE_RESOLUTION|>--- conflicted
+++ resolved
@@ -145,12 +145,11 @@
         frozen_func = convert_variables_to_constants_v2(func, lower_control_flow=False, aggressive_inlining=True)
     graph_def = frozen_func.graph.as_graph_def(add_shapes=True)
     # output_names = [i.name for i in frozen_func.outputs]
-    with tf.device("/cpu:0"):
-        with tf.Graph().as_default() as tf_graph:
-            with tf_session(graph=tf_graph) as sess:
-                tf.import_graph_def(graph_def, name='')
-                input_names = inputs_without_resource(sess, input_names)
-                graph_def = tf_optimize(input_names, output_names, graph_def)
+    with tf.Graph().as_default() as tf_graph:
+        with tf_session(graph=tf_graph) as sess:
+            tf.import_graph_def(graph_def, name='')
+            input_names = inputs_without_resource(sess, input_names)
+            graph_def = tf_optimize(input_names, output_names, graph_def)
     return graph_def
 
 
@@ -271,9 +270,9 @@
             for _, input_tensor in inputs_tensor_info.items():
                 if input_tensor.name not in input_names:
                     input_names.append(input_tensor.name)
+    tensors_to_rename = {}
     if output_names is None:
         output_names = []
-        tensors_to_rename = {}
         for k in signatures:
             outputs_tensor_info = get_signature_def(imported, k).outputs
             for structured_name, output_tensor in outputs_tensor_info.items():
@@ -406,6 +405,7 @@
     if output_names is None:
         outputs = [tensor.name for tensor in concrete_func.outputs if tensor.dtype != tf.dtypes.resource]
         if isinstance(concrete_func.structured_outputs, dict):
+            # outputs are sorted, sort structured_outputs the same way
             structured_outputs = sorted(concrete_func.structured_outputs.keys())
             tensors_to_rename.update(zip(outputs, structured_outputs))
             logger.info("Output names: %r", structured_outputs)
@@ -413,7 +413,7 @@
             logger.info("Output names: %r", outputs)
     else:
         outputs = output_names
-        logger.warning("Outputs not left as None; will use provided names not structured output names.")
+        logger.info("Outputs not left as None; will use provided names not structured output names.")
 
     # Avoid errors due to bug in TF freezing
     removed_resource_to_placeholder, graph_captures_copy, func_captures_copy = \
@@ -459,48 +459,26 @@
     if signatures is None:
         signatures = []
     tf_reset_default_graph()
-<<<<<<< HEAD
     with tf.device("/cpu:0"):
         if is_tf2():
-            frozen_graph, input_names, output_names, concrete_func, imported, initialized_tables = \
+            frozen_graph, input_names, output_names, concrete_func, imported, initialized_tables, tensors_to_rename = \
                 _from_saved_model_v2(model_path, input_names, output_names, tag, signatures, concrete_function, large_model)
-=======
-    if is_tf2():
-        frozen_graph, input_names, output_names, concrete_func, imported, initialized_tables, tensors_to_rename = \
-            _from_saved_model_v2(model_path, input_names, output_names, tag, signatures, concrete_function, large_model)
-        result = [frozen_graph, input_names, output_names]
-        if return_concrete_func:
-            result += [concrete_func, imported]
-        if return_initialized_tables:
-            result += [initialized_tables]
-        if return_tensors_to_rename:
-            result += [tensors_to_rename]
-    else:
-        with tf_session() as sess:
-            frozen_graph, input_names, output_names, tensors_to_rename = \
-                _from_saved_model_v1(sess, model_path, input_names, output_names, tag, signatures)
->>>>>>> e12d3eaf
             result = [frozen_graph, input_names, output_names]
             if return_concrete_func:
                 result += [concrete_func, imported]
             if return_initialized_tables:
-<<<<<<< HEAD
                 result += [initialized_tables]
+            if return_tensors_to_rename:
+                result += [tensors_to_rename]
         else:
             with tf_session() as sess:
-                frozen_graph, input_names, output_names = \
+                frozen_graph, input_names, output_names, tensors_to_rename = \
                     _from_saved_model_v1(sess, model_path, input_names, output_names, tag, signatures)
                 result = [frozen_graph, input_names, output_names]
-                if return_concrete_func:
-                    result += [None, None]
                 if return_initialized_tables:
                     result += [{}]
-=======
-                result += [{}]
-            if return_tensors_to_rename:
-                result += [tensors_to_rename]
-
->>>>>>> e12d3eaf
+                if return_tensors_to_rename:
+                    result += [tensors_to_rename]
     tf_reset_default_graph()
     return result
 
