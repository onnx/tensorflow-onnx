--- conflicted
+++ resolved
@@ -48,12 +48,6 @@
     while continue_flag:
         continue_flag = False
         for name, factory in opts.items():
-<<<<<<< HEAD
-            try:
-                print(name)
-                logger.verbose("Apply %s", name)
-                current = copy.deepcopy(graph)
-=======
             logger.verbose("Apply %s", name)
             if catch_errors:
                 try:
@@ -65,7 +59,6 @@
                     # if current optimizer fails, continue with other optimizers
                     logger.warning("Failed to apply %s", name, exc_info=1)
             else:
->>>>>>> 1c9c02d2
                 opt = factory()
                 graph = opt.optimize(graph)
                 continue_flag = continue_flag or opt.graph_been_opt
