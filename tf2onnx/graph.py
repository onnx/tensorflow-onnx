--- conflicted
+++ resolved
@@ -435,15 +435,9 @@
             # as the common data structure. To avoid special casing lots of code for initializers
             # we create a dummy 'Const' Node here.
             initializer = self._initializers.get(name)
-<<<<<<< HEAD
             if initializer is not None:
-                ret = Node(helper.make_node("Const", [], [name], name=name, value=initializer),
-                           self, skip_conversion=True)
-=======
-            if initializer:
                 ret = self.make_node("Const", inputs=[], outputs=[name], name=name,
                                      attr={"value": initializer})
->>>>>>> bdbfaa81
         return ret
 
     def set_node_by_name(self, node):
