# # Tests copied from keras2onnx

# jobs:

# - job: 'Linux'
#   pool:
#     vmImage: 'ubuntu-latest'
#   strategy:
#     matrix:

      ############ TF Keras Unit Tests ############
<<<<<<< HEAD
      # Python37-tf1.15:
      #   python.version: '3.7'
      #   ONNX_PATH: onnx==1.10.2
      #   TENSORFLOW_PATH: tensorflow==1.15.0
      #   INSTALL_ORT: pip install onnxruntime==1.9.0
      #   INSTALL_NUMPY: pip install numpy==1.19.0

      # Python38-tf2.2:
      #   python.version: '3.8'
      #   ONNX_PATH: onnx==1.11.0
      #   TENSORFLOW_PATH: tensorflow==2.2.0
      #   INSTALL_ORT: pip install onnxruntime==1.11.0
      #   INSTALL_NUMPY: pip install numpy==1.19.0

      # Python38-tf2.3:
      #   python.version: '3.8'
      #   ONNX_PATH: onnx==1.11.0
      #   TENSORFLOW_PATH: tensorflow==2.3.0
      #   INSTALL_ORT: pip install onnxruntime==1.11.0
      #   INSTALL_NUMPY: pip install numpy==1.19.0

      # Python38-tf2.5:
      #   python.version: '3.8'
      #   ONNX_PATH: onnx==1.11.0
      #   TENSORFLOW_PATH: tensorflow==2.5.0
      #   INSTALL_ORT: pip install onnxruntime==1.11.0
      #   INSTALL_NUMPY: pip install numpy==1.19.0

      # Python38-tf2.8:
      #   python.version: '3.8'
      #   ONNX_PATH: onnx==1.11.0
      #   TENSORFLOW_PATH: tensorflow==2.8.0
      #   INSTALL_ORT: pip install onnxruntime==1.11.0
      #   INSTALL_NUMPY:

      # ############ Pure Keras Unit Tests ############
      # Keras-Py37-tf1.15.0:
      #   python.version: '3.7'
      #   ONNX_PATH: onnx==1.11.0
      #   KERAS: keras==2.4.3
      #   TENSORFLOW_PATH: tensorflow==1.15.0
      #   INSTALL_ORT: pip install onnxruntime==1.11.0
      #   INSTALL_NUMPY: pip install numpy==1.19.0

      # # UT for keras 2.3 need tensorflow <= 2.0.0
      # Keras-Py37-tf2.0.0:
      #   python.version: '3.7'
      #   ONNX_PATH: -i onnx==1.11.0
      #   KERAS: keras==2.3.1
      #   TENSORFLOW_PATH: tensorflow==2.0.0
      #   INSTALL_ORT: pip install onnxruntime==1.11.0
      #   INSTALL_NUMPY: pip install numpy==1.19.0

      # Keras-Py38-tf2.2.0:
      #   python.version: '3.8'
      #   ONNX_PATH: -i onnx==1.11.0
      #   KERAS: keras==2.4.3
      #   TENSORFLOW_PATH: tensorflow==2.2.0
      #   INSTALL_ORT: pip install onnxruntime==1.11.0
      #   INSTALL_NUMPY: pip install numpy==1.19.0

#   steps:
#   - template: 'templates/keras2onnx_unit_test.yml'
#     parameters:
#       platform: 'linux'

# - job: 'Win'
#   pool:
#     vmImage: 'windows-2019'
#   strategy:
#     matrix:
      ############ TF Keras Unit Tests ############
      # Python37-tf-1.15:
      #   python.version: '3.7'
      #   ONNX_PATH: onnx==1.10.2
      #   TENSORFLOW_PATH: tensorflow==1.15.0
      #   INSTALL_ORT: pip install onnxruntime==1.9.0
      #   INSTALL_NUMPY: pip install numpy==1.19.0

      # Python37-tf2.2:
      #   python.version: '3.7'
      #   ONNX_PATH: onnx==1.11.0
      #   TENSORFLOW_PATH: tensorflow-cpu==2.2.0
      #   INSTALL_ORT: pip install onnxruntime==1.11.0
      #   INSTALL_NUMPY: pip install numpy==1.19.0

      # Python37-tf2.3:
      #   python.version: '3.7'
      #   ONNX_PATH: onnx==1.11.0
      #   TENSORFLOW_PATH: tensorflow-cpu==2.3.0
      #   INSTALL_ORT: pip install onnxruntime==1.11.0
      #   INSTALL_NUMPY: pip install numpy==1.19.0

      # Python37-tf2.5:
      #   python.version: '3.7'
      #   ONNX_PATH: onnx==1.11.0
      #   TENSORFLOW_PATH: tensorflow==2.5.0
      #   INSTALL_ORT: pip install onnxruntime==1.11.0
      #   INSTALL_NUMPY: pip install numpy==1.19.0

      # Python37-tf2.8:
      #   python.version: '3.8'
      #   ONNX_PATH: onnx==1.11.0
      #   TENSORFLOW_PATH: tensorflow==2.8.0
      #   INSTALL_ORT: pip install onnxruntime==1.11.0
      #   INSTALL_NUMPY:

      # ############ Pure Keras Unit Tests ############
      # Keras-Py37-tf1.15.0:
      #   python.version: '3.7'
      #   ONNX_PATH: onnx==1.10.2
      #   KERAS: keras==2.2.5
      #   TENSORFLOW_PATH: tensorflow==1.15.0
      #   INSTALL_ORT: pip install onnxruntime==1.9.0

      # Keras-Py37-tf2.0.0:
      #   python.version: '3.7'
      #   ONNX_PATH: onnx==1.11.0
      #   KERAS: keras==2.3.1
      #   TENSORFLOW_PATH: tensorflow==2.0.0
      #   INSTALL_ORT: pip install onnxruntime==1.11.0
      #   INSTALL_NUMPY: pip install numpy==1.19.0

      # Keras-Py37-tf2.2.0:
      #   python.version: '3.7'
      #   ONNX_PATH: onnx==1.11.0
      #   KERAS: keras==2.4.3
      #   TENSORFLOW_PATH: tensorflow==2.2.0
      #   INSTALL_ORT: pip install onnxruntime==1.11.0
      #   INSTALL_NUMPY: pip install numpy==1.19.0

  # steps:
  # - template: 'templates/keras2onnx_unit_test.yml'
  #   parameters:
  #     platform: 'windows'
=======
      Python37-tf1.15:
        python.version: '3.7'
        ONNX_PATH: onnx==1.11.0
        TENSORFLOW_PATH: tensorflow==1.15.0
        INSTALL_ORT: pip install onnxruntime==1.11.0
        INSTALL_NUMPY: pip install numpy==1.19.0

      Python38-tf2.9:
        python.version: '3.8'
        ONNX_PATH: onnx==1.11.0
        TENSORFLOW_PATH: tensorflow-cpu==2.9.0
        INSTALL_ORT: pip install onnxruntime==1.11.0
        INSTALL_NUMPY:

      ############ Pure Keras Unit Tests ############
      Keras-Py37-tf1.15.0:
        python.version: '3.7'
        ONNX_PATH: onnx==1.11.0
        KERAS: keras==2.4.3
        TENSORFLOW_PATH: tensorflow==1.15.0
        INSTALL_ORT: pip install onnxruntime==1.11.0
        INSTALL_NUMPY: pip install numpy==1.19.0

      # UT for keras 2.3 need tensorflow <= 2.0.0
      Keras-Py37-tf2.0.0:
        python.version: '3.7'
        ONNX_PATH: onnx==1.11.0
        KERAS: keras==2.3.1
        TENSORFLOW_PATH: tensorflow==2.0.0
        INSTALL_ORT: pip install onnxruntime==1.11.0
        INSTALL_NUMPY: pip install numpy==1.19.0

      Keras-Py38-tf2.9.0:
        python.version: '3.8'
        ONNX_PATH: -i onnx==1.11.0
        TENSORFLOW_PATH: tensorflow==2.9.0
        INSTALL_ORT: pip install onnxruntime==1.11.0
        INSTALL_NUMPY:

  steps:
  - template: 'templates/keras2onnx_unit_test.yml'
    parameters:
      platform: 'linux'

- job: 'Win'
  pool:
    vmImage: 'windows-2019'
  strategy:
    matrix:
      ############ TF Keras Unit Tests ############
      Python37-tf-1.15:
        python.version: '3.7'
        ONNX_PATH: onnx==1.11.0
        TENSORFLOW_PATH: tensorflow==1.15.0
        INSTALL_ORT: pip install onnxruntime==1.11.0
        INSTALL_NUMPY: pip install numpy==1.19.0

      Python37-tf2.3:
        python.version: '3.7'
        ONNX_PATH: onnx==1.11.0
        TENSORFLOW_PATH: tensorflow-cpu==2.3.0
        INSTALL_ORT: pip install onnxruntime==1.11.0
        INSTALL_NUMPY: pip install numpy==1.19.0

      Python38-tf2.9:
        python.version: '3.8'
        ONNX_PATH: onnx==1.11.0
        TENSORFLOW_PATH: tensorflow-cpu==2.9.0
        INSTALL_ORT: pip install onnxruntime==1.11.0
        INSTALL_NUMPY:

      ############ Pure Keras Unit Tests ############
      Keras-Py37-tf2.2.0:
        python.version: '3.7'
        ONNX_PATH: onnx==1.11.0
        KERAS: keras==2.4.3
        TENSORFLOW_PATH: tensorflow==2.2.0
        INSTALL_ORT: pip install onnxruntime==1.11.0
        INSTALL_NUMPY: pip install numpy==1.19.0

  steps:
  - template: 'templates/keras2onnx_unit_test.yml'
    parameters:
      platform: 'windows'
>>>>>>> 3cf62e23
<|MERGE_RESOLUTION|>--- conflicted
+++ resolved
@@ -9,7 +9,6 @@
 #     matrix:
 
       ############ TF Keras Unit Tests ############
-<<<<<<< HEAD
       # Python37-tf1.15:
       #   python.version: '3.7'
       #   ONNX_PATH: onnx==1.10.2
@@ -144,90 +143,4 @@
   # steps:
   # - template: 'templates/keras2onnx_unit_test.yml'
   #   parameters:
-  #     platform: 'windows'
-=======
-      Python37-tf1.15:
-        python.version: '3.7'
-        ONNX_PATH: onnx==1.11.0
-        TENSORFLOW_PATH: tensorflow==1.15.0
-        INSTALL_ORT: pip install onnxruntime==1.11.0
-        INSTALL_NUMPY: pip install numpy==1.19.0
-
-      Python38-tf2.9:
-        python.version: '3.8'
-        ONNX_PATH: onnx==1.11.0
-        TENSORFLOW_PATH: tensorflow-cpu==2.9.0
-        INSTALL_ORT: pip install onnxruntime==1.11.0
-        INSTALL_NUMPY:
-
-      ############ Pure Keras Unit Tests ############
-      Keras-Py37-tf1.15.0:
-        python.version: '3.7'
-        ONNX_PATH: onnx==1.11.0
-        KERAS: keras==2.4.3
-        TENSORFLOW_PATH: tensorflow==1.15.0
-        INSTALL_ORT: pip install onnxruntime==1.11.0
-        INSTALL_NUMPY: pip install numpy==1.19.0
-
-      # UT for keras 2.3 need tensorflow <= 2.0.0
-      Keras-Py37-tf2.0.0:
-        python.version: '3.7'
-        ONNX_PATH: onnx==1.11.0
-        KERAS: keras==2.3.1
-        TENSORFLOW_PATH: tensorflow==2.0.0
-        INSTALL_ORT: pip install onnxruntime==1.11.0
-        INSTALL_NUMPY: pip install numpy==1.19.0
-
-      Keras-Py38-tf2.9.0:
-        python.version: '3.8'
-        ONNX_PATH: -i onnx==1.11.0
-        TENSORFLOW_PATH: tensorflow==2.9.0
-        INSTALL_ORT: pip install onnxruntime==1.11.0
-        INSTALL_NUMPY:
-
-  steps:
-  - template: 'templates/keras2onnx_unit_test.yml'
-    parameters:
-      platform: 'linux'
-
-- job: 'Win'
-  pool:
-    vmImage: 'windows-2019'
-  strategy:
-    matrix:
-      ############ TF Keras Unit Tests ############
-      Python37-tf-1.15:
-        python.version: '3.7'
-        ONNX_PATH: onnx==1.11.0
-        TENSORFLOW_PATH: tensorflow==1.15.0
-        INSTALL_ORT: pip install onnxruntime==1.11.0
-        INSTALL_NUMPY: pip install numpy==1.19.0
-
-      Python37-tf2.3:
-        python.version: '3.7'
-        ONNX_PATH: onnx==1.11.0
-        TENSORFLOW_PATH: tensorflow-cpu==2.3.0
-        INSTALL_ORT: pip install onnxruntime==1.11.0
-        INSTALL_NUMPY: pip install numpy==1.19.0
-
-      Python38-tf2.9:
-        python.version: '3.8'
-        ONNX_PATH: onnx==1.11.0
-        TENSORFLOW_PATH: tensorflow-cpu==2.9.0
-        INSTALL_ORT: pip install onnxruntime==1.11.0
-        INSTALL_NUMPY:
-
-      ############ Pure Keras Unit Tests ############
-      Keras-Py37-tf2.2.0:
-        python.version: '3.7'
-        ONNX_PATH: onnx==1.11.0
-        KERAS: keras==2.4.3
-        TENSORFLOW_PATH: tensorflow==2.2.0
-        INSTALL_ORT: pip install onnxruntime==1.11.0
-        INSTALL_NUMPY: pip install numpy==1.19.0
-
-  steps:
-  - template: 'templates/keras2onnx_unit_test.yml'
-    parameters:
-      platform: 'windows'
->>>>>>> 3cf62e23
+  #     platform: 'windows'