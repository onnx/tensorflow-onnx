--- conflicted
+++ resolved
@@ -492,11 +492,7 @@
     def version_7(cls, ctx, node, **kwargs):
         if node.inputs[0].is_while():
             ctx.remove_node(node.name)
-<<<<<<< HEAD
-            ctx.replace_all_inputs(None, node.output[0], node.input[0])  # ctx.get_nodes()
-=======
             ctx.replace_all_inputs(node.output[0], node.input[0])  # ops=ctx.get_nodes()
->>>>>>> 19d3f972
 
 
 @tf_op(["While", "StatelessWhile"])
@@ -586,11 +582,7 @@
         for idx, n in reversed(to_remove):
             ctx.remove_node(n.name)
             # make the node output bad
-<<<<<<< HEAD
-            ctx.replace_all_inputs(None, n.output[0], "@@ALLOC")  # ctx.get_nodes()
-=======
             ctx.replace_all_inputs(n.output[0], "@@ALLOC")  # ops=ctx.get_nodes()
->>>>>>> 19d3f972
             del body.func_inputs[idx]
             del cond_graph.func_inputs[idx]
             del tf_while_inputs[idx]
@@ -626,11 +618,7 @@
 
         # shift output consumers
         for k, v in output_map.items():
-<<<<<<< HEAD
-            ctx.replace_all_inputs(None, k, v)  # ctx.get_nodes()
-=======
             ctx.replace_all_inputs(k, v)  # ops=ctx.get_nodes()
->>>>>>> 19d3f972
 
         wire_while_body(ctx, body, loop_node.inputs, body_input_to_state_var, cond_input_to_state_var, output_shapes,
                         output_dtypes, body_name, node.name, cond_graph, tf_while_inputs, removed_scan_outputs)
