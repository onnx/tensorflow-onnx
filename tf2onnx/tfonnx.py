--- conflicted
+++ resolved
@@ -425,21 +425,13 @@
         main_g, subgraphs = graphs_from_tflite(tflite_path, input_names, output_names)
         is_tflite = True
     else:
-<<<<<<< HEAD
-        main_g, subgraphs = graphs_from_tf(tf_graph, input_names, output_names, shape_override)
-=======
         main_g, subgraphs = graphs_from_tf(tf_graph, input_names, output_names, shape_override, const_node_values,
                                            ignore_default, use_default)
->>>>>>> 448d61d8
 
     for g in [main_g] + subgraphs:
         g.set_config(target, opset, extra_opset)
     g = process_graphs(main_g, subgraphs, custom_op_handlers, inputs_as_nchw, continue_on_error, custom_rewriter,
-<<<<<<< HEAD
-                       initialized_tables, tensors_to_rename, is_tflite)
-=======
                        initialized_tables, tensors_to_rename, is_tflite, dequantize)
->>>>>>> 448d61d8
     return g
 
 
