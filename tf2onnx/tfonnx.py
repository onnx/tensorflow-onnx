--- conflicted
+++ resolved
@@ -33,95 +33,6 @@
 # pylint: disable=unused-variable
 
 
-<<<<<<< HEAD
-=======
-def tflist_to_onnx(node_list, shape_override):
-    """
-    Convert the tf-node list into an onnx graph with minimal rewrites so
-    we can use the onnx graph as intermediate graph.
-    """
-
-    # ignore the following attributes
-    ignored_attr = ["unknown_rank", "_class", "Tshape", "use_cudnn_on_gpu", "Index", "Tpaddings",
-                    "TI", "Tparams", "Tindices", "Tlen", "Tdim", "dynamic_size", "Tmultiples",
-                    "Tblock_shape", "Tcrops", "index_type", "Taxis", "U", "maxval",
-                    "Tout", "Tlabels", "Tindex", "element_shape", "Targmax", "T_threshold"]
-    # some stats
-    op_cnt = collections.Counter()
-    attr_cnt = collections.Counter()
-    onnx_nodes = []
-    output_shapes = {}
-    dtypes = {}
-
-    # find outputs
-    ops = node_list
-
-    # create dict with output to shape mappings
-    for node in ops:
-        for out in node.outputs:
-            shape = shape_override.get(out.name)
-            if shape is None:
-                shape = utils.get_tf_tensor_shape(out)
-            dtypes[out.name] = utils.map_tf_dtype(out.dtype)
-            output_shapes[out.name] = shape
-
-    # minimal conversion of attributes
-    for node in ops:
-        attr = {}
-        takeit = True
-        op_cnt[node.type] += 1
-        for a in node.node_def.attr:
-            attr_cnt[a] += 1
-            if a == "dtype":
-                attr[a] = utils.map_tf_dtype(utils.get_tf_node_attr(node, "dtype"))
-            elif a == "T":
-                dtype = utils.get_tf_node_attr(node, "T")
-                if dtype:
-                    if not isinstance(dtype, list):
-                        dtypes[node.name] = utils.map_tf_dtype(dtype)
-            elif a in ["output_type", "output_dtype", "out_type", "Tidx", "out_idx"]:
-                # Tidx is used by Range
-                # out_idx is used by ListDiff
-                attr[a] = utils.map_tf_dtype(utils.get_tf_node_attr(node, a))
-            elif a == "shape":
-                shape = utils.get_tf_shape_attr(node)
-                if shape is not None:
-                    attr[a] = shape
-            elif a == "Tperm":
-                pass
-            elif a == "value":
-                onnx_tensor = utils.tf_to_onnx_tensor(utils.get_tf_node_attr(node, a), name=port_name(node.name))
-                attr[a] = onnx_tensor
-            elif a == "DstT":
-                attr["to"] = utils.map_tf_dtype(utils.get_tf_node_attr(node, "DstT"))
-            elif a == "SrcT":
-                continue
-            elif a in ignored_attr:
-                continue
-            else:
-                attr[a] = utils.get_tf_node_attr(node, a)
-
-        if takeit:
-            try:
-                input_names = [i.name for i in node.inputs]
-                output_names = [i.name for i in node.outputs]
-                onnx_node = helper.make_node(node.type, input_names, output_names, name=node.name, **attr)
-                onnx_nodes.append(onnx_node)
-            except Exception as ex:
-                logger.error("pass1 convert failed for %s, ex=%s", node, ex)
-                raise
-
-    return onnx_nodes, op_cnt, attr_cnt, output_shapes, dtypes
-
-
-def tensorflow_to_onnx(graph, shape_override):
-    """
-    Load tensorflow graph and do a conversion.
-    """
-    return tflist_to_onnx(graph.get_operations(), shape_override)
-
-
->>>>>>> 836e89cd
 def rewrite_constant_fold(g, ops):
     """
     We call tensorflow transform with constant folding but in some cases tensorflow does
