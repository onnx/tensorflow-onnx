--- conflicted
+++ resolved
@@ -46,13 +46,9 @@
             self.assertEqual(expected_val.dtype, actual_val.dtype)
             self.assertEqual(expected_val.shape, actual_val.shape)
 
-<<<<<<< HEAD
         self.assertTrue(current[op_type] == remaining_op_num,
                         msg="Expect " + str(remaining_op_num) + " " + op_type + " ops left, but actually " + str(
                             current[op_type]) + " left")
-
-=======
->>>>>>> 059afaf3
         self.assert_shapes_correct(new_graph, allow_missing=False, run_checker=True)
 
         return new_proto
