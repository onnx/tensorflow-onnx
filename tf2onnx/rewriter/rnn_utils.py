# Copyright (c) Microsoft Corporation. All rights reserved.
# Licensed under the MIT license.

"""
tf2onnx.rewriter.rnn_utils - rnn support
"""

from __future__ import unicode_literals
from collections import defaultdict
from enum import Enum

import logging
import numpy as np
from tf2onnx import utils
from tf2onnx.graph_builder import GraphBuilder
from tf2onnx.graph_matcher import OpTypePattern # pylint: disable=unused-import


# pylint: disable=invalid-name,unused-argument,missing-docstring



logger = logging.getLogger(__name__)


class REWRITER_RESULT(Enum):
    SKIP = 1
    OK = 2
    FAIL = 3


# TensorFlow LSTMCell/BasicLSTMCell computation graph matching

xc_pattern = \
    OpTypePattern('Split', inputs=[
        OpTypePattern("Const"), # axis for split
        OpTypePattern("BiasAdd", name="bias_add", inputs=[
            OpTypePattern("MatMul", inputs=[
                OpTypePattern("ConcatV2|Concat", name="xh"),
                OpTypePattern("Enter", inputs=[
                    OpTypePattern("*", name="cell_kernel"),
                ]),
            ]),
            OpTypePattern("Enter", inputs=[
                OpTypePattern("*", name="cell_bias"),
            ]),
        ]),
    ])

lstmcell_pattern = \
    OpTypePattern('Mul', name='ht', inputs=[
        OpTypePattern("Sigmoid", name="ot", inputs=[xc_pattern]),
        OpTypePattern('Tanh', inputs=[
            OpTypePattern("Add|AddV2", name="ct", inputs=[
                OpTypePattern("Mul", name="ct_identity_consumer", inputs=[
                    OpTypePattern("Sigmoid", name="ft", inputs=[
                        OpTypePattern("Add|AddV2", inputs=[
                            xc_pattern,
                            OpTypePattern("*", name="ft_bias"),
                        ]),
                    ]),
                    OpTypePattern("*"),
                ]),
                OpTypePattern("Mul", inputs=[
                    OpTypePattern("Sigmoid", name="it", inputs=[xc_pattern]),
                    OpTypePattern("Tanh", name="gt", inputs=[xc_pattern]),
                ]),
            ]),
        ]),
    ])

xc_pattern_optimized = \
    OpTypePattern('Split', inputs=[
        OpTypePattern("Const"),
        OpTypePattern("Identity", inputs=[
            OpTypePattern("MatMul", inputs=[
                OpTypePattern("ConcatV2|Concat", name="xh"),
                OpTypePattern("Const", name="cell_kernel"),
            ]),
        ]),
    ])

lstmcell_pattern_optimized = \
    OpTypePattern('Mul', name='ht', inputs=[
        OpTypePattern("Sigmoid", name="ot", inputs=[xc_pattern_optimized]),
        OpTypePattern('Tanh', inputs=[
            OpTypePattern("Add|AddV2", name="ct", inputs=[
                OpTypePattern("Mul", name="ct_identity_consumer", inputs=[
                    OpTypePattern("Sigmoid", name="ft", inputs=[
                        OpTypePattern("Add|AddV2", inputs=[
                            xc_pattern_optimized,
                            OpTypePattern("*", name="ft_bias"),
                        ]),
                    ]),
                    OpTypePattern("*"),
                ]),
                OpTypePattern("Mul", inputs=[
                    OpTypePattern("Sigmoid", name="it", inputs=[xc_pattern_optimized]),
                    OpTypePattern("Tanh", name="gt", inputs=[xc_pattern_optimized]),
                ]),
            ]),
        ]),
    ])

# input sequence: top to down, left to right
# split into update gate and reset gate
gru_split_pattern = \
    OpTypePattern("Split", inputs=[
        OpTypePattern("Const"),  # split dim, a constant
        OpTypePattern("Sigmoid", inputs=[
            OpTypePattern("BiasAdd", inputs=[
                OpTypePattern("Enter", inputs=[
                    OpTypePattern("*", name="gate_bias")
                ]),
                OpTypePattern("MatMul", name="update_reset_gate", inputs=[
                    OpTypePattern("Enter", inputs=[
                        OpTypePattern("*", name="gate_kernel")
                    ]),
                    OpTypePattern("ConcatV2|Concat", name="cell_inputs")
                ])
            ])
        ])
    ])


grucell_pattern = \
    OpTypePattern("Add", name="cell_output", inputs=[
        OpTypePattern("Mul", inputs=[
            gru_split_pattern,
            OpTypePattern("Identity")
        ]),
        OpTypePattern("Mul", inputs=[
            OpTypePattern("Sub", inputs=[
                OpTypePattern("Const"),  # 1-u
                gru_split_pattern
            ]),
            OpTypePattern("*", name="optional_activation", inputs=[
                OpTypePattern("BiasAdd", inputs=[
                    OpTypePattern("Enter", inputs=[
                        OpTypePattern("*", name="hidden_bias")
                    ]),
                    OpTypePattern("MatMul", inputs=[
                        OpTypePattern("Enter", inputs=[
                            OpTypePattern("*", name="hidden_kernel")
                        ]),
                        OpTypePattern("ConcatV2|Concat")
                    ])
                ])
            ])
        ])
    ])


cudnn_compatible_grucell_pattern = \
    OpTypePattern("Add", name="cell_output", inputs=[
        OpTypePattern("Mul", inputs=[
            OpTypePattern("Sub", inputs=[
                OpTypePattern("Const"),  # 1-u
                gru_split_pattern
            ]),
            OpTypePattern("*", name="optional_activation", inputs=[
                OpTypePattern("Add", inputs=[
                    OpTypePattern("Mul", inputs=[
                        gru_split_pattern,
                        OpTypePattern("BiasAdd", inputs=[
                            OpTypePattern("Enter", inputs=[
                                OpTypePattern("*", name="hidden_state_bias")
                            ]),
                            OpTypePattern("MatMul", inputs=[
                                OpTypePattern("Enter", inputs=[
                                    OpTypePattern("*", name="hidden_state_kernel"),
                                ]),
                                OpTypePattern("Identity")
                            ])
                        ])
                    ]),
                    OpTypePattern("BiasAdd", inputs=[
                        OpTypePattern("Enter", inputs=[
                            OpTypePattern("*", name="hidden_input_bias")
                        ]),
                        OpTypePattern("MatMul", inputs=[
                            OpTypePattern("Enter", inputs=[
                                OpTypePattern("*", name="hidden_input_kernel"),
                            ]),
                            OpTypePattern("*")
                        ])
                    ])
                ])
            ])
        ]),
        OpTypePattern("Mul", inputs=[
            gru_split_pattern,
            OpTypePattern("Identity")
        ])
    ])


grublockcell_pattern0 = OpTypePattern("GRUBlockCell", name="gru_block_cell", inputs=[
    OpTypePattern("*"),
    OpTypePattern("*"),
    OpTypePattern("Enter", inputs=[
        OpTypePattern("*", name="gate_kernel")
    ]),
    OpTypePattern("Enter", inputs=[
        OpTypePattern("*", name="hidden_kernel")
    ]),
    OpTypePattern("Enter", inputs=[
        OpTypePattern("*", name="gate_bias")
    ]),
    OpTypePattern("Enter", inputs=[
        OpTypePattern("*", name="hidden_bias")
    ])
])


grublockcell_pattern1 = OpTypePattern("GRUBlockCell", name="gru_block_cell", inputs=[
    OpTypePattern("*"),
    OpTypePattern("*"),
    OpTypePattern("Const", name="gate_kernel"),
    OpTypePattern("Const", name="hidden_kernel"),
    OpTypePattern("Const", name="gate_bias"),
    OpTypePattern("Const", name="hidden_bias")
])


lstmblockcell_pattern = \
    OpTypePattern("LSTMBlockCell", name="lstm_block_cell", inputs=[
        OpTypePattern("*"),
        OpTypePattern("*"),
        OpTypePattern("*"),
        OpTypePattern("Enter", inputs=[
            OpTypePattern("*", name="cell_kernel")
        ]),
        OpTypePattern("*", name="Pi"),
        OpTypePattern("*", name="Pf"),
        OpTypePattern("*", name="Po"),
        OpTypePattern("Enter", inputs=[
            OpTypePattern("*", name="cell_bias")
        ])
    ])


seq_len_pattern0 = OpTypePattern("Select|SelectV2", inputs=[
    OpTypePattern("GreaterEqual", inputs=[
        OpTypePattern("*"),
        OpTypePattern("Enter", inputs=[
            OpTypePattern("*", name="seq_len_node")
        ])
    ]),
    OpTypePattern("*"),
    OpTypePattern("*")
])


seq_len_pattern1 = OpTypePattern("Select|SelectV2", inputs=[
    OpTypePattern("GreaterEqual", inputs=[
        OpTypePattern("*"),
        OpTypePattern("Const", name="seq_len_node")
    ]),
    OpTypePattern("*"),
    OpTypePattern("*")
])


class RNNUnitType(Enum):
    LSTMCell = 0  # TF LSTMCell and BasicLSTMCell share the same pattern
    LSTMBlockCell = 1
    GRUCell = 2
    GRUBlockCell = 3
    CudnnCompatibleGRUCell = 4


rnn_cell_patterns = {
    RNNUnitType.LSTMCell: [lstmcell_pattern, lstmcell_pattern_optimized],
    RNNUnitType.LSTMBlockCell: [lstmblockcell_pattern],
    RNNUnitType.GRUCell: [grucell_pattern],
    RNNUnitType.GRUBlockCell: [grublockcell_pattern0, grublockcell_pattern1],
    RNNUnitType.CudnnCompatibleGRUCell: [cudnn_compatible_grucell_pattern]
}


def get_pattern(cell_type_name):
    return rnn_cell_patterns[cell_type_name]


def get_rnn_scope_name(while_scope_name):
    parts = while_scope_name.split('/')
    rnn_scope = '/'.join(parts[0:-2]) + "/"
    return rnn_scope


def parse_rnn_loop(graph, loop_properties, rnn_scope, while_context_scope):
    """check if the while loop is generated by dynamic_rnn or bidirectional_rnn

    Args:
        loop_properties: LoopProperties
        rnn_scope: rnn scope name
        while_context_scope: while loop scope name

    check a while loop is generated by dynamic_rnn or bidirectional_rnn by

    1. some patterns in _time_step in dynamic_rnn: tensor array read, tensor array write
    2. some patterns in control_flow_ops.while_loop in dynamic_rnn:
         cond: time < loop_bound
         loop_vars: (time, output_ta, state)
         time has name called "time"
         iteration_cnt is added by control flow.

    be noted:
    1. iteration counter does not exist in tf1.4 or earlier versions
    2. if dynamic_rnn's first input is not consumed, output ta does not exist.
    """
    time_name = rnn_scope + "time"
    ta_array_name_prefix = rnn_scope + "dynamic_rnn/output_"
    iteration_counter_name = while_context_scope + "iteration_counter"

    found_time = False
    is_rnn_out_ta = None
    time_var = None
    iteration_var = None
    for val in loop_properties.all_variables.values():
        enter_input_node = graph.get_node_by_output(val.enter_input_id)
        if val.is_tensor_array:
            ta_name = enter_input_node.get_attr("tensor_array_name").s.decode("utf-8")
            if not ta_name.startswith(ta_array_name_prefix):
                is_rnn_out_ta = False
        elif enter_input_node.name == time_name:
            found_time = True
            time_var = val
        elif enter_input_node.name == iteration_counter_name:
            iteration_var = val

    if not found_time or is_rnn_out_ta is False:
        logger.debug("this should not be a dynamic_rnn loop, found_time: %s, is_rnn_out_ta: %s",
                     found_time, is_rnn_out_ta)
        return None

    if not loop_properties.tensor_array_inputs:
        logger.debug("this should not be a dynamic_rnn loop, no ta input is found")
        return None

    return time_var, iteration_var


def get_weights_from_const_node(g, node):
    temp = node
    val = None
    # this would help ignore Identity in non-const_folded graph.
    while temp.type == 'Identity':
        temp = temp.inputs[0]

    if temp and temp.type == 'Const':
        val = temp.get_tensor_value(as_list=False)
        dtype = utils.map_onnx_to_numpy_type(g.get_dtype(temp.output[0]))
        val = val.astype(dtype)
        logger.debug("found weights %s", temp.name)
    else:
        logger.debug("weight node seems not to be Const, skip, node name is %s", temp.name)
        return None

    return val


######################################################
####      Utilities for bidirectional rnn      #######
######################################################
class ONNX_RNN_TYPE(Enum):
    GRU = 0
    LSTM = 1


onnx_rnn_type_mapping = {
    ONNX_RNN_TYPE.GRU: "GRU",
    ONNX_RNN_TYPE.LSTM: "LSTM"
}

onnx_rnn_attr_mapping = {
    ONNX_RNN_TYPE.LSTM: [
        "clip",
        "hidden_size",
        "input_forget"
    ],
    ONNX_RNN_TYPE.GRU: {
        "clip",
        "hidden_size",
        "linear_before_reset"
    }
}
onnx_rnn_seq_len_index_mapping = {
    ONNX_RNN_TYPE.LSTM: 4,
    ONNX_RNN_TYPE.GRU: 4
}


def find_bidirectional_rnns(g, ops, rnn_type):
    """
    Find possible bidirectional rnns, return: list of tuple,
    Format of tuple is (fw onnx rnn node, bw onnx rnn node).
    """
    fw_rnns = defaultdict(list)
    bw_rnns = defaultdict(list)
    for n in g.get_nodes():
        if n.type != onnx_rnn_type_mapping[rnn_type]:
            continue

        input_id = n.input[0]
        temp = n.inputs[0]
        is_bw = False
        if temp.type == "Transpose":
            input_id = temp.input[0]
            temp = temp.inputs[0]

        if utils.is_tf_reverse_op(temp):
            input_id = temp.input[0]
            is_bw = True

        if is_bw:
            # if output 0 is consumed and there is no reverse after the 1st output.
            # it's not backward rnn.
            if g.find_output_consumers(n.output[0]) and not get_reverse_nodes_after_y_output(g, n):
                logger.warning("rnn %s following Reverse op isn't the part of bi-rnn.", n.name)
                continue

            logger.debug("find bw rnn %s", input_id)
            bw_rnns[input_id].append(n)
        else:
            logger.debug("find fw rnn %s", input_id)
            fw_rnns[input_id].append(n)

    # fw_rnn and bw_rnn must share the same input
    birnn_input = list(set(fw_rnns.keys()).intersection(bw_rnns.keys()))
    bi_rnns = []
    matched_rnn = []
    for inp in birnn_input:
        fw_rnn = fw_rnns[inp]
        bw_rnn = bw_rnns[inp]
        # it's possible several bi-rnns share the same input
        for fw_n in fw_rnn:
            for bw_n in bw_rnn:
                if belong_to_birnn(g, fw_n, bw_n, rnn_type) and \
                        not fw_n in matched_rnn and not bw_n in matched_rnn:
                    logger.debug("found birnn comprising %s and %s", fw_n.name, bw_n.name)
                    bi_rnns.append((fw_n, bw_n))
                    matched_rnn.extend([fw_n, bw_n])
    return bi_rnns


def belong_to_birnn(g, fw_rnn, bw_rnn, rnn_type):
    """
    Check whether fw_rnn and bw_rnn are part of the same birnn.
    If fw_rnn and bw_rnn have the same attributes except those related to activation
    and share the same seq_len, they are able to be merged into a bi-rnn.
    """
    logger.debug("check whether %s and %s are part of birnn", fw_rnn.name, bw_rnn.name)
    for name in onnx_rnn_attr_mapping[rnn_type]:
        fw_attr_value = fw_rnn.get_attr_value(name)
        bw_attr_value = bw_rnn.get_attr_value(name)
        if fw_attr_value != bw_attr_value:
            logger.debug(
                "fw_rnn and bw_rnn mismatch at attr %s: %s, %s",
                name, fw_attr_value, bw_attr_value
            )
            return False

    seq_len_index = onnx_rnn_seq_len_index_mapping[rnn_type]
    fw_seq_len = fw_rnn.input[seq_len_index]
    bw_seq_len = bw_rnn.input[seq_len_index]
    if not utils.have_same_inference_value(g, fw_seq_len, bw_seq_len):
        logger.debug(
            "fw_rnn and bw_rnn have different seq_len input: %s, %s",
            fw_seq_len, bw_seq_len
        )
        return False

    return True


def get_reverse_nodes_after_y_output(g, rnn_bw):
    bw_consumers = g.find_output_consumers(rnn_bw.output[0])

    # todo: figure out a better way to remove reverse op
    squeeze_nodes = [c for c in bw_consumers if c.type == "Squeeze"]
    s_cnt = len(squeeze_nodes)
    if s_cnt == 1:
        s = squeeze_nodes[0]
        trans_nodes = g.find_output_consumers(s.output[0])
        if len(trans_nodes) == 1:
            if trans_nodes[0].type == "Transpose":
                reverse_nodes = g.find_output_consumers(trans_nodes[0].output[0])
            elif utils.is_tf_reverse_op(trans_nodes[0]):
                reverse_nodes = trans_nodes
            else:
                logger.debug("not found reverse op, unexpected")
                return []

            are_all_reverse = all([utils.is_tf_reverse_op(r_op) for r_op in reverse_nodes])
            if are_all_reverse:
                return reverse_nodes

            logger.debug("bw y output is used followed by reverse node")
            return []

        logger.debug("unexpected number of transpose after RNN 1st output:%s", s_cnt)
        return []

    logger.debug("unexpected number of squeeze following RNN 1st output:%s", s_cnt)
    return []


def get_np_val_for_const(g, node, input_index):
    return node.inputs[input_index].get_tensor_value(as_list=False)


def check_const(g, input_id):
    node = g.get_node_by_output(input_id)
    if node and node.is_const():
        return (True, node.get_tensor_value(as_list=False))
    return (None, None)


def process_single_init_node(g, fw_init_input_id, bw_init_input_id, to_append):
    fw_init_is_const, init_fw_val = check_const(g, fw_init_input_id)
    bw_init_is_const, init_bw_val = check_const(g, bw_init_input_id)
    if fw_init_is_const and bw_init_is_const:
        initial_val = np.concatenate((init_fw_val, init_bw_val), axis=0)
        init_name = utils.make_name("initial")
        init_node = g.make_const(init_name, initial_val, skip_conversion=True)
    else:
        init_node = g.make_node("Concat", [fw_init_input_id, bw_init_input_id], attr={"axis": 0})

    to_append.append(init_node)
    return init_node


def slice_birnn_for_original_rnn_consumers(g, rnn_fw, rnn_bw, bi_rnn, rnn_output_index, all_nodes, to_remove):
    fw_consumers = g.find_output_consumers(rnn_fw.output[rnn_output_index])
    bw_consumers = g.find_output_consumers(rnn_bw.output[rnn_output_index])
    if not fw_consumers and not bw_consumers:
        return

    if rnn_output_index == 0:
        axis = 1
        # remove reverse op for rnn_bw
        reverse_nodes = get_reverse_nodes_after_y_output(g, rnn_bw)

        for r_op in reverse_nodes:
            logger.debug("remove reverse op %s", r_op.name)
            g.replace_all_inputs(r_op.output[0], r_op.input[0], ops=all_nodes)
            to_remove.append(r_op.name)
    elif rnn_output_index in [1, 2]:
        axis = 0
    else:
        raise ValueError("rnn only should has 3 outputs.")

    if fw_consumers:
        attr = {"axes": [axis], "starts": [0], "ends": [1]}
        inputs_map = {"data": bi_rnn.output[rnn_output_index], **attr}
        slice_node_fw = GraphBuilder(g).make_slice(inputs_map)
        all_nodes.append(g.get_node_by_output(slice_node_fw))
        g.replace_all_inputs(rnn_fw.output[rnn_output_index], slice_node_fw, ops=fw_consumers)

    if bw_consumers:
        attr = {"axes": [axis], "starts": [1], "ends": [2]}
        inputs_map = {"data": bi_rnn.output[rnn_output_index], **attr}
        slice_node_bw = GraphBuilder(g).make_slice(inputs_map)
        all_nodes.append(g.get_node_by_output(slice_node_bw))
        g.replace_all_inputs(rnn_bw.output[rnn_output_index], slice_node_bw, ops=bw_consumers)


def remove_reverse_in_bw_input(g, bw_rnn_input_x, rnn_type):
    old_x_consumers = g.find_output_consumers(bw_rnn_input_x)
    # the transpose/reverse here must be followed by RNN if it is still useful.
    # this is guaranteed by dynamic_rnn logic.
    old_x_has_rnn_as_consumer = [n for n in old_x_consumers if n.type == onnx_rnn_type_mapping[rnn_type]]
    if not old_x_has_rnn_as_consumer:
        logger.debug("plan to remove useless reverse op in bw")
        reverse_node = g.get_node_by_output(bw_rnn_input_x)

        if reverse_node.type == "Transpose":
            reverse_node = reverse_node.inputs[0]

<<<<<<< HEAD
        g.replace_all_inputs(None, reverse_node.output[0], reverse_node.input[0])  # g.get_nodes()
=======
        g.replace_all_inputs(reverse_node.output[0], reverse_node.input[0])  # ops=g.get_nodes()
>>>>>>> 19d3f972
        g.remove_node(reverse_node.name)
    else:
        raise ValueError("Reverse is still used by RNN as input, cannot remove")
<|MERGE_RESOLUTION|>--- conflicted
+++ resolved
@@ -1,589 +1,585 @@
-# Copyright (c) Microsoft Corporation. All rights reserved.
-# Licensed under the MIT license.
-
-"""
-tf2onnx.rewriter.rnn_utils - rnn support
-"""
-
-from __future__ import unicode_literals
-from collections import defaultdict
-from enum import Enum
-
-import logging
-import numpy as np
-from tf2onnx import utils
-from tf2onnx.graph_builder import GraphBuilder
-from tf2onnx.graph_matcher import OpTypePattern # pylint: disable=unused-import
-
-
-# pylint: disable=invalid-name,unused-argument,missing-docstring
-
-
-
-logger = logging.getLogger(__name__)
-
-
-class REWRITER_RESULT(Enum):
-    SKIP = 1
-    OK = 2
-    FAIL = 3
-
-
-# TensorFlow LSTMCell/BasicLSTMCell computation graph matching
-
-xc_pattern = \
-    OpTypePattern('Split', inputs=[
-        OpTypePattern("Const"), # axis for split
-        OpTypePattern("BiasAdd", name="bias_add", inputs=[
-            OpTypePattern("MatMul", inputs=[
-                OpTypePattern("ConcatV2|Concat", name="xh"),
-                OpTypePattern("Enter", inputs=[
-                    OpTypePattern("*", name="cell_kernel"),
-                ]),
-            ]),
-            OpTypePattern("Enter", inputs=[
-                OpTypePattern("*", name="cell_bias"),
-            ]),
-        ]),
-    ])
-
-lstmcell_pattern = \
-    OpTypePattern('Mul', name='ht', inputs=[
-        OpTypePattern("Sigmoid", name="ot", inputs=[xc_pattern]),
-        OpTypePattern('Tanh', inputs=[
-            OpTypePattern("Add|AddV2", name="ct", inputs=[
-                OpTypePattern("Mul", name="ct_identity_consumer", inputs=[
-                    OpTypePattern("Sigmoid", name="ft", inputs=[
-                        OpTypePattern("Add|AddV2", inputs=[
-                            xc_pattern,
-                            OpTypePattern("*", name="ft_bias"),
-                        ]),
-                    ]),
-                    OpTypePattern("*"),
-                ]),
-                OpTypePattern("Mul", inputs=[
-                    OpTypePattern("Sigmoid", name="it", inputs=[xc_pattern]),
-                    OpTypePattern("Tanh", name="gt", inputs=[xc_pattern]),
-                ]),
-            ]),
-        ]),
-    ])
-
-xc_pattern_optimized = \
-    OpTypePattern('Split', inputs=[
-        OpTypePattern("Const"),
-        OpTypePattern("Identity", inputs=[
-            OpTypePattern("MatMul", inputs=[
-                OpTypePattern("ConcatV2|Concat", name="xh"),
-                OpTypePattern("Const", name="cell_kernel"),
-            ]),
-        ]),
-    ])
-
-lstmcell_pattern_optimized = \
-    OpTypePattern('Mul', name='ht', inputs=[
-        OpTypePattern("Sigmoid", name="ot", inputs=[xc_pattern_optimized]),
-        OpTypePattern('Tanh', inputs=[
-            OpTypePattern("Add|AddV2", name="ct", inputs=[
-                OpTypePattern("Mul", name="ct_identity_consumer", inputs=[
-                    OpTypePattern("Sigmoid", name="ft", inputs=[
-                        OpTypePattern("Add|AddV2", inputs=[
-                            xc_pattern_optimized,
-                            OpTypePattern("*", name="ft_bias"),
-                        ]),
-                    ]),
-                    OpTypePattern("*"),
-                ]),
-                OpTypePattern("Mul", inputs=[
-                    OpTypePattern("Sigmoid", name="it", inputs=[xc_pattern_optimized]),
-                    OpTypePattern("Tanh", name="gt", inputs=[xc_pattern_optimized]),
-                ]),
-            ]),
-        ]),
-    ])
-
-# input sequence: top to down, left to right
-# split into update gate and reset gate
-gru_split_pattern = \
-    OpTypePattern("Split", inputs=[
-        OpTypePattern("Const"),  # split dim, a constant
-        OpTypePattern("Sigmoid", inputs=[
-            OpTypePattern("BiasAdd", inputs=[
-                OpTypePattern("Enter", inputs=[
-                    OpTypePattern("*", name="gate_bias")
-                ]),
-                OpTypePattern("MatMul", name="update_reset_gate", inputs=[
-                    OpTypePattern("Enter", inputs=[
-                        OpTypePattern("*", name="gate_kernel")
-                    ]),
-                    OpTypePattern("ConcatV2|Concat", name="cell_inputs")
-                ])
-            ])
-        ])
-    ])
-
-
-grucell_pattern = \
-    OpTypePattern("Add", name="cell_output", inputs=[
-        OpTypePattern("Mul", inputs=[
-            gru_split_pattern,
-            OpTypePattern("Identity")
-        ]),
-        OpTypePattern("Mul", inputs=[
-            OpTypePattern("Sub", inputs=[
-                OpTypePattern("Const"),  # 1-u
-                gru_split_pattern
-            ]),
-            OpTypePattern("*", name="optional_activation", inputs=[
-                OpTypePattern("BiasAdd", inputs=[
-                    OpTypePattern("Enter", inputs=[
-                        OpTypePattern("*", name="hidden_bias")
-                    ]),
-                    OpTypePattern("MatMul", inputs=[
-                        OpTypePattern("Enter", inputs=[
-                            OpTypePattern("*", name="hidden_kernel")
-                        ]),
-                        OpTypePattern("ConcatV2|Concat")
-                    ])
-                ])
-            ])
-        ])
-    ])
-
-
-cudnn_compatible_grucell_pattern = \
-    OpTypePattern("Add", name="cell_output", inputs=[
-        OpTypePattern("Mul", inputs=[
-            OpTypePattern("Sub", inputs=[
-                OpTypePattern("Const"),  # 1-u
-                gru_split_pattern
-            ]),
-            OpTypePattern("*", name="optional_activation", inputs=[
-                OpTypePattern("Add", inputs=[
-                    OpTypePattern("Mul", inputs=[
-                        gru_split_pattern,
-                        OpTypePattern("BiasAdd", inputs=[
-                            OpTypePattern("Enter", inputs=[
-                                OpTypePattern("*", name="hidden_state_bias")
-                            ]),
-                            OpTypePattern("MatMul", inputs=[
-                                OpTypePattern("Enter", inputs=[
-                                    OpTypePattern("*", name="hidden_state_kernel"),
-                                ]),
-                                OpTypePattern("Identity")
-                            ])
-                        ])
-                    ]),
-                    OpTypePattern("BiasAdd", inputs=[
-                        OpTypePattern("Enter", inputs=[
-                            OpTypePattern("*", name="hidden_input_bias")
-                        ]),
-                        OpTypePattern("MatMul", inputs=[
-                            OpTypePattern("Enter", inputs=[
-                                OpTypePattern("*", name="hidden_input_kernel"),
-                            ]),
-                            OpTypePattern("*")
-                        ])
-                    ])
-                ])
-            ])
-        ]),
-        OpTypePattern("Mul", inputs=[
-            gru_split_pattern,
-            OpTypePattern("Identity")
-        ])
-    ])
-
-
-grublockcell_pattern0 = OpTypePattern("GRUBlockCell", name="gru_block_cell", inputs=[
-    OpTypePattern("*"),
-    OpTypePattern("*"),
-    OpTypePattern("Enter", inputs=[
-        OpTypePattern("*", name="gate_kernel")
-    ]),
-    OpTypePattern("Enter", inputs=[
-        OpTypePattern("*", name="hidden_kernel")
-    ]),
-    OpTypePattern("Enter", inputs=[
-        OpTypePattern("*", name="gate_bias")
-    ]),
-    OpTypePattern("Enter", inputs=[
-        OpTypePattern("*", name="hidden_bias")
-    ])
-])
-
-
-grublockcell_pattern1 = OpTypePattern("GRUBlockCell", name="gru_block_cell", inputs=[
-    OpTypePattern("*"),
-    OpTypePattern("*"),
-    OpTypePattern("Const", name="gate_kernel"),
-    OpTypePattern("Const", name="hidden_kernel"),
-    OpTypePattern("Const", name="gate_bias"),
-    OpTypePattern("Const", name="hidden_bias")
-])
-
-
-lstmblockcell_pattern = \
-    OpTypePattern("LSTMBlockCell", name="lstm_block_cell", inputs=[
-        OpTypePattern("*"),
-        OpTypePattern("*"),
-        OpTypePattern("*"),
-        OpTypePattern("Enter", inputs=[
-            OpTypePattern("*", name="cell_kernel")
-        ]),
-        OpTypePattern("*", name="Pi"),
-        OpTypePattern("*", name="Pf"),
-        OpTypePattern("*", name="Po"),
-        OpTypePattern("Enter", inputs=[
-            OpTypePattern("*", name="cell_bias")
-        ])
-    ])
-
-
-seq_len_pattern0 = OpTypePattern("Select|SelectV2", inputs=[
-    OpTypePattern("GreaterEqual", inputs=[
-        OpTypePattern("*"),
-        OpTypePattern("Enter", inputs=[
-            OpTypePattern("*", name="seq_len_node")
-        ])
-    ]),
-    OpTypePattern("*"),
-    OpTypePattern("*")
-])
-
-
-seq_len_pattern1 = OpTypePattern("Select|SelectV2", inputs=[
-    OpTypePattern("GreaterEqual", inputs=[
-        OpTypePattern("*"),
-        OpTypePattern("Const", name="seq_len_node")
-    ]),
-    OpTypePattern("*"),
-    OpTypePattern("*")
-])
-
-
-class RNNUnitType(Enum):
-    LSTMCell = 0  # TF LSTMCell and BasicLSTMCell share the same pattern
-    LSTMBlockCell = 1
-    GRUCell = 2
-    GRUBlockCell = 3
-    CudnnCompatibleGRUCell = 4
-
-
-rnn_cell_patterns = {
-    RNNUnitType.LSTMCell: [lstmcell_pattern, lstmcell_pattern_optimized],
-    RNNUnitType.LSTMBlockCell: [lstmblockcell_pattern],
-    RNNUnitType.GRUCell: [grucell_pattern],
-    RNNUnitType.GRUBlockCell: [grublockcell_pattern0, grublockcell_pattern1],
-    RNNUnitType.CudnnCompatibleGRUCell: [cudnn_compatible_grucell_pattern]
-}
-
-
-def get_pattern(cell_type_name):
-    return rnn_cell_patterns[cell_type_name]
-
-
-def get_rnn_scope_name(while_scope_name):
-    parts = while_scope_name.split('/')
-    rnn_scope = '/'.join(parts[0:-2]) + "/"
-    return rnn_scope
-
-
-def parse_rnn_loop(graph, loop_properties, rnn_scope, while_context_scope):
-    """check if the while loop is generated by dynamic_rnn or bidirectional_rnn
-
-    Args:
-        loop_properties: LoopProperties
-        rnn_scope: rnn scope name
-        while_context_scope: while loop scope name
-
-    check a while loop is generated by dynamic_rnn or bidirectional_rnn by
-
-    1. some patterns in _time_step in dynamic_rnn: tensor array read, tensor array write
-    2. some patterns in control_flow_ops.while_loop in dynamic_rnn:
-         cond: time < loop_bound
-         loop_vars: (time, output_ta, state)
-         time has name called "time"
-         iteration_cnt is added by control flow.
-
-    be noted:
-    1. iteration counter does not exist in tf1.4 or earlier versions
-    2. if dynamic_rnn's first input is not consumed, output ta does not exist.
-    """
-    time_name = rnn_scope + "time"
-    ta_array_name_prefix = rnn_scope + "dynamic_rnn/output_"
-    iteration_counter_name = while_context_scope + "iteration_counter"
-
-    found_time = False
-    is_rnn_out_ta = None
-    time_var = None
-    iteration_var = None
-    for val in loop_properties.all_variables.values():
-        enter_input_node = graph.get_node_by_output(val.enter_input_id)
-        if val.is_tensor_array:
-            ta_name = enter_input_node.get_attr("tensor_array_name").s.decode("utf-8")
-            if not ta_name.startswith(ta_array_name_prefix):
-                is_rnn_out_ta = False
-        elif enter_input_node.name == time_name:
-            found_time = True
-            time_var = val
-        elif enter_input_node.name == iteration_counter_name:
-            iteration_var = val
-
-    if not found_time or is_rnn_out_ta is False:
-        logger.debug("this should not be a dynamic_rnn loop, found_time: %s, is_rnn_out_ta: %s",
-                     found_time, is_rnn_out_ta)
-        return None
-
-    if not loop_properties.tensor_array_inputs:
-        logger.debug("this should not be a dynamic_rnn loop, no ta input is found")
-        return None
-
-    return time_var, iteration_var
-
-
-def get_weights_from_const_node(g, node):
-    temp = node
-    val = None
-    # this would help ignore Identity in non-const_folded graph.
-    while temp.type == 'Identity':
-        temp = temp.inputs[0]
-
-    if temp and temp.type == 'Const':
-        val = temp.get_tensor_value(as_list=False)
-        dtype = utils.map_onnx_to_numpy_type(g.get_dtype(temp.output[0]))
-        val = val.astype(dtype)
-        logger.debug("found weights %s", temp.name)
-    else:
-        logger.debug("weight node seems not to be Const, skip, node name is %s", temp.name)
-        return None
-
-    return val
-
-
-######################################################
-####      Utilities for bidirectional rnn      #######
-######################################################
-class ONNX_RNN_TYPE(Enum):
-    GRU = 0
-    LSTM = 1
-
-
-onnx_rnn_type_mapping = {
-    ONNX_RNN_TYPE.GRU: "GRU",
-    ONNX_RNN_TYPE.LSTM: "LSTM"
-}
-
-onnx_rnn_attr_mapping = {
-    ONNX_RNN_TYPE.LSTM: [
-        "clip",
-        "hidden_size",
-        "input_forget"
-    ],
-    ONNX_RNN_TYPE.GRU: {
-        "clip",
-        "hidden_size",
-        "linear_before_reset"
-    }
-}
-onnx_rnn_seq_len_index_mapping = {
-    ONNX_RNN_TYPE.LSTM: 4,
-    ONNX_RNN_TYPE.GRU: 4
-}
-
-
-def find_bidirectional_rnns(g, ops, rnn_type):
-    """
-    Find possible bidirectional rnns, return: list of tuple,
-    Format of tuple is (fw onnx rnn node, bw onnx rnn node).
-    """
-    fw_rnns = defaultdict(list)
-    bw_rnns = defaultdict(list)
-    for n in g.get_nodes():
-        if n.type != onnx_rnn_type_mapping[rnn_type]:
-            continue
-
-        input_id = n.input[0]
-        temp = n.inputs[0]
-        is_bw = False
-        if temp.type == "Transpose":
-            input_id = temp.input[0]
-            temp = temp.inputs[0]
-
-        if utils.is_tf_reverse_op(temp):
-            input_id = temp.input[0]
-            is_bw = True
-
-        if is_bw:
-            # if output 0 is consumed and there is no reverse after the 1st output.
-            # it's not backward rnn.
-            if g.find_output_consumers(n.output[0]) and not get_reverse_nodes_after_y_output(g, n):
-                logger.warning("rnn %s following Reverse op isn't the part of bi-rnn.", n.name)
-                continue
-
-            logger.debug("find bw rnn %s", input_id)
-            bw_rnns[input_id].append(n)
-        else:
-            logger.debug("find fw rnn %s", input_id)
-            fw_rnns[input_id].append(n)
-
-    # fw_rnn and bw_rnn must share the same input
-    birnn_input = list(set(fw_rnns.keys()).intersection(bw_rnns.keys()))
-    bi_rnns = []
-    matched_rnn = []
-    for inp in birnn_input:
-        fw_rnn = fw_rnns[inp]
-        bw_rnn = bw_rnns[inp]
-        # it's possible several bi-rnns share the same input
-        for fw_n in fw_rnn:
-            for bw_n in bw_rnn:
-                if belong_to_birnn(g, fw_n, bw_n, rnn_type) and \
-                        not fw_n in matched_rnn and not bw_n in matched_rnn:
-                    logger.debug("found birnn comprising %s and %s", fw_n.name, bw_n.name)
-                    bi_rnns.append((fw_n, bw_n))
-                    matched_rnn.extend([fw_n, bw_n])
-    return bi_rnns
-
-
-def belong_to_birnn(g, fw_rnn, bw_rnn, rnn_type):
-    """
-    Check whether fw_rnn and bw_rnn are part of the same birnn.
-    If fw_rnn and bw_rnn have the same attributes except those related to activation
-    and share the same seq_len, they are able to be merged into a bi-rnn.
-    """
-    logger.debug("check whether %s and %s are part of birnn", fw_rnn.name, bw_rnn.name)
-    for name in onnx_rnn_attr_mapping[rnn_type]:
-        fw_attr_value = fw_rnn.get_attr_value(name)
-        bw_attr_value = bw_rnn.get_attr_value(name)
-        if fw_attr_value != bw_attr_value:
-            logger.debug(
-                "fw_rnn and bw_rnn mismatch at attr %s: %s, %s",
-                name, fw_attr_value, bw_attr_value
-            )
-            return False
-
-    seq_len_index = onnx_rnn_seq_len_index_mapping[rnn_type]
-    fw_seq_len = fw_rnn.input[seq_len_index]
-    bw_seq_len = bw_rnn.input[seq_len_index]
-    if not utils.have_same_inference_value(g, fw_seq_len, bw_seq_len):
-        logger.debug(
-            "fw_rnn and bw_rnn have different seq_len input: %s, %s",
-            fw_seq_len, bw_seq_len
-        )
-        return False
-
-    return True
-
-
-def get_reverse_nodes_after_y_output(g, rnn_bw):
-    bw_consumers = g.find_output_consumers(rnn_bw.output[0])
-
-    # todo: figure out a better way to remove reverse op
-    squeeze_nodes = [c for c in bw_consumers if c.type == "Squeeze"]
-    s_cnt = len(squeeze_nodes)
-    if s_cnt == 1:
-        s = squeeze_nodes[0]
-        trans_nodes = g.find_output_consumers(s.output[0])
-        if len(trans_nodes) == 1:
-            if trans_nodes[0].type == "Transpose":
-                reverse_nodes = g.find_output_consumers(trans_nodes[0].output[0])
-            elif utils.is_tf_reverse_op(trans_nodes[0]):
-                reverse_nodes = trans_nodes
-            else:
-                logger.debug("not found reverse op, unexpected")
-                return []
-
-            are_all_reverse = all([utils.is_tf_reverse_op(r_op) for r_op in reverse_nodes])
-            if are_all_reverse:
-                return reverse_nodes
-
-            logger.debug("bw y output is used followed by reverse node")
-            return []
-
-        logger.debug("unexpected number of transpose after RNN 1st output:%s", s_cnt)
-        return []
-
-    logger.debug("unexpected number of squeeze following RNN 1st output:%s", s_cnt)
-    return []
-
-
-def get_np_val_for_const(g, node, input_index):
-    return node.inputs[input_index].get_tensor_value(as_list=False)
-
-
-def check_const(g, input_id):
-    node = g.get_node_by_output(input_id)
-    if node and node.is_const():
-        return (True, node.get_tensor_value(as_list=False))
-    return (None, None)
-
-
-def process_single_init_node(g, fw_init_input_id, bw_init_input_id, to_append):
-    fw_init_is_const, init_fw_val = check_const(g, fw_init_input_id)
-    bw_init_is_const, init_bw_val = check_const(g, bw_init_input_id)
-    if fw_init_is_const and bw_init_is_const:
-        initial_val = np.concatenate((init_fw_val, init_bw_val), axis=0)
-        init_name = utils.make_name("initial")
-        init_node = g.make_const(init_name, initial_val, skip_conversion=True)
-    else:
-        init_node = g.make_node("Concat", [fw_init_input_id, bw_init_input_id], attr={"axis": 0})
-
-    to_append.append(init_node)
-    return init_node
-
-
-def slice_birnn_for_original_rnn_consumers(g, rnn_fw, rnn_bw, bi_rnn, rnn_output_index, all_nodes, to_remove):
-    fw_consumers = g.find_output_consumers(rnn_fw.output[rnn_output_index])
-    bw_consumers = g.find_output_consumers(rnn_bw.output[rnn_output_index])
-    if not fw_consumers and not bw_consumers:
-        return
-
-    if rnn_output_index == 0:
-        axis = 1
-        # remove reverse op for rnn_bw
-        reverse_nodes = get_reverse_nodes_after_y_output(g, rnn_bw)
-
-        for r_op in reverse_nodes:
-            logger.debug("remove reverse op %s", r_op.name)
-            g.replace_all_inputs(r_op.output[0], r_op.input[0], ops=all_nodes)
-            to_remove.append(r_op.name)
-    elif rnn_output_index in [1, 2]:
-        axis = 0
-    else:
-        raise ValueError("rnn only should has 3 outputs.")
-
-    if fw_consumers:
-        attr = {"axes": [axis], "starts": [0], "ends": [1]}
-        inputs_map = {"data": bi_rnn.output[rnn_output_index], **attr}
-        slice_node_fw = GraphBuilder(g).make_slice(inputs_map)
-        all_nodes.append(g.get_node_by_output(slice_node_fw))
-        g.replace_all_inputs(rnn_fw.output[rnn_output_index], slice_node_fw, ops=fw_consumers)
-
-    if bw_consumers:
-        attr = {"axes": [axis], "starts": [1], "ends": [2]}
-        inputs_map = {"data": bi_rnn.output[rnn_output_index], **attr}
-        slice_node_bw = GraphBuilder(g).make_slice(inputs_map)
-        all_nodes.append(g.get_node_by_output(slice_node_bw))
-        g.replace_all_inputs(rnn_bw.output[rnn_output_index], slice_node_bw, ops=bw_consumers)
-
-
-def remove_reverse_in_bw_input(g, bw_rnn_input_x, rnn_type):
-    old_x_consumers = g.find_output_consumers(bw_rnn_input_x)
-    # the transpose/reverse here must be followed by RNN if it is still useful.
-    # this is guaranteed by dynamic_rnn logic.
-    old_x_has_rnn_as_consumer = [n for n in old_x_consumers if n.type == onnx_rnn_type_mapping[rnn_type]]
-    if not old_x_has_rnn_as_consumer:
-        logger.debug("plan to remove useless reverse op in bw")
-        reverse_node = g.get_node_by_output(bw_rnn_input_x)
-
-        if reverse_node.type == "Transpose":
-            reverse_node = reverse_node.inputs[0]
-
-<<<<<<< HEAD
-        g.replace_all_inputs(None, reverse_node.output[0], reverse_node.input[0])  # g.get_nodes()
-=======
-        g.replace_all_inputs(reverse_node.output[0], reverse_node.input[0])  # ops=g.get_nodes()
->>>>>>> 19d3f972
-        g.remove_node(reverse_node.name)
-    else:
-        raise ValueError("Reverse is still used by RNN as input, cannot remove")
+# Copyright (c) Microsoft Corporation. All rights reserved.
+# Licensed under the MIT license.
+
+"""
+tf2onnx.rewriter.rnn_utils - rnn support
+"""
+
+from __future__ import unicode_literals
+from collections import defaultdict
+from enum import Enum
+
+import logging
+import numpy as np
+from tf2onnx import utils
+from tf2onnx.graph_builder import GraphBuilder
+from tf2onnx.graph_matcher import OpTypePattern # pylint: disable=unused-import
+
+
+# pylint: disable=invalid-name,unused-argument,missing-docstring
+
+
+
+logger = logging.getLogger(__name__)
+
+
+class REWRITER_RESULT(Enum):
+    SKIP = 1
+    OK = 2
+    FAIL = 3
+
+
+# TensorFlow LSTMCell/BasicLSTMCell computation graph matching
+
+xc_pattern = \
+    OpTypePattern('Split', inputs=[
+        OpTypePattern("Const"), # axis for split
+        OpTypePattern("BiasAdd", name="bias_add", inputs=[
+            OpTypePattern("MatMul", inputs=[
+                OpTypePattern("ConcatV2|Concat", name="xh"),
+                OpTypePattern("Enter", inputs=[
+                    OpTypePattern("*", name="cell_kernel"),
+                ]),
+            ]),
+            OpTypePattern("Enter", inputs=[
+                OpTypePattern("*", name="cell_bias"),
+            ]),
+        ]),
+    ])
+
+lstmcell_pattern = \
+    OpTypePattern('Mul', name='ht', inputs=[
+        OpTypePattern("Sigmoid", name="ot", inputs=[xc_pattern]),
+        OpTypePattern('Tanh', inputs=[
+            OpTypePattern("Add|AddV2", name="ct", inputs=[
+                OpTypePattern("Mul", name="ct_identity_consumer", inputs=[
+                    OpTypePattern("Sigmoid", name="ft", inputs=[
+                        OpTypePattern("Add|AddV2", inputs=[
+                            xc_pattern,
+                            OpTypePattern("*", name="ft_bias"),
+                        ]),
+                    ]),
+                    OpTypePattern("*"),
+                ]),
+                OpTypePattern("Mul", inputs=[
+                    OpTypePattern("Sigmoid", name="it", inputs=[xc_pattern]),
+                    OpTypePattern("Tanh", name="gt", inputs=[xc_pattern]),
+                ]),
+            ]),
+        ]),
+    ])
+
+xc_pattern_optimized = \
+    OpTypePattern('Split', inputs=[
+        OpTypePattern("Const"),
+        OpTypePattern("Identity", inputs=[
+            OpTypePattern("MatMul", inputs=[
+                OpTypePattern("ConcatV2|Concat", name="xh"),
+                OpTypePattern("Const", name="cell_kernel"),
+            ]),
+        ]),
+    ])
+
+lstmcell_pattern_optimized = \
+    OpTypePattern('Mul', name='ht', inputs=[
+        OpTypePattern("Sigmoid", name="ot", inputs=[xc_pattern_optimized]),
+        OpTypePattern('Tanh', inputs=[
+            OpTypePattern("Add|AddV2", name="ct", inputs=[
+                OpTypePattern("Mul", name="ct_identity_consumer", inputs=[
+                    OpTypePattern("Sigmoid", name="ft", inputs=[
+                        OpTypePattern("Add|AddV2", inputs=[
+                            xc_pattern_optimized,
+                            OpTypePattern("*", name="ft_bias"),
+                        ]),
+                    ]),
+                    OpTypePattern("*"),
+                ]),
+                OpTypePattern("Mul", inputs=[
+                    OpTypePattern("Sigmoid", name="it", inputs=[xc_pattern_optimized]),
+                    OpTypePattern("Tanh", name="gt", inputs=[xc_pattern_optimized]),
+                ]),
+            ]),
+        ]),
+    ])
+
+# input sequence: top to down, left to right
+# split into update gate and reset gate
+gru_split_pattern = \
+    OpTypePattern("Split", inputs=[
+        OpTypePattern("Const"),  # split dim, a constant
+        OpTypePattern("Sigmoid", inputs=[
+            OpTypePattern("BiasAdd", inputs=[
+                OpTypePattern("Enter", inputs=[
+                    OpTypePattern("*", name="gate_bias")
+                ]),
+                OpTypePattern("MatMul", name="update_reset_gate", inputs=[
+                    OpTypePattern("Enter", inputs=[
+                        OpTypePattern("*", name="gate_kernel")
+                    ]),
+                    OpTypePattern("ConcatV2|Concat", name="cell_inputs")
+                ])
+            ])
+        ])
+    ])
+
+
+grucell_pattern = \
+    OpTypePattern("Add", name="cell_output", inputs=[
+        OpTypePattern("Mul", inputs=[
+            gru_split_pattern,
+            OpTypePattern("Identity")
+        ]),
+        OpTypePattern("Mul", inputs=[
+            OpTypePattern("Sub", inputs=[
+                OpTypePattern("Const"),  # 1-u
+                gru_split_pattern
+            ]),
+            OpTypePattern("*", name="optional_activation", inputs=[
+                OpTypePattern("BiasAdd", inputs=[
+                    OpTypePattern("Enter", inputs=[
+                        OpTypePattern("*", name="hidden_bias")
+                    ]),
+                    OpTypePattern("MatMul", inputs=[
+                        OpTypePattern("Enter", inputs=[
+                            OpTypePattern("*", name="hidden_kernel")
+                        ]),
+                        OpTypePattern("ConcatV2|Concat")
+                    ])
+                ])
+            ])
+        ])
+    ])
+
+
+cudnn_compatible_grucell_pattern = \
+    OpTypePattern("Add", name="cell_output", inputs=[
+        OpTypePattern("Mul", inputs=[
+            OpTypePattern("Sub", inputs=[
+                OpTypePattern("Const"),  # 1-u
+                gru_split_pattern
+            ]),
+            OpTypePattern("*", name="optional_activation", inputs=[
+                OpTypePattern("Add", inputs=[
+                    OpTypePattern("Mul", inputs=[
+                        gru_split_pattern,
+                        OpTypePattern("BiasAdd", inputs=[
+                            OpTypePattern("Enter", inputs=[
+                                OpTypePattern("*", name="hidden_state_bias")
+                            ]),
+                            OpTypePattern("MatMul", inputs=[
+                                OpTypePattern("Enter", inputs=[
+                                    OpTypePattern("*", name="hidden_state_kernel"),
+                                ]),
+                                OpTypePattern("Identity")
+                            ])
+                        ])
+                    ]),
+                    OpTypePattern("BiasAdd", inputs=[
+                        OpTypePattern("Enter", inputs=[
+                            OpTypePattern("*", name="hidden_input_bias")
+                        ]),
+                        OpTypePattern("MatMul", inputs=[
+                            OpTypePattern("Enter", inputs=[
+                                OpTypePattern("*", name="hidden_input_kernel"),
+                            ]),
+                            OpTypePattern("*")
+                        ])
+                    ])
+                ])
+            ])
+        ]),
+        OpTypePattern("Mul", inputs=[
+            gru_split_pattern,
+            OpTypePattern("Identity")
+        ])
+    ])
+
+
+grublockcell_pattern0 = OpTypePattern("GRUBlockCell", name="gru_block_cell", inputs=[
+    OpTypePattern("*"),
+    OpTypePattern("*"),
+    OpTypePattern("Enter", inputs=[
+        OpTypePattern("*", name="gate_kernel")
+    ]),
+    OpTypePattern("Enter", inputs=[
+        OpTypePattern("*", name="hidden_kernel")
+    ]),
+    OpTypePattern("Enter", inputs=[
+        OpTypePattern("*", name="gate_bias")
+    ]),
+    OpTypePattern("Enter", inputs=[
+        OpTypePattern("*", name="hidden_bias")
+    ])
+])
+
+
+grublockcell_pattern1 = OpTypePattern("GRUBlockCell", name="gru_block_cell", inputs=[
+    OpTypePattern("*"),
+    OpTypePattern("*"),
+    OpTypePattern("Const", name="gate_kernel"),
+    OpTypePattern("Const", name="hidden_kernel"),
+    OpTypePattern("Const", name="gate_bias"),
+    OpTypePattern("Const", name="hidden_bias")
+])
+
+
+lstmblockcell_pattern = \
+    OpTypePattern("LSTMBlockCell", name="lstm_block_cell", inputs=[
+        OpTypePattern("*"),
+        OpTypePattern("*"),
+        OpTypePattern("*"),
+        OpTypePattern("Enter", inputs=[
+            OpTypePattern("*", name="cell_kernel")
+        ]),
+        OpTypePattern("*", name="Pi"),
+        OpTypePattern("*", name="Pf"),
+        OpTypePattern("*", name="Po"),
+        OpTypePattern("Enter", inputs=[
+            OpTypePattern("*", name="cell_bias")
+        ])
+    ])
+
+
+seq_len_pattern0 = OpTypePattern("Select|SelectV2", inputs=[
+    OpTypePattern("GreaterEqual", inputs=[
+        OpTypePattern("*"),
+        OpTypePattern("Enter", inputs=[
+            OpTypePattern("*", name="seq_len_node")
+        ])
+    ]),
+    OpTypePattern("*"),
+    OpTypePattern("*")
+])
+
+
+seq_len_pattern1 = OpTypePattern("Select|SelectV2", inputs=[
+    OpTypePattern("GreaterEqual", inputs=[
+        OpTypePattern("*"),
+        OpTypePattern("Const", name="seq_len_node")
+    ]),
+    OpTypePattern("*"),
+    OpTypePattern("*")
+])
+
+
+class RNNUnitType(Enum):
+    LSTMCell = 0  # TF LSTMCell and BasicLSTMCell share the same pattern
+    LSTMBlockCell = 1
+    GRUCell = 2
+    GRUBlockCell = 3
+    CudnnCompatibleGRUCell = 4
+
+
+rnn_cell_patterns = {
+    RNNUnitType.LSTMCell: [lstmcell_pattern, lstmcell_pattern_optimized],
+    RNNUnitType.LSTMBlockCell: [lstmblockcell_pattern],
+    RNNUnitType.GRUCell: [grucell_pattern],
+    RNNUnitType.GRUBlockCell: [grublockcell_pattern0, grublockcell_pattern1],
+    RNNUnitType.CudnnCompatibleGRUCell: [cudnn_compatible_grucell_pattern]
+}
+
+
+def get_pattern(cell_type_name):
+    return rnn_cell_patterns[cell_type_name]
+
+
+def get_rnn_scope_name(while_scope_name):
+    parts = while_scope_name.split('/')
+    rnn_scope = '/'.join(parts[0:-2]) + "/"
+    return rnn_scope
+
+
+def parse_rnn_loop(graph, loop_properties, rnn_scope, while_context_scope):
+    """check if the while loop is generated by dynamic_rnn or bidirectional_rnn
+
+    Args:
+        loop_properties: LoopProperties
+        rnn_scope: rnn scope name
+        while_context_scope: while loop scope name
+
+    check a while loop is generated by dynamic_rnn or bidirectional_rnn by
+
+    1. some patterns in _time_step in dynamic_rnn: tensor array read, tensor array write
+    2. some patterns in control_flow_ops.while_loop in dynamic_rnn:
+         cond: time < loop_bound
+         loop_vars: (time, output_ta, state)
+         time has name called "time"
+         iteration_cnt is added by control flow.
+
+    be noted:
+    1. iteration counter does not exist in tf1.4 or earlier versions
+    2. if dynamic_rnn's first input is not consumed, output ta does not exist.
+    """
+    time_name = rnn_scope + "time"
+    ta_array_name_prefix = rnn_scope + "dynamic_rnn/output_"
+    iteration_counter_name = while_context_scope + "iteration_counter"
+
+    found_time = False
+    is_rnn_out_ta = None
+    time_var = None
+    iteration_var = None
+    for val in loop_properties.all_variables.values():
+        enter_input_node = graph.get_node_by_output(val.enter_input_id)
+        if val.is_tensor_array:
+            ta_name = enter_input_node.get_attr("tensor_array_name").s.decode("utf-8")
+            if not ta_name.startswith(ta_array_name_prefix):
+                is_rnn_out_ta = False
+        elif enter_input_node.name == time_name:
+            found_time = True
+            time_var = val
+        elif enter_input_node.name == iteration_counter_name:
+            iteration_var = val
+
+    if not found_time or is_rnn_out_ta is False:
+        logger.debug("this should not be a dynamic_rnn loop, found_time: %s, is_rnn_out_ta: %s",
+                     found_time, is_rnn_out_ta)
+        return None
+
+    if not loop_properties.tensor_array_inputs:
+        logger.debug("this should not be a dynamic_rnn loop, no ta input is found")
+        return None
+
+    return time_var, iteration_var
+
+
+def get_weights_from_const_node(g, node):
+    temp = node
+    val = None
+    # this would help ignore Identity in non-const_folded graph.
+    while temp.type == 'Identity':
+        temp = temp.inputs[0]
+
+    if temp and temp.type == 'Const':
+        val = temp.get_tensor_value(as_list=False)
+        dtype = utils.map_onnx_to_numpy_type(g.get_dtype(temp.output[0]))
+        val = val.astype(dtype)
+        logger.debug("found weights %s", temp.name)
+    else:
+        logger.debug("weight node seems not to be Const, skip, node name is %s", temp.name)
+        return None
+
+    return val
+
+
+######################################################
+####      Utilities for bidirectional rnn      #######
+######################################################
+class ONNX_RNN_TYPE(Enum):
+    GRU = 0
+    LSTM = 1
+
+
+onnx_rnn_type_mapping = {
+    ONNX_RNN_TYPE.GRU: "GRU",
+    ONNX_RNN_TYPE.LSTM: "LSTM"
+}
+
+onnx_rnn_attr_mapping = {
+    ONNX_RNN_TYPE.LSTM: [
+        "clip",
+        "hidden_size",
+        "input_forget"
+    ],
+    ONNX_RNN_TYPE.GRU: {
+        "clip",
+        "hidden_size",
+        "linear_before_reset"
+    }
+}
+onnx_rnn_seq_len_index_mapping = {
+    ONNX_RNN_TYPE.LSTM: 4,
+    ONNX_RNN_TYPE.GRU: 4
+}
+
+
+def find_bidirectional_rnns(g, ops, rnn_type):
+    """
+    Find possible bidirectional rnns, return: list of tuple,
+    Format of tuple is (fw onnx rnn node, bw onnx rnn node).
+    """
+    fw_rnns = defaultdict(list)
+    bw_rnns = defaultdict(list)
+    for n in g.get_nodes():
+        if n.type != onnx_rnn_type_mapping[rnn_type]:
+            continue
+
+        input_id = n.input[0]
+        temp = n.inputs[0]
+        is_bw = False
+        if temp.type == "Transpose":
+            input_id = temp.input[0]
+            temp = temp.inputs[0]
+
+        if utils.is_tf_reverse_op(temp):
+            input_id = temp.input[0]
+            is_bw = True
+
+        if is_bw:
+            # if output 0 is consumed and there is no reverse after the 1st output.
+            # it's not backward rnn.
+            if g.find_output_consumers(n.output[0]) and not get_reverse_nodes_after_y_output(g, n):
+                logger.warning("rnn %s following Reverse op isn't the part of bi-rnn.", n.name)
+                continue
+
+            logger.debug("find bw rnn %s", input_id)
+            bw_rnns[input_id].append(n)
+        else:
+            logger.debug("find fw rnn %s", input_id)
+            fw_rnns[input_id].append(n)
+
+    # fw_rnn and bw_rnn must share the same input
+    birnn_input = list(set(fw_rnns.keys()).intersection(bw_rnns.keys()))
+    bi_rnns = []
+    matched_rnn = []
+    for inp in birnn_input:
+        fw_rnn = fw_rnns[inp]
+        bw_rnn = bw_rnns[inp]
+        # it's possible several bi-rnns share the same input
+        for fw_n in fw_rnn:
+            for bw_n in bw_rnn:
+                if belong_to_birnn(g, fw_n, bw_n, rnn_type) and \
+                        not fw_n in matched_rnn and not bw_n in matched_rnn:
+                    logger.debug("found birnn comprising %s and %s", fw_n.name, bw_n.name)
+                    bi_rnns.append((fw_n, bw_n))
+                    matched_rnn.extend([fw_n, bw_n])
+    return bi_rnns
+
+
+def belong_to_birnn(g, fw_rnn, bw_rnn, rnn_type):
+    """
+    Check whether fw_rnn and bw_rnn are part of the same birnn.
+    If fw_rnn and bw_rnn have the same attributes except those related to activation
+    and share the same seq_len, they are able to be merged into a bi-rnn.
+    """
+    logger.debug("check whether %s and %s are part of birnn", fw_rnn.name, bw_rnn.name)
+    for name in onnx_rnn_attr_mapping[rnn_type]:
+        fw_attr_value = fw_rnn.get_attr_value(name)
+        bw_attr_value = bw_rnn.get_attr_value(name)
+        if fw_attr_value != bw_attr_value:
+            logger.debug(
+                "fw_rnn and bw_rnn mismatch at attr %s: %s, %s",
+                name, fw_attr_value, bw_attr_value
+            )
+            return False
+
+    seq_len_index = onnx_rnn_seq_len_index_mapping[rnn_type]
+    fw_seq_len = fw_rnn.input[seq_len_index]
+    bw_seq_len = bw_rnn.input[seq_len_index]
+    if not utils.have_same_inference_value(g, fw_seq_len, bw_seq_len):
+        logger.debug(
+            "fw_rnn and bw_rnn have different seq_len input: %s, %s",
+            fw_seq_len, bw_seq_len
+        )
+        return False
+
+    return True
+
+
+def get_reverse_nodes_after_y_output(g, rnn_bw):
+    bw_consumers = g.find_output_consumers(rnn_bw.output[0])
+
+    # todo: figure out a better way to remove reverse op
+    squeeze_nodes = [c for c in bw_consumers if c.type == "Squeeze"]
+    s_cnt = len(squeeze_nodes)
+    if s_cnt == 1:
+        s = squeeze_nodes[0]
+        trans_nodes = g.find_output_consumers(s.output[0])
+        if len(trans_nodes) == 1:
+            if trans_nodes[0].type == "Transpose":
+                reverse_nodes = g.find_output_consumers(trans_nodes[0].output[0])
+            elif utils.is_tf_reverse_op(trans_nodes[0]):
+                reverse_nodes = trans_nodes
+            else:
+                logger.debug("not found reverse op, unexpected")
+                return []
+
+            are_all_reverse = all([utils.is_tf_reverse_op(r_op) for r_op in reverse_nodes])
+            if are_all_reverse:
+                return reverse_nodes
+
+            logger.debug("bw y output is used followed by reverse node")
+            return []
+
+        logger.debug("unexpected number of transpose after RNN 1st output:%s", s_cnt)
+        return []
+
+    logger.debug("unexpected number of squeeze following RNN 1st output:%s", s_cnt)
+    return []
+
+
+def get_np_val_for_const(g, node, input_index):
+    return node.inputs[input_index].get_tensor_value(as_list=False)
+
+
+def check_const(g, input_id):
+    node = g.get_node_by_output(input_id)
+    if node and node.is_const():
+        return (True, node.get_tensor_value(as_list=False))
+    return (None, None)
+
+
+def process_single_init_node(g, fw_init_input_id, bw_init_input_id, to_append):
+    fw_init_is_const, init_fw_val = check_const(g, fw_init_input_id)
+    bw_init_is_const, init_bw_val = check_const(g, bw_init_input_id)
+    if fw_init_is_const and bw_init_is_const:
+        initial_val = np.concatenate((init_fw_val, init_bw_val), axis=0)
+        init_name = utils.make_name("initial")
+        init_node = g.make_const(init_name, initial_val, skip_conversion=True)
+    else:
+        init_node = g.make_node("Concat", [fw_init_input_id, bw_init_input_id], attr={"axis": 0})
+
+    to_append.append(init_node)
+    return init_node
+
+
+def slice_birnn_for_original_rnn_consumers(g, rnn_fw, rnn_bw, bi_rnn, rnn_output_index, all_nodes, to_remove):
+    fw_consumers = g.find_output_consumers(rnn_fw.output[rnn_output_index])
+    bw_consumers = g.find_output_consumers(rnn_bw.output[rnn_output_index])
+    if not fw_consumers and not bw_consumers:
+        return
+
+    if rnn_output_index == 0:
+        axis = 1
+        # remove reverse op for rnn_bw
+        reverse_nodes = get_reverse_nodes_after_y_output(g, rnn_bw)
+
+        for r_op in reverse_nodes:
+            logger.debug("remove reverse op %s", r_op.name)
+            g.replace_all_inputs(r_op.output[0], r_op.input[0], ops=all_nodes)
+            to_remove.append(r_op.name)
+    elif rnn_output_index in [1, 2]:
+        axis = 0
+    else:
+        raise ValueError("rnn only should has 3 outputs.")
+
+    if fw_consumers:
+        attr = {"axes": [axis], "starts": [0], "ends": [1]}
+        inputs_map = {"data": bi_rnn.output[rnn_output_index], **attr}
+        slice_node_fw = GraphBuilder(g).make_slice(inputs_map)
+        all_nodes.append(g.get_node_by_output(slice_node_fw))
+        g.replace_all_inputs(rnn_fw.output[rnn_output_index], slice_node_fw, ops=fw_consumers)
+
+    if bw_consumers:
+        attr = {"axes": [axis], "starts": [1], "ends": [2]}
+        inputs_map = {"data": bi_rnn.output[rnn_output_index], **attr}
+        slice_node_bw = GraphBuilder(g).make_slice(inputs_map)
+        all_nodes.append(g.get_node_by_output(slice_node_bw))
+        g.replace_all_inputs(rnn_bw.output[rnn_output_index], slice_node_bw, ops=bw_consumers)
+
+
+def remove_reverse_in_bw_input(g, bw_rnn_input_x, rnn_type):
+    old_x_consumers = g.find_output_consumers(bw_rnn_input_x)
+    # the transpose/reverse here must be followed by RNN if it is still useful.
+    # this is guaranteed by dynamic_rnn logic.
+    old_x_has_rnn_as_consumer = [n for n in old_x_consumers if n.type == onnx_rnn_type_mapping[rnn_type]]
+    if not old_x_has_rnn_as_consumer:
+        logger.debug("plan to remove useless reverse op in bw")
+        reverse_node = g.get_node_by_output(bw_rnn_input_x)
+
+        if reverse_node.type == "Transpose":
+            reverse_node = reverse_node.inputs[0]
+
+        g.replace_all_inputs(reverse_node.output[0], reverse_node.input[0])  # ops=g.get_nodes()
+        g.remove_node(reverse_node.name)
+    else:
+        raise ValueError("Reverse is still used by RNN as input, cannot remove")