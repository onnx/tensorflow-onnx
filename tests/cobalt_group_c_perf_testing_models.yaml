--- conflicted
+++ resolved
@@ -1335,7 +1335,6 @@
   rtol: 0.05
   atol: 0.0005
   tag: ""
-<<<<<<< HEAD
   signature_def: "default"
 
 german-tacotron2:
@@ -1958,7 +1957,4 @@
   outputs:
     - InceptionV4/Logits/Predictions
   rtol: 0.05
-  atol: 0.0005
-=======
-  signature_def: "default"
->>>>>>> cb6a2137
+  atol: 0.0005