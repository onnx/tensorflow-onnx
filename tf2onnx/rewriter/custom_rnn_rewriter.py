--- conflicted
+++ resolved
@@ -152,17 +152,10 @@
                     nodes = self._adapt_scan_sequence_input_or_output("state_output_reshape",
                                                                       scan_node.output[index], True)
                     self.g.replace_all_inputs(
-<<<<<<< HEAD
-                        None, out_tensor_value_info.id, nodes[-1].output[0])  # self.g.get_nodes()
-                else:  # since opset 9
-                    self.g.replace_all_inputs(
-                        None, out_tensor_value_info.id, scan_node.output[index])  # self.g.get_nodes()
-=======
                         out_tensor_value_info.id, nodes[-1].output[0])  # ops=self.g.get_nodes()
                 else:  # since opset 9
                     self.g.replace_all_inputs(
                         out_tensor_value_info.id, scan_node.output[index])  # ops=self.g.get_nodes()
->>>>>>> 19d3f972
             index += 1
 
         for out_tensor_value_info in context.loop_properties.scan_outputs_exits:
@@ -171,17 +164,10 @@
                     nodes = self._adapt_scan_sequence_input_or_output("scan_output_reshape",
                                                                       scan_node.output[index], True)
                     self.g.replace_all_inputs(
-<<<<<<< HEAD
-                        None, out_tensor_value_info.id, nodes[-1].output[0])  # self.g.get_nodes()
-                else:  # since opset 9
-                    self.g.replace_all_inputs(
-                        None, out_tensor_value_info.id, scan_node.output[index])  # self.g.get_nodes()
-=======
                         out_tensor_value_info.id, nodes[-1].output[0])  # ops=self.g.get_nodes()
                 else:  # since opset 9
                     self.g.replace_all_inputs(
                         out_tensor_value_info.id, scan_node.output[index])  # ops=self.g.get_nodes()
->>>>>>> 19d3f972
             index += 1
 
     def _adapt_scan_sequence_input_or_output(self, target_name, input_id, handle_output=False):
