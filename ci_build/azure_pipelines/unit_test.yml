# Unit test

stages:
  - stage:
    jobs:
<<<<<<< HEAD

    - template: 'templates/job_generator.yml'
      parameters:
        # TFJS tf 2.5
=======
    - template: 'templates/job_generator.yml'
      parameters:
        # TFJS tf 2.6
>>>>>>> e9a05d04
        python_versions: ['3.9']
        tf_versions: ['2.6.0']
        onnx_opsets: ['']
        skip_tfjs_tests: 'False'
        skip_tf_tests: 'True'
        job:
          steps:
          - template: 'unit_test.yml'
        report_coverage: 'True'

    - template: 'templates/job_generator.yml'
      parameters:
        # TFLite tf 2.6
        python_versions: ['3.8']
        tf_versions: ['2.6.0']
        onnx_opsets: ['']
        skip_tflite_tests: 'False'
        skip_tf_tests: 'True'
        job:
          steps:
          - template: 'unit_test.yml'
        report_coverage: 'True'

    - template: 'templates/job_generator.yml'
      parameters:
        # tf 2.6
        python_versions: ['3.8']
        tf_versions: ['2.6.0']
        onnx_opsets: ['']
        job:
          steps:
          - template: 'unit_test.yml'
        report_coverage: 'True'

    - template: 'templates/job_generator.yml'
<<<<<<< HEAD
        # tf 2.5, tf 1.15
=======
      # tf 2.5, tf 1.15
>>>>>>> e9a05d04
      parameters:
        python_versions: ['3.7']
        tf_versions: ['1.15.2','2.5.0']
        onnx_opsets: ['']
        job:
          steps:
          - template: 'unit_test.yml'
        report_coverage: 'True'

    - template: 'templates/job_generator.yml'
      parameters:
        # tf 1.12
        python_versions: [3.6']
        tf_versions: ['1.12.3']
        onnx_opsets: ['']
        job:
          steps:
          - template: 'unit_test.yml'
        report_coverage: 'True'

    - template: 'templates/job_generator.yml'
      parameters:
        platforms: ['windows']
        tf_versions: ['1.14.0']
        onnx_opsets: ['']
        job:
          steps:
          - template: 'unit_test.yml'
        report_coverage: 'True'

    - template: 'templates/job_generator.yml'
      parameters:
        python_versions: ['3.7']
        platforms: ['windows']
        tf_versions: ['2.4.1']
        onnx_opsets: ['']
        job:
          steps:
          - template: 'unit_test.yml'
        report_coverage: 'True'

  - template: 'templates/combine_test_coverage.yml'
<|MERGE_RESOLUTION|>--- conflicted
+++ resolved
@@ -3,16 +3,9 @@
 stages:
   - stage:
     jobs:
-<<<<<<< HEAD
-
-    - template: 'templates/job_generator.yml'
-      parameters:
-        # TFJS tf 2.5
-=======
     - template: 'templates/job_generator.yml'
       parameters:
         # TFJS tf 2.6
->>>>>>> e9a05d04
         python_versions: ['3.9']
         tf_versions: ['2.6.0']
         onnx_opsets: ['']
@@ -48,11 +41,7 @@
         report_coverage: 'True'
 
     - template: 'templates/job_generator.yml'
-<<<<<<< HEAD
-        # tf 2.5, tf 1.15
-=======
       # tf 2.5, tf 1.15
->>>>>>> e9a05d04
       parameters:
         python_versions: ['3.7']
         tf_versions: ['1.15.2','2.5.0']
@@ -67,7 +56,7 @@
         # tf 1.12
         python_versions: [3.6']
         tf_versions: ['1.12.3']
-        onnx_opsets: ['']
+        onnx_opsets: ['9']
         job:
           steps:
           - template: 'unit_test.yml'
@@ -77,7 +66,7 @@
       parameters:
         platforms: ['windows']
         tf_versions: ['1.14.0']
-        onnx_opsets: ['']
+        onnx_opsets: ['14']
         job:
           steps:
           - template: 'unit_test.yml'
@@ -88,7 +77,7 @@
         python_versions: ['3.7']
         platforms: ['windows']
         tf_versions: ['2.4.1']
-        onnx_opsets: ['']
+        onnx_opsets: ['13']
         job:
           steps:
           - template: 'unit_test.yml'
