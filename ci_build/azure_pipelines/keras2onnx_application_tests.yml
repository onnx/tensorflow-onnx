# # Nightly keras2onnx application tests

# jobs:

<<<<<<< HEAD
# - job: 'Linux'
#   timeoutInMinutes: 180
#   pool:
#     vmImage: 'ubuntu-latest'
#   strategy:
#     matrix:
#       Python37-onnx1.5:
#         python.version: '3.7'
#         ONNX_PATH: onnx==1.5.0
#         INSTALL_KERAS: pip install keras==2.2.4
#         UNINSTALL_KERAS:
#         INSTALL_TENSORFLOW: pip install tensorflow==1.15.0
#         INSTALL_ORT: pip install onnxruntime==1.8.0
#         INSTALL_KERAS_RESNET: pip install keras-resnet
#         INSTALL_TRANSFORMERS:
#         INSTALL_NUMPY:
#         NIGHTLY_BUILD_TEST: python run_all.py --exclude "test_keras_applications_v2.py"

#       Python37-onnx1.6:
#         python.version: '3.7'
#         ONNX_PATH: onnx==1.6.0
#         INSTALL_KERAS: pip install keras==2.3.1
#         UNINSTALL_KERAS:
#         INSTALL_TENSORFLOW: pip install tensorflow==1.15.0
#         INSTALL_ORT: pip install onnxruntime==1.8.0
#         INSTALL_KERAS_RESNET: pip install keras-resnet
#         INSTALL_TRANSFORMERS:
#         INSTALL_NUMPY: 
#         NIGHTLY_BUILD_TEST: python run_all.py --exclude "test_keras_applications_v2.py"
=======
- job: 'Linux'
  timeoutInMinutes: 180
  pool:
    vmImage: 'ubuntu-latest'
  strategy:
    matrix:
      Python37-onnx1.6:
        python.version: '3.7'
        ONNX_PATH: onnx==1.6.0
        INSTALL_KERAS: pip install keras==2.3.1
        UNINSTALL_KERAS:
        INSTALL_TENSORFLOW: pip install tensorflow==1.15.0
        INSTALL_ORT: pip install onnxruntime==1.8.0
        INSTALL_KERAS_RESNET: pip install keras-resnet
        INSTALL_TRANSFORMERS:
        INSTALL_NUMPY: 
        NIGHTLY_BUILD_TEST: python run_all.py --exclude "test_keras_applications_v2.py"
>>>>>>> 3cf62e23

#       Python37-onnx1.9:
#         python.version: '3.7'
#         ONNX_PATH: onnx==1.9.0
#         INSTALL_KERAS: pip install keras==2.3.1
#         UNINSTALL_KERAS:
#         INSTALL_TENSORFLOW: pip install tensorflow==1.15.0
#         INSTALL_ORT: pip install onnxruntime==1.9.0
#         INSTALL_KERAS_RESNET: pip install keras-resnet
#         INSTALL_TRANSFORMERS:
#         INSTALL_NUMPY:
#         NIGHTLY_BUILD_TEST: python run_all.py --exclude "test_keras_applications_v2.py"

<<<<<<< HEAD
#       Python37-onnx1.11:
#         python.version: '3.7'
#         ONNX_PATH: onnx==1.11.0
#         INSTALL_KERAS: pip install keras==2.3.1
#         UNINSTALL_KERAS:
#         INSTALL_TENSORFLOW: pip install tensorflow==1.15.0
#         INSTALL_ORT: pip install onnxruntime==1.11.0
#         INSTALL_KERAS_RESNET: pip install keras-resnet
#         INSTALL_TRANSFORMERS:
#         INSTALL_NUMPY: pip install numpy==1.19.0
#         NIGHTLY_BUILD_TEST: python run_all_v2.py --exclude "test_keras_applications_v2.py"

#       Python38-tf2.x:
#         python.version: '3.8'
#         ONNX_PATH: onnx==1.11.0
#         INSTALL_KERAS: 
#         UNINSTALL_KERAS: pip uninstall keras -y
#         INSTALL_TENSORFLOW: pip install tensorflow==2.5.0
#         INSTALL_ORT: pip install onnxruntime==1.9.0
#         INSTALL_KERAS_RESNET: pip install keras-resnet
#         INSTALL_TRANSFORMERS: pip install transformers==3.4.0
#         INSTALL_NUMPY: pip install numpy==1.19.0
#         NIGHTLY_BUILD_TEST: python run_all_v2.py

#   steps:
#   - template: 'templates/keras2onnx_application_tests.yml'
#     parameters:
#       platform: 'linux'

# - job: 'Win'
#   timeoutInMinutes: 180
#   pool:
#     vmImage: 'windows-2019'
#   strategy:
#     matrix:
#       Python37-onnx1.5:
#         python.version: '3.7'
#         ONNX_PATH: onnx==1.5.0
#         INSTALL_KERAS: pip install keras==2.2.4
#         UNINSTALL_KERAS:
#         INSTALL_TENSORFLOW: pip install tensorflow==1.15.0
#         INSTALL_ORT: pip install onnxruntime==1.8.0
#         INSTALL_KERAS_RESNET: pip install keras-resnet
#         INSTALL_TRANSFORMERS:
#         NIGHTLY_BUILD_TEST: python run_all_v2.py --exclude "test_keras_applications_v2.py"

#       Python37-onnx1.6:
#         python.version: '3.7'
#         ONNX_PATH: onnx==1.6.0
#         INSTALL_KERAS: pip install keras==2.3.1
#         UNINSTALL_KERAS:
#         INSTALL_TENSORFLOW: pip install tensorflow==1.15.0
#         INSTALL_ORT: pip install onnxruntime==1.9.0
#         INSTALL_KERAS_RESNET: pip install keras-resnet
#         INSTALL_TRANSFORMERS:
#         INSTALL_NUMPY: pip install numpy==1.19.0
#         NIGHTLY_BUILD_TEST: python run_all_v2.py --exclude "test_keras_applications_v2.py"
=======
      Python37-onnx1.11-tf1.15:
        python.version: '3.7'
        ONNX_PATH: onnx==1.11.0
        INSTALL_KERAS: pip install keras==2.3.1
        UNINSTALL_KERAS:
        INSTALL_TENSORFLOW: pip install tensorflow==1.15.0
        INSTALL_ORT: pip install onnxruntime==1.11.0
        INSTALL_KERAS_RESNET: pip install keras-resnet
        INSTALL_TRANSFORMERS:
        INSTALL_NUMPY: pip install numpy==1.19.0
        NIGHTLY_BUILD_TEST: python run_all_v2.py --exclude "test_keras_applications_v2.py"

      Python37-onnx1.11-tf2.5:
        python.version: '3.7'
        ONNX_PATH: onnx==1.11.0
        INSTALL_KERAS:
        UNINSTALL_KERAS: pip uninstall keras -y
        INSTALL_TENSORFLOW: pip install tensorflow==2.5.0
        INSTALL_ORT: pip install onnxruntime==1.11.0
        INSTALL_KERAS_RESNET: pip install keras-resnet
        INSTALL_TRANSFORMERS: pip install transformers==3.4.0
        INSTALL_NUMPY: pip install numpy==1.19.0
        NIGHTLY_BUILD_TEST: python run_all_v2.py

      Python38-onnx1.11-tf2.8:
        python.version: '3.7'
        ONNX_PATH: onnx==1.11.0
        INSTALL_KERAS:
        UNINSTALL_KERAS:
        INSTALL_TENSORFLOW: pip install tensorflow==2.8.0
        INSTALL_ORT: pip install onnxruntime==1.11.0
        INSTALL_KERAS_RESNET: pip install keras-resnet
        INSTALL_TRANSFORMERS: pip install transformers==3.4.0
        INSTALL_NUMPY:
        NIGHTLY_BUILD_TEST: python run_all_v2.py

  steps:
  - template: 'templates/keras2onnx_application_tests.yml'
    parameters:
      platform: 'linux'

- job: 'Win'
  timeoutInMinutes: 180
  pool:
    vmImage: 'windows-2019'
  strategy:
    matrix:
      Python37-onnx1.6:
        python.version: '3.7'
        ONNX_PATH: onnx==1.6.0
        INSTALL_KERAS: pip install keras==2.3.1
        UNINSTALL_KERAS:
        INSTALL_TENSORFLOW: pip install tensorflow==1.15.0
        INSTALL_ORT: pip install onnxruntime==1.9.0
        INSTALL_KERAS_RESNET: pip install keras-resnet
        INSTALL_TRANSFORMERS:
        INSTALL_NUMPY: pip install numpy==1.19.0
        NIGHTLY_BUILD_TEST: python run_all_v2.py --exclude "test_keras_applications_v2.py"
>>>>>>> 3cf62e23

#       Python37-onnx1.9:
#         python.version: '3.7'
#         ONNX_PATH: onnx==1.9.0
#         INSTALL_KERAS: pip install keras==2.3.1
#         UNINSTALL_KERAS:
#         INSTALL_TENSORFLOW: pip install tensorflow==1.15.0
#         INSTALL_ORT: pip install onnxruntime==1.9.0
#         INSTALL_KERAS_RESNET: pip install keras-resnet
#         INSTALL_TRANSFORMERS:
#         INSTALL_NUMPY: pip install numpy==1.19.0
#         NIGHTLY_BUILD_TEST: python run_all_v2.py --exclude "test_keras_applications_v2.py"

<<<<<<< HEAD
#       Python37-onnx1.11:
#         python.version: '3.7'
#         ONNX_PATH: onnx==1.11.0
#         INSTALL_KERAS: pip install keras==2.3.1
#         UNINSTALL_KERAS:
#         INSTALL_TENSORFLOW: pip install tensorflow==1.15.0
#         INSTALL_ORT: pip install onnxruntime==1.11.0
#         INSTALL_KERAS_RESNET: pip install keras-resnet
#         INSTALL_TRANSFORMERS:
#         INSTALL_NUMPY: pip install numpy==1.19.0
#         NIGHTLY_BUILD_TEST: python run_all_v2.py --exclude "test_keras_applications_v2.py"

#       Python38-tf2.x:
#         python.version: '3.8'
#         ONNX_PATH: onnx==1.11.0
#         INSTALL_KERAS: 
#         UNINSTALL_KERAS: pip uninstall keras -y
#         INSTALL_TENSORFLOW: pip install tensorflow==2.5.0
#         INSTALL_ORT: pip install onnxruntime==1.9.0
#         INSTALL_KERAS_RESNET: pip install keras-resnet
#         INSTALL_TRANSFORMERS: pip install transformers==3.4.0
#         INSTALL_NUMPY: pip install numpy==1.19.0
#         NIGHTLY_BUILD_TEST: python run_all_v2.py --exclude "test_keras_applications_v2.py"
=======
      Python37-onnx1.11-tf1.15:
        python.version: '3.7'
        ONNX_PATH: onnx==1.11.0
        INSTALL_KERAS: pip install keras==2.3.1
        UNINSTALL_KERAS:
        INSTALL_TENSORFLOW: pip install tensorflow==1.15.0
        INSTALL_ORT: pip install onnxruntime==1.11.0
        INSTALL_KERAS_RESNET: pip install keras-resnet
        INSTALL_TRANSFORMERS:
        INSTALL_NUMPY: pip install numpy==1.19.0
        NIGHTLY_BUILD_TEST: python run_all_v2.py --exclude "test_keras_applications_v2.py"

      Python38-tf2.x:
        python.version: '3.8'
        ONNX_PATH: onnx==1.11.0
        INSTALL_KERAS:
        UNINSTALL_KERAS: pip uninstall keras -y
        INSTALL_TENSORFLOW: pip install tensorflow==2.5.0
        INSTALL_ORT: pip install onnxruntime==1.9.0
        INSTALL_KERAS_RESNET: pip install keras-resnet
        INSTALL_TRANSFORMERS: pip install transformers==3.4.0
        INSTALL_NUMPY: pip install numpy==1.19.0
        NIGHTLY_BUILD_TEST: python run_all_v2.py --exclude "test_keras_applications_v2.py"
>>>>>>> 3cf62e23

#   steps:
#   - template: 'templates/keras2onnx_application_tests.yml'
#     parameters:
#       platform: 'windows'<|MERGE_RESOLUTION|>--- conflicted
+++ resolved
@@ -2,7 +2,6 @@
 
 # jobs:
 
-<<<<<<< HEAD
 # - job: 'Linux'
 #   timeoutInMinutes: 180
 #   pool:
@@ -32,25 +31,7 @@
 #         INSTALL_TRANSFORMERS:
 #         INSTALL_NUMPY: 
 #         NIGHTLY_BUILD_TEST: python run_all.py --exclude "test_keras_applications_v2.py"
-=======
-- job: 'Linux'
-  timeoutInMinutes: 180
-  pool:
-    vmImage: 'ubuntu-latest'
-  strategy:
-    matrix:
-      Python37-onnx1.6:
-        python.version: '3.7'
-        ONNX_PATH: onnx==1.6.0
-        INSTALL_KERAS: pip install keras==2.3.1
-        UNINSTALL_KERAS:
-        INSTALL_TENSORFLOW: pip install tensorflow==1.15.0
-        INSTALL_ORT: pip install onnxruntime==1.8.0
-        INSTALL_KERAS_RESNET: pip install keras-resnet
-        INSTALL_TRANSFORMERS:
-        INSTALL_NUMPY: 
-        NIGHTLY_BUILD_TEST: python run_all.py --exclude "test_keras_applications_v2.py"
->>>>>>> 3cf62e23
+
 
 #       Python37-onnx1.9:
 #         python.version: '3.7'
@@ -64,7 +45,6 @@
 #         INSTALL_NUMPY:
 #         NIGHTLY_BUILD_TEST: python run_all.py --exclude "test_keras_applications_v2.py"
 
-<<<<<<< HEAD
 #       Python37-onnx1.11:
 #         python.version: '3.7'
 #         ONNX_PATH: onnx==1.11.0
@@ -122,66 +102,6 @@
 #         INSTALL_TRANSFORMERS:
 #         INSTALL_NUMPY: pip install numpy==1.19.0
 #         NIGHTLY_BUILD_TEST: python run_all_v2.py --exclude "test_keras_applications_v2.py"
-=======
-      Python37-onnx1.11-tf1.15:
-        python.version: '3.7'
-        ONNX_PATH: onnx==1.11.0
-        INSTALL_KERAS: pip install keras==2.3.1
-        UNINSTALL_KERAS:
-        INSTALL_TENSORFLOW: pip install tensorflow==1.15.0
-        INSTALL_ORT: pip install onnxruntime==1.11.0
-        INSTALL_KERAS_RESNET: pip install keras-resnet
-        INSTALL_TRANSFORMERS:
-        INSTALL_NUMPY: pip install numpy==1.19.0
-        NIGHTLY_BUILD_TEST: python run_all_v2.py --exclude "test_keras_applications_v2.py"
-
-      Python37-onnx1.11-tf2.5:
-        python.version: '3.7'
-        ONNX_PATH: onnx==1.11.0
-        INSTALL_KERAS:
-        UNINSTALL_KERAS: pip uninstall keras -y
-        INSTALL_TENSORFLOW: pip install tensorflow==2.5.0
-        INSTALL_ORT: pip install onnxruntime==1.11.0
-        INSTALL_KERAS_RESNET: pip install keras-resnet
-        INSTALL_TRANSFORMERS: pip install transformers==3.4.0
-        INSTALL_NUMPY: pip install numpy==1.19.0
-        NIGHTLY_BUILD_TEST: python run_all_v2.py
-
-      Python38-onnx1.11-tf2.8:
-        python.version: '3.7'
-        ONNX_PATH: onnx==1.11.0
-        INSTALL_KERAS:
-        UNINSTALL_KERAS:
-        INSTALL_TENSORFLOW: pip install tensorflow==2.8.0
-        INSTALL_ORT: pip install onnxruntime==1.11.0
-        INSTALL_KERAS_RESNET: pip install keras-resnet
-        INSTALL_TRANSFORMERS: pip install transformers==3.4.0
-        INSTALL_NUMPY:
-        NIGHTLY_BUILD_TEST: python run_all_v2.py
-
-  steps:
-  - template: 'templates/keras2onnx_application_tests.yml'
-    parameters:
-      platform: 'linux'
-
-- job: 'Win'
-  timeoutInMinutes: 180
-  pool:
-    vmImage: 'windows-2019'
-  strategy:
-    matrix:
-      Python37-onnx1.6:
-        python.version: '3.7'
-        ONNX_PATH: onnx==1.6.0
-        INSTALL_KERAS: pip install keras==2.3.1
-        UNINSTALL_KERAS:
-        INSTALL_TENSORFLOW: pip install tensorflow==1.15.0
-        INSTALL_ORT: pip install onnxruntime==1.9.0
-        INSTALL_KERAS_RESNET: pip install keras-resnet
-        INSTALL_TRANSFORMERS:
-        INSTALL_NUMPY: pip install numpy==1.19.0
-        NIGHTLY_BUILD_TEST: python run_all_v2.py --exclude "test_keras_applications_v2.py"
->>>>>>> 3cf62e23
 
 #       Python37-onnx1.9:
 #         python.version: '3.7'
@@ -195,7 +115,6 @@
 #         INSTALL_NUMPY: pip install numpy==1.19.0
 #         NIGHTLY_BUILD_TEST: python run_all_v2.py --exclude "test_keras_applications_v2.py"
 
-<<<<<<< HEAD
 #       Python37-onnx1.11:
 #         python.version: '3.7'
 #         ONNX_PATH: onnx==1.11.0
@@ -219,31 +138,6 @@
 #         INSTALL_TRANSFORMERS: pip install transformers==3.4.0
 #         INSTALL_NUMPY: pip install numpy==1.19.0
 #         NIGHTLY_BUILD_TEST: python run_all_v2.py --exclude "test_keras_applications_v2.py"
-=======
-      Python37-onnx1.11-tf1.15:
-        python.version: '3.7'
-        ONNX_PATH: onnx==1.11.0
-        INSTALL_KERAS: pip install keras==2.3.1
-        UNINSTALL_KERAS:
-        INSTALL_TENSORFLOW: pip install tensorflow==1.15.0
-        INSTALL_ORT: pip install onnxruntime==1.11.0
-        INSTALL_KERAS_RESNET: pip install keras-resnet
-        INSTALL_TRANSFORMERS:
-        INSTALL_NUMPY: pip install numpy==1.19.0
-        NIGHTLY_BUILD_TEST: python run_all_v2.py --exclude "test_keras_applications_v2.py"
-
-      Python38-tf2.x:
-        python.version: '3.8'
-        ONNX_PATH: onnx==1.11.0
-        INSTALL_KERAS:
-        UNINSTALL_KERAS: pip uninstall keras -y
-        INSTALL_TENSORFLOW: pip install tensorflow==2.5.0
-        INSTALL_ORT: pip install onnxruntime==1.9.0
-        INSTALL_KERAS_RESNET: pip install keras-resnet
-        INSTALL_TRANSFORMERS: pip install transformers==3.4.0
-        INSTALL_NUMPY: pip install numpy==1.19.0
-        NIGHTLY_BUILD_TEST: python run_all_v2.py --exclude "test_keras_applications_v2.py"
->>>>>>> 3cf62e23
 
 #   steps:
 #   - template: 'templates/keras2onnx_application_tests.yml'
