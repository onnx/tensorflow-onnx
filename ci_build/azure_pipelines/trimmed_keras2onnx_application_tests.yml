# keras2onnx application tests (trimmed)

jobs:

- job: 'Linux'
  timeoutInMinutes: 180
  pool:
    vmImage: 'ubuntu-latest'
  strategy:
    matrix:
      Python37-tf-1.15:
        python.version: '3.7'
        ONNX_PATH: onnx==1.11.0
        INSTALL_KERAS: pip install keras==2.3.1
        UNINSTALL_KERAS:
        INSTALL_TENSORFLOW: pip install tensorflow==1.15.0
        INSTALL_ORT: pip install onnxruntime==1.11.0
        INSTALL_KERAS_RESNET: pip install keras-resnet
        INSTALL_TRANSFORMERS:
        INSTALL_NUMPY: pip install numpy==1.19.0
        INSTALL_LEGACY: pip install h5py==2.9.0
        NIGHTLY_BUILD_TEST: python run_all.py --exclude "test_keras_applications_v2.py"

      Python38-tf-2.9:
        python.version: '3.8'
        ONNX_PATH: onnx==1.12.0
        INSTALL_KERAS:
        UNINSTALL_KERAS:
        INSTALL_TENSORFLOW: pip install tensorflow==2.9.1
        INSTALL_ORT: pip install onnxruntime==1.12.0
        INSTALL_KERAS_RESNET: pip install keras-resnet
        INSTALL_TRANSFORMERS: pip install transformers==4.2.0
        INSTALL_NUMPY:
        NIGHTLY_BUILD_TEST: python run_all_v2.py

      Python38-tf2-2.10:
        python.version: '3.8'
        ONNX_PATH: onnx==1.12.0
        INSTALL_KERAS:
        UNINSTALL_KERAS:
        INSTALL_TENSORFLOW: pip install tensorflow==2.10.0
        INSTALL_ORT: pip install onnxruntime==1.13.1
        INSTALL_KERAS_RESNET: pip install keras-resnet
        INSTALL_TRANSFORMERS: pip install transformers==4.2.0
        INSTALL_NUMPY:
        NIGHTLY_BUILD_TEST: python run_all_v2.py

      Python38-tf2-2.11:
        python.version: '3.9'
        ONNX_PATH: onnx==1.13.1
        INSTALL_KERAS:
        UNINSTALL_KERAS:
        INSTALL_TENSORFLOW: pip install tensorflow==2.11.0
<<<<<<< HEAD
        INSTALL_ORT: pip install onnxruntime==1.13.1
=======
        INSTALL_ORT: pip install onnxruntime==1.14.1
>>>>>>> 3c3d6592
        INSTALL_KERAS_RESNET: pip install keras-resnet
        INSTALL_TRANSFORMERS: pip install transformers==4.2.0
        INSTALL_NUMPY:
        NIGHTLY_BUILD_TEST: python run_all_v2.py

  steps:
  - template: 'templates/keras2onnx_application_tests.yml'
    parameters:
      platform: 'linux'<|MERGE_RESOLUTION|>--- conflicted
+++ resolved
@@ -51,11 +51,7 @@
         INSTALL_KERAS:
         UNINSTALL_KERAS:
         INSTALL_TENSORFLOW: pip install tensorflow==2.11.0
-<<<<<<< HEAD
-        INSTALL_ORT: pip install onnxruntime==1.13.1
-=======
         INSTALL_ORT: pip install onnxruntime==1.14.1
->>>>>>> 3c3d6592
         INSTALL_KERAS_RESNET: pip install keras-resnet
         INSTALL_TRANSFORMERS: pip install transformers==4.2.0
         INSTALL_NUMPY:
