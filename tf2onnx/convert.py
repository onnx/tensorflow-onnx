--- conflicted
+++ resolved
@@ -154,15 +154,6 @@
         logger.info("inputs: %s", inputs)
         logger.info("outputs: %s", outputs)
 
-<<<<<<< HEAD
-    with tf.Graph().as_default() as tf_graph:
-        const_node_values = None
-        if args.large_model:
-            const_node_values = compress_graph_def(graph_def)
-        if args.output_frozen_graph:
-            utils.save_protobuf(args.output_frozen_graph, graph_def)
-        tf.import_graph_def(graph_def, name='')
-=======
     tf_graph = None
     const_node_values = None
     if graph_def is not None:
@@ -170,9 +161,10 @@
             const_node_values = None
             if args.large_model:
                 const_node_values = compress_graph_def(graph_def)
+            if args.output_frozen_graph:
+                utils.save_protobuf(args.output_frozen_graph, graph_def)
             tf.import_graph_def(graph_def, name='')
 
->>>>>>> 50def667
     with tf_loader.tf_session(graph=tf_graph):
         g = process_tf_graph(tf_graph,
                              continue_on_error=args.continue_on_error,
@@ -185,11 +177,8 @@
                              output_names=outputs,
                              inputs_as_nchw=args.inputs_as_nchw,
                              const_node_values=const_node_values,
-<<<<<<< HEAD
-                             initialized_tables=initialized_tables)
-=======
+                             initialized_tables=initialized_tables,
                              tflite_path=tflite_path)
->>>>>>> 50def667
 
     onnx_graph = optimizer.optimize_graph(g)
 
