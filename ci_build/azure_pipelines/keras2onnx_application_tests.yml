# Nightly keras2onnx application tests

jobs:

- job: 'Linux'
  timeoutInMinutes: 180
  pool:
    vmImage: 'ubuntu-latest'
  strategy:
    matrix:
      Python36-onnx1.5:
        python.version: '3.6'
        ONNX_PATH: onnx==1.5.0
        INSTALL_KERAS: pip install keras==2.2.4
        UNINSTALL_KERAS:
        INSTALL_TENSORFLOW: pip install tensorflow==1.15.0
        INSTALL_ORT: pip install onnxruntime==1.8.0
        INSTALL_KERAS_RESNET: pip install keras-resnet
        INSTALL_TRANSFORMERS:
        INSTALL_NUMPY: pip install numpy==1.19.0
        NIGHTLY_BUILD_TEST: python run_all.py --exclude "test_keras_applications_v2.py"

      Python37-onnx1.6:
        python.version: '3.7.3'
        ONNX_PATH: onnx==1.6.0
        INSTALL_KERAS: pip install keras==2.3.1
        UNINSTALL_KERAS:
        INSTALL_TENSORFLOW: pip install tensorflow==1.15.0
        INSTALL_ORT: pip install onnxruntime==1.8.0
        INSTALL_KERAS_RESNET: pip install keras-resnet
        INSTALL_TRANSFORMERS:
<<<<<<< HEAD
        INSTALL_NUMPY: pip install numpy==1.19.0
=======
        INSTALL_NUMPY: 
>>>>>>> 8e43a178
        NIGHTLY_BUILD_TEST: python run_all.py --exclude "test_keras_applications_v2.py"

      Python37-onnx1.9:
        python.version: '3.7.3'
        ONNX_PATH: onnx==1.9.0
        INSTALL_KERAS: pip install keras==2.3.1
        UNINSTALL_KERAS:
        INSTALL_TENSORFLOW: pip install tensorflow==1.15.0
        INSTALL_ORT: pip install onnxruntime==1.9.0
        INSTALL_KERAS_RESNET: pip install keras-resnet
        INSTALL_TRANSFORMERS:
        INSTALL_NUMPY: pip install numpy==1.19.0
        NIGHTLY_BUILD_TEST: python run_all.py --exclude "test_keras_applications_v2.py"

<<<<<<< HEAD
      Python38-tf2.7:
        python.version: '3.8'
        ONNX_PATH: onnx==1.11.0
        INSTALL_KERAS:
        UNINSTALL_KERAS: pip uninstall keras -y
        INSTALL_TENSORFLOW: pip install tensorflow==2.7.0
        INSTALL_ORT: pip install onnxruntime==1.10.0
        INSTALL_KERAS_RESNET: pip install keras-resnet
        INSTALL_TRANSFORMERS: pip install transformers==4.17.0
        INSTALL_NUMPY:
=======
      Python37-tf2.x:
        python.version: '3.7.3'
        ONNX_PATH: onnx==1.11.0
        INSTALL_KERAS:
        UNINSTALL_KERAS: pip uninstall keras -y
        INSTALL_TENSORFLOW: pip install tensorflow==2.2.0
        INSTALL_ORT: pip install onnxruntime==1.11.0
        INSTALL_KERAS_RESNET: pip install keras-resnet
        INSTALL_TRANSFORMERS: pip install transformers==3.4.0
        INSTALL_NUMPY: pip install numpy==1.19.0
>>>>>>> 8e43a178
        NIGHTLY_BUILD_TEST: python run_all_v2.py

  steps:
  - template: 'templates/keras2onnx_application_tests.yml'
    parameters:
      platform: 'linux'

- job: 'Win'
  timeoutInMinutes: 180
  pool:
    vmImage: 'windows-2019'
  strategy:
    matrix:
      Python36-onnx1.5:
        python.version: '3.6'
        ONNX_PATH: onnx==1.5.0
        INSTALL_KERAS: pip install keras==2.2.4
        UNINSTALL_KERAS:
        INSTALL_TENSORFLOW: pip install tensorflow==1.15.0
        INSTALL_ORT: pip install onnxruntime==1.8.0
        INSTALL_KERAS_RESNET: pip install keras-resnet
        INSTALL_TRANSFORMERS:
        NIGHTLY_BUILD_TEST: python run_all.py --exclude "test_keras_applications_v2.py test_mask_rcnn.py"

      Python37-onnx1.6:
        python.version: '3.7'
        ONNX_PATH: onnx==1.6.0
        INSTALL_KERAS: pip install keras==2.3.1
        UNINSTALL_KERAS:
        INSTALL_TENSORFLOW: pip install tensorflow==1.15.0
        INSTALL_ORT: pip install onnxruntime==1.9.0
        INSTALL_KERAS_RESNET: pip install keras-resnet
        INSTALL_TRANSFORMERS:
        INSTALL_NUMPY: pip install numpy==1.19.0
        NIGHTLY_BUILD_TEST: python run_all.py --exclude "test_keras_applications_v2.py test_mask_rcnn.py"

      Python37-onnx1.9:
        python.version: '3.7.3'
        ONNX_PATH: onnx==1.9.0
        INSTALL_KERAS: pip install keras==2.3.1
        UNINSTALL_KERAS:
        INSTALL_TENSORFLOW: pip install tensorflow==1.15.0
        INSTALL_ORT: pip install onnxruntime==1.9.0
        INSTALL_KERAS_RESNET: pip install keras-resnet
        INSTALL_TRANSFORMERS:
        INSTALL_NUMPY: pip install numpy==1.19.0
        NIGHTLY_BUILD_TEST: python run_all.py --exclude "test_keras_applications_v2.py"

      Python38-tf2.x:
        python.version: '3.8'
        ONNX_PATH: onnx==1.11.0
        INSTALL_KERAS: 
        UNINSTALL_KERAS: pip uninstall keras -y
        INSTALL_TENSORFLOW: pip install tensorflow==2.2.0
        INSTALL_ORT: pip install onnxruntime==1.11.0
        INSTALL_KERAS_RESNET: pip install keras-resnet
        INSTALL_TRANSFORMERS: pip install transformers==3.4.0
        INSTALL_NUMPY: pip install numpy==1.19.0
        NIGHTLY_BUILD_TEST: python run_all.py --exclude "test_keras_applications_v2.py test_mask_rcnn.py"

      Python38-onnx1.11:
        python.version: '3.8'
        ONNX_PATH: onnx==1.11.0
        INSTALL_KERAS: pip install keras==2.3.1
        UNINSTALL_KERAS:
        INSTALL_TENSORFLOW: pip install tensorflow==1.15.0
        INSTALL_ORT: pip install onnxruntime==1.10.0
        INSTALL_KERAS_RESNET: pip install keras-resnet
        INSTALL_TRANSFORMERS:
        NIGHTLY_BUILD_TEST: python run_all.py --exclude "test_keras_applications_v2.py test_mask_rcnn.py"

  steps:
  - template: 'templates/keras2onnx_application_tests.yml'
    parameters:
      platform: 'windows'<|MERGE_RESOLUTION|>--- conflicted
+++ resolved
@@ -29,11 +29,7 @@
         INSTALL_ORT: pip install onnxruntime==1.8.0
         INSTALL_KERAS_RESNET: pip install keras-resnet
         INSTALL_TRANSFORMERS:
-<<<<<<< HEAD
-        INSTALL_NUMPY: pip install numpy==1.19.0
-=======
         INSTALL_NUMPY: 
->>>>>>> 8e43a178
         NIGHTLY_BUILD_TEST: python run_all.py --exclude "test_keras_applications_v2.py"
 
       Python37-onnx1.9:
@@ -48,18 +44,6 @@
         INSTALL_NUMPY: pip install numpy==1.19.0
         NIGHTLY_BUILD_TEST: python run_all.py --exclude "test_keras_applications_v2.py"
 
-<<<<<<< HEAD
-      Python38-tf2.7:
-        python.version: '3.8'
-        ONNX_PATH: onnx==1.11.0
-        INSTALL_KERAS:
-        UNINSTALL_KERAS: pip uninstall keras -y
-        INSTALL_TENSORFLOW: pip install tensorflow==2.7.0
-        INSTALL_ORT: pip install onnxruntime==1.10.0
-        INSTALL_KERAS_RESNET: pip install keras-resnet
-        INSTALL_TRANSFORMERS: pip install transformers==4.17.0
-        INSTALL_NUMPY:
-=======
       Python37-tf2.x:
         python.version: '3.7.3'
         ONNX_PATH: onnx==1.11.0
@@ -70,7 +54,6 @@
         INSTALL_KERAS_RESNET: pip install keras-resnet
         INSTALL_TRANSFORMERS: pip install transformers==3.4.0
         INSTALL_NUMPY: pip install numpy==1.19.0
->>>>>>> 8e43a178
         NIGHTLY_BUILD_TEST: python run_all_v2.py
 
   steps:
