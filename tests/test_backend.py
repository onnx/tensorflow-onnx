# Copyright (c) Microsoft Corporation. All rights reserved.
# Licensed under the MIT license.

"""Unit tests using onnx backends."""

from __future__ import division
from __future__ import print_function
from __future__ import unicode_literals

import unittest
from itertools import product

import numpy as np
import tensorflow as tf

from backend_test_base import Tf2OnnxBackendTestBase
# pylint reports unused-wildcard-import which is false positive, __all__ is defined in common
from common import *  # pylint: disable=wildcard-import,unused-wildcard-import
from tf2onnx import constants, utils
from tf2onnx.graph_matcher import OpTypePattern, GraphMatcher
from tf2onnx.tf_loader import tf_reset_default_graph, tf_placeholder

# pylint: disable=missing-docstring,invalid-name,unused-argument


NCHW_TO_NHWC = [0, 2, 3, 1]
NHWC_TO_NCHW = [0, 3, 1, 2]
HWCN_TO_NCHW = [3, 2, 0, 1]

_STRIDE1x1 = [1, 1, 1, 1]
_KERNEL3x3 = [3, 3, 1, 1]

# names for input and outputs for tests
_TFINPUT = "input"
_INPUT = "input:0"
_TFINPUT1 = "input1"
_INPUT1 = "input1:0"
_TFINPUT2 = "input2"
_INPUT2 = "input2:0"
_TFOUTPUT = "output"
_OUTPUT = "output:0"
_TFOUTPUT1 = "output1"
_OUTPUT1 = "output1:0"
_TFOUTPUT2 = "output2"
_OUTPUT2 = "output2:0"


def make_xval(shape):
    x_val = np.arange(np.prod(shape)).astype("float32").reshape(shape)
    return x_val


def get_conv_getdata(kind=1):
    if kind == 0:
        # generate all combinations (costly)
        dims = [
            ("padding", ["SAME", "VALID"]),
            ("input_sizes", [[32, 35, 35, 3], [32, 17, 17, 3], [1, 28, 28, 3], [32, 8, 8, 3]]),
            ("filter_sizes", [[1, 3, 3, 1], [1, 2, 2, 1], [1, 5, 5, 1], [1, 1, 1, 1], [1, 5, 2, 1], [1, 2, 5, 1]]),
            ("strides", [[1, 2, 2, 1], [1, 1, 1, 1]]),
        ]
        values = [key_values[1] for key_values in dims]
        for idx, v in enumerate(product(*values)):
            if True or idx == 30:
                yield (idx,) + v
    elif kind == 1:
        # some combination to that give decent padding coverage
        data = [
            ('SAME', [32, 35, 35, 3], [1, 3, 3, 1], [1, 2, 2, 1]),
            ('SAME', [32, 35, 35, 3], [1, 2, 2, 1], [1, 2, 2, 1]),
            ('SAME', [32, 35, 35, 3], [1, 1, 1, 1], [1, 1, 1, 1]),
            ('SAME', [32, 35, 35, 3], [1, 5, 2, 1], [1, 2, 2, 1]),
            ('SAME', [32, 35, 35, 3], [1, 2, 5, 1], [1, 2, 2, 1]),
            ('SAME', [32, 35, 35, 3], [1, 2, 5, 1], [1, 1, 1, 1]),
            ('SAME', [1, 28, 28, 3], [1, 3, 3, 1], [1, 2, 2, 1]),
            ('SAME', [1, 28, 28, 3], [1, 3, 3, 1], [1, 1, 1, 1]),
            ('SAME', [1, 28, 28, 3], [1, 2, 2, 1], [1, 2, 2, 1]),
            ('SAME', [1, 28, 28, 3], [1, 2, 2, 1], [1, 1, 1, 1]),
            ('SAME', [1, 28, 28, 3], [1, 5, 5, 1], [1, 2, 2, 1]),
            ('SAME', [1, 28, 28, 3], [1, 5, 5, 1], [1, 1, 1, 1]),
            ('SAME', [1, 28, 28, 3], [1, 5, 2, 1], [1, 2, 2, 1]),
            ('SAME', [32, 8, 8, 3], [1, 3, 3, 1], [1, 2, 2, 1]),
            ('SAME', [32, 8, 8, 3], [1, 3, 3, 1], [1, 1, 1, 1]),
            ('VALID', [32, 35, 35, 3], [1, 3, 3, 1], [1, 1, 1, 1]),
            ('VALID', [32, 35, 35, 3], [1, 2, 2, 1], [1, 2, 2, 1]),
        ]
        for idx, v in enumerate(data):
            yield (idx,) + v
    else:
        raise ValueError("kind not known")


def get_maxpoolwithargmax_getdata():
    data = [
        ('SAME', [1, 3, 3, 1], [1, 3, 3, 1], [1, 2, 2, 1]),
        ('SAME', [1, 5, 5, 1], [1, 4, 4, 1], [1, 2, 2, 1]),
        ('SAME', [1, 10, 5, 1], [1, 2, 2, 1], [1, 2, 2, 1]),
        ('SAME', [1, 10, 5, 1], [1, 4, 4, 1], [1, 1, 1, 1]),
        ('VALID', [1, 3, 3, 1], [1, 3, 3, 1], [1, 2, 2, 1]),
        ('VALID', [1, 5, 5, 1], [1, 4, 4, 1], [1, 2, 2, 1]),
    ]
    for idx, v in enumerate(data):
        yield (idx,) + v


class BackendTests(Tf2OnnxBackendTestBase):
    def _run_test_case(self, func, output_names_with_port, feed_dict, **kwargs):
        kwargs["convert_var_to_const"] = False
        kwargs["constant_fold"] = False
        return self.run_test_case(func, feed_dict, [], output_names_with_port, **kwargs)

    def _test_expand_dims_known_rank(self, idx):
        tf_reset_default_graph()
        x_val = make_xval([3, 4])
        def func(x):
            op = tf.expand_dims(x, idx)
            return tf.identity(op, name=_TFOUTPUT)
        self._run_test_case(func, [_OUTPUT], {_INPUT: x_val})

    def test_expand_dims_known_rank(self):
        for i in [-1, 0, 1, -2]:
            self._test_expand_dims_known_rank(i)

    def test_expand_dims_one_unknown_rank(self):
        tf_reset_default_graph()
        x_val = make_xval([3, 4])
        def func(x):
            # FIXME: this was tf_placeholder(tf.float32, shape=[None, 4], name=_TFINPUT)
            op = tf.expand_dims(x, 0)
            return tf.identity(op, name=_TFOUTPUT)
        self._run_test_case(func, [_OUTPUT], {_INPUT: x_val})

    def _test_expand_dims_more_unknown_rank(self, idx):
        tf_reset_default_graph()
        x_val = make_xval([3, 4])
        def func(x):
            # FIXME: this was tf_placeholder(tf.float32, shape=[None, None], name=_TFINPUT)
            op = tf.expand_dims(x, idx)
            return tf.identity(op, name=_TFOUTPUT)
        self._run_test_case(func, [_OUTPUT], {_INPUT: x_val})

    def test_expand_dims_more_unknown_rank(self):
        for i in [-1, 0, 1, -2]:
            self._test_expand_dims_more_unknown_rank(i)

    @check_opset_min_version(9, "ConstantOfShape")
    def test_eye_non_const1(self):
        # tf.eye(num_rows), num_rows is not const here
        x_val = np.array(5, dtype=np.int32)
        def func(x):
            y = tf.eye(x, dtype=tf.int32)
            y1 = tf.eye(x, dtype=tf.int64)
            y2 = tf.eye(x, dtype=tf.float32)
            return tf.identity(y, name=_TFOUTPUT), tf.identity(y1, name=_TFOUTPUT1), tf.identity(y2, name=_TFOUTPUT2)
        self._run_test_case(func, [_OUTPUT, _OUTPUT1, _OUTPUT2], {_INPUT: x_val}, rtol=0)

        # tf.eye(num_rows, num_columns), both num_rows and num_columns are not const here
        x_val = np.array([5, 10], dtype=np.int32)
        def func(x):
            y = tf.eye(x[0], x[1], dtype=tf.int32)
            y1 = tf.eye(x[0], x[1], dtype=tf.int64)
            y2 = tf.eye(x[0], x[1], dtype=tf.float32)
            return tf.identity(y, name=_TFOUTPUT), tf.identity(y1, name=_TFOUTPUT1), tf.identity(y2, name=_TFOUTPUT2)
        self._run_test_case(func, [_OUTPUT, _OUTPUT1, _OUTPUT2], {_INPUT: x_val}, rtol=0)

    @check_tf_min_version("1.11", "eye has bug when version is below 1.11")
    @check_opset_min_version(9, "ConstantOfShape")
    def test_eye_non_const2(self):
        # tf.eye(num_rows), num_rows is not const here
        for np_dtype, tf_dtype in zip([np.int32, np.int64, np.float32, np.float64],
                                      [tf.int32, tf.int64, tf.float32, tf.float64]):
            x_val = np.array(5, dtype=np_dtype)
            def func(x):
                y = tf.eye(x, dtype=tf.int32)
                y1 = tf.eye(x, dtype=tf.int64)
                y2 = tf.eye(x, dtype=tf.float32)
                return tf.identity(y, name=_TFOUTPUT), tf.identity(y1, name=_TFOUTPUT1), tf.identity(y2, name=_TFOUTPUT2)
            self._run_test_case(func, [_OUTPUT, _OUTPUT1, _OUTPUT2], {_INPUT: x_val}, rtol=0)

        # tf.eye(num_rows, num_columns), both num_rows and num_columns are not const here
        for np_dtype, tf_dtype in zip([np.int32, np.int64, np.float32, np.float64],
                                      [tf.int32, tf.int64, tf.float32, tf.float64]):
            x_val = np.array([5, 10], dtype=np_dtype)
            def func(x):
                y = tf.eye(x[0], x[1], dtype=tf.int32)
                y1 = tf.eye(x[0], x[1], dtype=tf.int64)
                y2 = tf.eye(x[0], x[1], dtype=tf.float32)
                return tf.identity(y, name=_TFOUTPUT), tf.identity(y1, name=_TFOUTPUT1), tf.identity(y2, name=_TFOUTPUT2)
            self._run_test_case(func, [_OUTPUT, _OUTPUT1, _OUTPUT2], {_INPUT: x_val}, rtol=0)

    @check_opset_min_version(7, "trig")
    def test_trig_ops(self):
        for op in [tf.sin, tf.cos, tf.tan, tf.asin, tf.acos, tf.atan]:
            x_val = make_xval([3, 4])
            def func(x):
                op_ = op(x)
                return tf.identity(op_, name=_TFOUTPUT)
            self._run_test_case(func, [_OUTPUT], {_INPUT: x_val}, rtol=1e-06)

    @check_opset_min_version(9, "trigh")
    def test_atrig_ops(self):
        for op in [tf.sinh, tf.cosh, tf.atanh, tf.asinh, tf.acosh]:
            x_val = make_xval([3, 4])
            def func(x):
                op_ = op(x)
                return tf.identity(op_, name=_TFOUTPUT)
            self._run_test_case(func, [_OUTPUT], {_INPUT: x_val})

    @skip_caffe2_backend()
    @check_opset_min_version(7, "multinomial")
    def test_multinomial(self):
        x_val = np.array([[10., 10.]], dtype=np.float32)
        def func(x):
            op = tf.compat.v1.random.multinomial(tf.math.log(x), 5, output_dtype=tf.int64)
            return tf.identity(op, name=_TFOUTPUT)

        # since returned indexes are random we can only check type and shape
        self._run_test_case(func, [_OUTPUT], {_INPUT: x_val}, check_value=False,
                            check_shape=True, check_dtype=True)

    @skip_caffe2_backend()
    @check_opset_min_version(7, "multinomial")
    def test_multinomial1(self):
        shape = [2, 10]
        x_val = np.ones(np.prod(shape)).astype("float32").reshape(shape)
        def func(x):
            op = tf.compat.v1.random.multinomial(x, 2, output_dtype=tf.int64)
            return tf.identity(op, name=_TFOUTPUT)
        # since returned indexes are random we can only check type and shape
        self._run_test_case(func, [_OUTPUT], {_INPUT: x_val}, check_value=False,
                            check_shape=True, check_dtype=True)

    def test_maxpool(self):
        for tf_shape in ["known", "unknown"]:
            for p in get_conv_getdata():
                _, padding, x_shape, ksize, strides = p
                x_val = make_xval(x_shape)
                def func(x):
                    mp = tf.nn.max_pool(x, ksize, strides, padding=padding)
                    return tf.identity(mp, name=_TFOUTPUT)
                self.logger.debug(str(p))
                self._run_test_case(func, [_OUTPUT], {_INPUT: x_val})

    @skip_tf_cpu("only tf_gpu can run maxpool with NCHW format")
    def test_maxpool_gpu(self):
        # make sure converter behaves well when data format is NCHW
        # and when data format is NCHW, only gpu version of tensorflow can run it.
        ksize = [1, 1, 2, 2]
        strides = [1, 1, 2, 2]
        x_val = make_xval([1, 3, 50, 80])
        for padding in ["SAME", "VALID"]:
            def func(x):
                mp = tf.nn.max_pool(x, ksize, strides, padding=padding, data_format="NCHW")
                return tf.identity(mp, name=_TFOUTPUT)
            self._run_test_case(func, [_OUTPUT], {_INPUT: x_val})

    @check_onnxruntime_incompatibility("AveragePool")
    def test_avgpool(self):
        for tf_shape in ["known", "unknown"]:
            for p in get_conv_getdata(kind=0):
                _, padding, x_shape, ksize, strides = p
                x_val = make_xval(x_shape)
                def func(x):
                    mp = tf.nn.avg_pool(x, ksize, strides, padding=padding)
                    return tf.identity(mp, name=_TFOUTPUT)

                self.logger.debug(str(p))
                self._run_test_case(func, [_OUTPUT], {_INPUT: x_val}, rtol=1e-06)

    @check_onnxruntime_incompatibility("AveragePool")
    @skip_tf_cpu("only tf_gpu can run avgpool with NCHW format")
    def test_avgpool_gpu(self):
        ksize = [1, 1, 2, 2]
        strides = [1, 1, 2, 2]
        x_val = make_xval([1, 3, 50, 80])
        for padding in ["SAME", "VALID"]:
            def func(x):
                mp = tf.nn.avg_pool(x, ksize, strides, padding=padding, data_format="NCHW")
                return tf.identity(mp, name=_TFOUTPUT)
            self._run_test_case(func, [_OUTPUT], {_INPUT: x_val})

    def _conv_test(self, x_val, w, strides=None, padding="VALID", dilations=None, rtol=1e-07):
        if strides is None:
            strides = _STRIDE1x1
        if dilations is None:
            dilations = [1, 1, 1, 1]
        def func(x):
            kernel = tf.constant(w, dtype=tf.float32, name='k')
            conv = tf.nn.conv2d(x, kernel, strides=strides, padding=padding, dilations=dilations)
            return tf.identity(conv, name=_TFOUTPUT)
        self._run_test_case(func, [_OUTPUT], {_INPUT: x_val}, rtol=rtol)

    def test_conv2d_1(self):
        x_val = make_xval((1, 1, 5, 5)).transpose(NCHW_TO_NHWC)
        w = np.array([[2., 1., 1.],
                      [1., 3., 1.],
                      [1., 1., 4.]], dtype=np.float32).reshape(_KERNEL3x3)
        self._conv_test(x_val, w)

    def test_conv2d_2(self):
        x_val = np.array([[4, 3, 1, 0],
                          [2, 1, 0, 1],
                          [1, 2, 4, 1],
                          [3, 1, 0, 2]], dtype=np.float32).reshape([1, 4, 4, 1])
        w = np.array([[1, 0, 1],
                      [2, 1, 0],
                      [0, 0, 1]], dtype=np.float32).reshape(_KERNEL3x3)
        self._conv_test(x_val, w)

    def test_conv2d_3(self):
        x_val = make_xval((1, 1, 5, 5)).transpose(NCHW_TO_NHWC)
        w = np.array([[2., 1., 1.],
                      [1., 3., 1.],
                      [1., 1., 4.]], dtype=np.float32).reshape(_KERNEL3x3)
        self._conv_test(x_val, w)

    def test_conv2d_4(self):
        x_val = make_xval((1, 1, 5, 5)).transpose(NCHW_TO_NHWC)
        w = np.random.random_sample(_KERNEL3x3).astype(np.float32)
        self._conv_test(x_val, w, padding="SAME", rtol=1e-05)

    def test_conv2d_5(self):
        x_val = make_xval((1, 1, 5, 5)).transpose(NCHW_TO_NHWC)
        kernel_shape = [3, 3, 1, 2]
        w = np.random.random_sample(kernel_shape).astype(np.float32)
        self._conv_test(x_val, w, padding="SAME", rtol=1e-05)

    def test_conv2d_6(self):
        x_shape = [1, 35, 35, 288]  # out: [1, 17, 17, 384]
        kernel_shape = [3, 3, 288, 384]
        strides = [1, 2, 2, 1]
        x_val = np.arange(1, 1 + np.prod(x_shape)).astype("float32").reshape(x_shape)
        kernel_val = np.arange(1, 1 + np.prod(kernel_shape)).astype("float32").reshape(kernel_shape)
        self._conv_test(x_val, kernel_val, strides=strides, padding="VALID", rtol=1e-05)

    @check_tf_min_version("1.7", "tf only support dilation is 1 for now")
    def test_conv2d_7(self):
        x_shape = [1, 35, 35, 288]  # out: [1, 17, 17, 384]
        kernel_shape = [3, 3, 288, 384]
        strides = [1, 2, 2, 1]
        dilations = [1, 3, 3, 1]
        x_val = np.arange(1, 1 + np.prod(x_shape)).astype("float32").reshape(x_shape)
        kernel_val = np.arange(1, 1 + np.prod(kernel_shape)).astype("float32").reshape(kernel_shape)
        self._conv_test(x_val, kernel_val, strides=strides, padding="VALID",
                        dilations=dilations, rtol=1e-05)

    def test_conv2d_8(self):
        for input_shape in [[10, 10], [5, 5]]:
            tf_reset_default_graph()
            x_val = make_xval((1, 1, *input_shape)).transpose(NCHW_TO_NHWC)
            w = np.random.random_sample([3, 3, 1, 2]).astype(np.float32)
            strides = [1, 2, 2, 1]
            def func(x):
                kernel = tf.constant(w, dtype=tf.float32, name='k')
                conv = tf.nn.conv2d(x, kernel, strides=strides, padding="SAME")
                return tf.identity(conv, name=_TFOUTPUT)
            self._run_test_case(func, [_OUTPUT], {_INPUT: x_val}, rtol=1e-5)

    def test_conv2d_with_pad(self):
        x_val = make_xval((1, 1, 5, 5)).transpose(NCHW_TO_NHWC)
        w = np.random.random_sample([3, 3, 1, 2]).astype(np.float32)
        strides = [1, 1, 1, 1]
        def func(x):
            kernel = tf.constant(w, dtype=tf.float32, name='k')
            x_pad = tf.pad(x, paddings=[[0, 0], [2, 2], [2, 2], [0, 0]])
            conv = tf.nn.conv2d(x_pad, kernel, strides=strides, padding="VALID")
            return tf.identity(conv, name=_TFOUTPUT)
        self._run_test_case(func, [_OUTPUT], {_INPUT: x_val}, rtol=1e-5)

    def test_conv2d_transpose(self):
        x_shape = [2, 6, 4, 3]
        output_shape = [2, 13, 9, 2]
        kernel_shape = [3, 3, 2, 3]
        strides = [1, 2, 2, 1]
        x_val = make_xval(x_shape)
        kernel_val = make_xval(kernel_shape)
        def func(x):
            f = tf.constant(kernel_val, name="kernel", dtype=tf.float32)
            conv = tf.nn.conv2d_transpose(x, f, output_shape, strides=strides, padding="VALID")
            return tf.identity(conv, name=_TFOUTPUT)
        self._run_test_case(func, [_OUTPUT], {_INPUT: x_val}, rtol=1e-05)

    @check_onnxruntime_min_version("0.5.0", "conv transpose is added since onnxruntime-0.5.0")
    def test_conv2d_transpose2(self):
        # output_shape is dynamic
        extra_opset = [utils.make_opsetid(constants.MICROSOFT_DOMAIN, 1)]
        process_args = {"extra_opset": extra_opset}
        x_shape = [2, 6, 4, 3]
        output_shape = np.array([2, 13, 9, 2]).astype(np.int32)
        kernel_shape = [3, 3, 2, 3]
        strides = [1, 2, 2, 1]
        x_val = make_xval(x_shape)
        kernel_val = make_xval(kernel_shape)
        def func(x, output_shape_placeholder):
            f = tf.constant(kernel_val, name="kernel", dtype=tf.float32)
            conv = tf.nn.conv2d_transpose(x, f, output_shape_placeholder, strides=strides, padding="VALID")
            return tf.identity(conv, name=_TFOUTPUT)
        self._run_test_case(func, [_OUTPUT], {_INPUT: x_val, _INPUT1: output_shape}, rtol=1e-05, process_args=process_args)

    def test_depthwiseconv_0(self):
        x_shape = [1, 3, 4, 3]
        kernel_shape = [3, 3, 3, 3]
        x_val = np.arange(1, 1 + np.prod(x_shape)).astype("float32").reshape(x_shape)
        kernel_val = np.arange(1, 1 + np.prod(kernel_shape)).astype("float32").reshape(kernel_shape)
        def func(x):
            kernel = tf.constant(kernel_val, dtype=tf.float32, name='k')
            conv = tf.nn.depthwise_conv2d(x, kernel, strides=[1, 1, 1, 1], padding='VALID')
            return tf.identity(conv, name=_TFOUTPUT)
        # rtol is a bit high, 2 values have a bit high error. Maybe use different input data.
        self._run_test_case(func, [_OUTPUT], {_INPUT: x_val}, rtol=0.08)

    def test_depthwiseconv_1(self):
        x_shape = [1, 112, 112, 32]
        kernel_shape = [3, 3, 32, 1]
        x_val = np.arange(1, 1 + np.prod(x_shape)).astype("float32").reshape(x_shape)
        kernel_val = np.arange(1, 1 + np.prod(kernel_shape)).astype("float32").reshape(kernel_shape)
        def func(x):
            kernel = tf.constant(kernel_val, dtype=tf.float32, name='k')
            conv = tf.nn.depthwise_conv2d(x, kernel, strides=_STRIDE1x1, padding='VALID')
            return tf.identity(conv, name=_TFOUTPUT)
        # rtol is a bit high, 2 values have a bit high error. Maybe use different input data.
        self._run_test_case(func, [_OUTPUT], {_INPUT: x_val}, rtol=0.08)

    @check_tf_max_version("1.15", "not supported in tf-2.0")
    def test_dropout(self):
        x_val = np.ones([1, 24, 24, 3], dtype=np.float32)
        # Define a scope for reusing the variables
        def func(x):
            is_training = tf.constant(False, tf.bool)
            x_ = tf.identity(x)
            fc1 = tf.layers.dropout(x_, rate=.1, training=is_training)
            return tf.identity(fc1, name=_TFOUTPUT)
        self._run_test_case(func, [_OUTPUT], {_INPUT: x_val},
                           graph_validator=lambda g: (check_op_count(g, "RandomUniform", 0) and
                                                      check_op_count(g, "RandomUniformLike", 0)))

    def test_nn_dropout(self):
        x_val = np.ones([1, 24, 24, 3], dtype=np.float32)
        # Define a scope for reusing the variables
        def func(x, keep_prob):
            x_ = tf.identity(x)
            # fc1 = tf.nn.dropout(x_, keep_prob)
            fc1 = tf.compat.v1.nn.dropout(x_, keep_prob)
            return tf.identity(fc1, name=_TFOUTPUT)
        # when constant_fold is enabled, PlaceholderWithDefault will be folded into either a const or a placeholder.
        # here we set it False to test PlaceholderWithDefault bug: https://github.com/onnx/tensorflow-onnx/pull/446
        # Dropout with ratio 1.0 will be optimized so that only one Identity is left
        self._run_test_case(func, [_OUTPUT], {_INPUT: x_val, _INPUT1: np.array(1., dtype=np.float32)},
                           graph_validator=lambda g: (check_op_count(g, "RandomUniform", 0) and
                                                      check_op_count(g, "RandomUniformLike", 0)))

    @check_tf_min_version("1.13")
    def test_nn_dropout_with_rate(self):
        rate = tf.constant(0., name="rate")
        x_val = np.ones([1, 24, 24, 3], dtype=np.float32)
        # Define a scope for reusing the variables
        def func(x):
            x_ = tf.identity(x)
            fc1 = tf.nn.dropout(x_, rate=rate)
            return tf.identity(fc1, name="output")
        feed_dict = {"input_1:0": x_val}
        input_names_with_port = ["input_1:0"]
        output_names_with_port = ["output:0"]
        self.run_test_case(func, feed_dict, input_names_with_port, output_names_with_port, constant_fold=False,
                           graph_validator=lambda g: (check_op_count(g, "RandomUniform", 0) and
                                                      check_op_count(g, "RandomUniformLike", 0)))

    def test_conv2d_with_input_transpose(self):
        x_shape = [2, 32, 32, 3]
        kernel_shape = [3, 3, 3, 3]
        x_val = make_xval(x_shape)
        x_val_for_onnx = x_val.transpose(NHWC_TO_NCHW)
        def func(x):
            kernel = tf.constant(make_xval(kernel_shape), dtype=tf.float32, name='k')
            conv = tf.nn.conv2d(x, kernel, strides=[1, 1, 1, 1], padding="SAME")
            return tf.identity(conv, name=_TFOUTPUT)
        self._run_test_case(func, [_OUTPUT], {_INPUT: x_val}, rtol=1e-05,
                            process_args={"inputs_as_nchw": [_INPUT]},
                            onnx_feed_dict={_INPUT: x_val_for_onnx})

    def test_lrn_default(self):
        x_shape = [1, 3, 4, 3]
        x_val = np.arange(1, 1 + np.prod(x_shape)).astype("float32").reshape(x_shape)
        def func(x):
            op = tf.nn.local_response_normalization(x)
            return tf.identity(op, name=_TFOUTPUT)
        self._run_test_case(func, [_OUTPUT], {_INPUT: x_val}, rtol=1e-05)

    def test_lrn(self):
        # can't set bias = 0
        x_shape = [1, 2, 2, 8]
        x_val = np.arange(1, 1 + np.prod(x_shape)).astype("float32").reshape(x_shape)
        def func(x):
            op = tf.nn.local_response_normalization(x, depth_radius=4, bias=2, alpha=2, beta=1)
            return tf.identity(op, name=_TFOUTPUT)
        self._run_test_case(func, [_OUTPUT], {_INPUT: x_val}, rtol=1e-05)

    @check_onnxruntime_incompatibility("Abs")
    def test_abs(self):
        x_val = np.array([1.0, 2.0, -3.0, -4.0], dtype=np.float32).reshape((2, 2))
        def func(x):
            x_ = tf.abs(x)
            return tf.identity(x_, name=_TFOUTPUT)
        self._run_test_case(func, [_OUTPUT], {_INPUT: x_val})

    @check_onnxruntime_incompatibility("Add")
    def test_const(self):
        x_val = np.array([1.0, 2.0, 3.0, 4.0], dtype=np.float32).reshape((2, 2))
        def func(x):
            y = tf.constant(x_val, name="y")
            return tf.add(x, y, name=_TFOUTPUT)
        self._run_test_case(func, [_OUTPUT], {_INPUT: x_val})

    @check_onnxruntime_incompatibility("Add")
    def test_add(self):
        x_val = np.array([1.0, 2.0, -3.0, -4.0], dtype=np.float32).reshape((2, 2))
        def func(x):
            x_ = tf.add(x, x)
            return tf.identity(x_, name=_TFOUTPUT)
        self._run_test_case(func, [_OUTPUT], {_INPUT: x_val})

    def test_placeholder(self):
        x_val = np.array([1.0, 2.0, -3.0, -4.0], dtype=np.float32).reshape((2, 2))
        def func(x):
            return tf.identity(x, name=_TFOUTPUT)
            self._run_test_case(func, [_OUTPUT], {_INPUT: x_val})

    @check_tf_max_version("1.15", "not supported in tf-2.0")
    def test_placeholder_with_default_use_default(self):
        x_val = np.array([1.0, 2.0, -3.0, -4.0], dtype=np.float32).reshape((2, 2))
        def func():
            x = tf.constant(x_val, name="x")
            y = tf_placeholder_with_default(x, x_val.shape, name=_TFINPUT)
        return tf.identity(y, name=_TFOUTPUT)
        self._run_test_case(func, [_OUTPUT], {})

    @check_tf_max_version("1.15", "not supported in tf-2.0")
    def test_placeholder_with_default_use_feed(self):
        x_val = np.array([1.0, 2.0, -3.0, -4.0], dtype=np.float32).reshape((2, 2))
        def func():
            x = tf.constant(x_val, name="x")
            y = tf_placeholder_with_default(x, x_val.shape, name=_TFINPUT)
            return tf.identity(y, name=_TFOUTPUT)
        x_feed_val = np.array([11.0, 22.0, -33.0, -44.0], dtype=np.float32).reshape((2, 2))
        self._run_test_case(func, [_OUTPUT], {_INPUT: x_feed_val})

    @check_onnxruntime_incompatibility("Add")
    def test_add_bcast(self):
        x1_val = np.array([1.0, 2.0, -3.0, -4.0], dtype=np.float32).reshape((2, 2))
        x2_val = np.array([1.0, 2.0, 3.0, 4.0, 5.0, 6.0, 7.0, 8.0], dtype=np.float32).reshape((2, 2, 2))
        def func(x1, x2):
            x_ = tf.add(x1, x2)
            return tf.identity(x_, name=_TFOUTPUT)
        self._run_test_case(func, [_OUTPUT], {_INPUT: x1_val, _INPUT1: x2_val})

    @check_onnxruntime_incompatibility("Add")
    def test_add_bcast1(self):
        # example taken from onnx doc
        x1_val = np.random.randn(3, 4, 5).astype(np.float32)
        x2_val = np.random.randn(5).astype(np.float32)
        def func(x1, x2):
            x_ = tf.add(x1, x2)
            return tf.identity(x_, name=_TFOUTPUT)
        self._run_test_case(func, [_OUTPUT], {_INPUT: x1_val, _INPUT1: x2_val})

    def test_matmul0(self):
        x_val = np.array([1.0, 2.0, -3.0, -4.0], dtype=np.float32).reshape((2, 2))
        def func(x):
            x_ = tf.matmul(x, x)
            return tf.identity(x_, name=_TFOUTPUT)
        self._run_test_case(func, [_OUTPUT], {_INPUT: x_val})

    def test_matmul1(self):
        x_val = np.array([1.0, 2.0, -3.0, -4.0], dtype=np.float32).reshape((2, 2))
        def func(x):
            x_ = tf.matmul(x, x, transpose_a=True)
            return tf.identity(x_, name=_TFOUTPUT)
        self._run_test_case(func, [_OUTPUT], {_INPUT: x_val})

    def test_matmul2(self):
        x_val = np.array([1.0, 2.0, -3.0, -4.0], dtype=np.float32).reshape((2, 2))
        y_val = np.array([1.0, 2.0, -3.0, -4.0], dtype=np.float32).reshape((2, 2))
        def func(x, y):
            x_ = tf.matmul(x, y, transpose_b=True)
            return tf.identity(x_, name=_TFOUTPUT)
        self._run_test_case(func, [_OUTPUT], {_INPUT: x_val, _INPUT1: y_val})

    @unittest.skipIf(get_test_config().is_mac and get_test_config().is_onnxruntime_backend
                     and get_test_config().backend_version == "0.2.1", "onnxruntime 0.2.1 has bug on mac")
    def test_matmul3(self):
        x_shape = [1, 12, 256, 64]
        x_val = np.arange(np.prod(x_shape)).astype("float32").reshape((x_shape))
        def func(x, y):
            x_ = tf.matmul(x, y, transpose_b=True)
            return tf.identity(x_, name=_TFOUTPUT)
        self._run_test_case(func, [_OUTPUT], {_INPUT: x_val, _INPUT1: x_val}, rtol=1e-5)

    @check_onnxruntime_incompatibility("Sub")
    def test_sub(self):
        x_val = np.array([1.0, 2.0, -3.0, -4.0], dtype=np.float32).reshape((2, 2))
        def func(x):
            x_ = tf.subtract(x, x)
            return tf.identity(x_, name=_TFOUTPUT)
        self._run_test_case(func, [_OUTPUT], {_INPUT: x_val})

    @check_onnxruntime_incompatibility("Mul")
    def test_multiply(self):
        x_val = np.array([1.0, 2.0, -3.0, -4.0], dtype=np.float32).reshape((2, 2))
        def func(x):
            x_ = tf.multiply(x, x)
            return tf.identity(x_, name=_TFOUTPUT)
        self._run_test_case(func, [_OUTPUT], {_INPUT: x_val})

    @check_onnxruntime_incompatibility("Div")
    def test_div(self):
        x_val = np.array([1.0, 2.0, -3.0, -4.0], dtype=np.float32).reshape((2, 2))
        def func(x):
            x_ = tf.realdiv(x, x)
            return tf.identity(x_, name=_TFOUTPUT)
        self._run_test_case(func, [_OUTPUT], {_INPUT: x_val})

    @check_onnxruntime_incompatibility("Exp")
    def test_exp(self):
        x_val = np.array([1.0, 2.0, -3.0, -4.0], dtype=np.float32).reshape((2, 2))
        def func(x):
            x_ = tf.exp(x)
            return tf.identity(x_, name=_TFOUTPUT)
        self._run_test_case(func, [_OUTPUT], {_INPUT: x_val}, rtol=1e-05)

    @check_onnxruntime_incompatibility("Log")
    def test_log(self):
        x_val = np.array([1.0, 2.0, 3.0, 4.0], dtype=np.float32).reshape((2, 2))
        def func(x):
            x_ = tf.math.log(x)
            return tf.identity(x_, name=_TFOUTPUT)
        self._run_test_case(func, [_OUTPUT], {_INPUT: x_val})

    def test_gather(self):
        x_val = np.array([[1, 2, 3], [4, 5, 6], [7, 8, 9]], dtype=np.float32)
        idx = np.array([1, 0, 2], dtype=np.int32)
        idx_flattened = np.array([i * x_val.shape[1] + idx for i in range(0, x_val.shape[0])])
        def func(x):
            x_ = tf.gather(tf.reshape(x, [-1]), tf.constant(idx_flattened))
            return tf.identity(x_, name=_TFOUTPUT)
        self._run_test_case(func, [_OUTPUT], {_INPUT: x_val})

    @check_target('rs6', 'GatherNd')
    def test_gathernd(self):
        x_val = np.array([[1, 2, 3], [4, 5, 6], [7, 8, 9]], dtype=np.float32)
        indices = np.array([[[0, 1], [1, 1]], [[1, 2], [0, 2]]], dtype=np.int32)
        def func(x):
            x_ = tf.gather_nd(x, tf.constant(indices))
            return tf.identity(x_, name=_TFOUTPUT)
        self._run_test_case(func, [_OUTPUT], {_INPUT: x_val})

        x_val = np.array([1, 2, 3, 4, 5, 6, 7, 8, 9], dtype=np.float32)
        indices = np.array([[[0], [2]], [[4], [7]], [[6], [1]]], dtype=np.int32)
        def func(x):
            x_ = tf.gather_nd(x, tf.constant(indices))
            return tf.identity(x_, name=_TFOUTPUT)
        self._run_test_case(func, [_OUTPUT], {_INPUT: x_val})

    @check_target('rs6', 'GatherNd')
    def test_gathernd_less_index(self):
        x_val = np.array([[1, 2, 3], [4, 5, 6], [7, 8, 9]], dtype=np.float32)
        indices = np.array([[[0], [1]], [[2], [0]]], dtype=np.int32)
        def func(x):
            x_ = tf.gather_nd(x, tf.constant(indices))
            return tf.identity(x_, name=_TFOUTPUT)
        self._run_test_case(func, [_OUTPUT], {_INPUT: x_val})

        # shape: 2*2*2
        x_val = np.array([[[1, 2], [3, 4]], [[5, 6], [7, 8]]], dtype=np.float32)
        indices = np.array([[[0, 0], [0, 1]], [[1, 0], [1, 1]]], dtype=np.int32)
        def func(x):
            x_ = tf.gather_nd(x, tf.constant(indices))
            return tf.identity(x_, name=_TFOUTPUT)
        self._run_test_case(func, [_OUTPUT], {_INPUT: x_val})

    @skip_caffe2_backend()
    @check_opset_min_version(7, "tile")
    def test_tile(self):
        x_val = np.array([[0, 1], [2, 3]], dtype=np.float32)
        def func(x):
            multiple = tf.constant([2, 2])
            x_ = tf.tile(x, multiple)
            return tf.identity(x_, name=_TFOUTPUT)
        self._run_test_case(func, [_OUTPUT], {_INPUT: x_val})

    @check_onnxruntime_incompatibility("Neg")
    def test_neg(self):
        x_val = np.array([1.0, 2.0, -3.0, -4.0], dtype=np.float32).reshape((2, 2))
        def func(x):
            x_ = tf.negative(x)
            return tf.identity(x_, name=_TFOUTPUT)
        self._run_test_case(func, [_OUTPUT], {_INPUT: x_val})

    @check_onnxruntime_incompatibility("Mul")
    def test_square(self):
        x_val = np.array([1.0, 2.0, -3.0, -4.0], dtype=np.float32).reshape((2, 2))
        def func(x):
            x_ = tf.square(x)
            return tf.identity(x_, name=_TFOUTPUT)
        self._run_test_case(func, [_OUTPUT], {_INPUT: x_val})

    @check_onnxruntime_incompatibility("Min")
    def test_min(self):
        x_val1 = np.array([4.0, 16.0, 4.0, 1.6], dtype=np.float32).reshape((2, 2))
        x_val2 = np.array([4.0, 4.0, 4.0, 4.0], dtype=np.float32).reshape((2, 2))
        def func(x1, x2):
            mi = tf.minimum(x1, x2)
            return tf.identity(mi, name=_TFOUTPUT)
        self._run_test_case(func, [_OUTPUT], {_INPUT: x_val1, _INPUT1: x_val2})

        x_val1 = np.array([4.0, 16.0, 4.0, 1.6], dtype=np.int32).reshape((2, 2))
        x_val2 = np.array([4.0, 4.0, 4.0, 4.0], dtype=np.int32).reshape((2, 2))
        def func(x1, x2):
            mi = tf.minimum(x1, x2)
            return tf.identity(mi, name=_TFOUTPUT)
        self._run_test_case(func, [_OUTPUT], {_INPUT: x_val1, _INPUT1: x_val2})

    @skip_caffe2_backend("issue with broadcasting scalar")
    @check_onnxruntime_incompatibility("Sub")
    def test_min_broadcast(self):
        # tests if the broadcast for min/max is working
        x_val1 = np.array([2.0, 16.0, 5.0, 1.6], dtype=np.float32).reshape((2, 2))
        x_val2 = np.array([4.0], dtype=np.float32)
        def func(x1):
            x2 = tf.constant(x_val2, dtype=tf.float32, name='x2')
            mi = tf.minimum(x1, x2)
            return tf.identity(mi, name=_TFOUTPUT)
        self._run_test_case(func, [_OUTPUT], {_INPUT: x_val1})

    @check_onnxruntime_incompatibility("Add")
    def test_logicaland(self):
        x_val1 = np.array([1, 0, 1, 1], dtype=np.bool).reshape((2, 2))
        x_val2 = np.array([0, 1, 1, 1], dtype=np.bool).reshape((2, 2))
        def func(x1, x2):
            mi = tf.logical_and(x1, x2)
            return tf.identity(mi, name=_TFOUTPUT)
        self._run_test_case(func, [_OUTPUT], {_INPUT: x_val1, _INPUT1: x_val2})

    @check_onnxruntime_incompatibility("Greater")
    def test_greater(self):
        for op in [tf.greater, tf.greater_equal]:
            x_val1 = np.array([4, 2, 4, 1], dtype=np.float32).reshape((2, 2))
            x_val2 = np.array([2, 4, 4, 1], dtype=np.float32).reshape((2, 2))
            def func(x1, x2):
                mi = op(x1, x2)
                return tf.identity(mi, name=_TFOUTPUT)
            self._run_test_case(func, [_OUTPUT], {_INPUT: x_val1, _INPUT1: x_val2})

    @check_onnxruntime_incompatibility("Greater")
    def test_greater_unsupport_type(self):
        for op in [tf.greater, tf.greater_equal]:
            tf_reset_default_graph()
            x_val1 = np.array([4, 2, 4, 1], dtype=np.int32).reshape((2, 2))
            x_val2 = np.array([2, 4, 4, 1], dtype=np.int32).reshape((2, 2))
            def func(x1, x2):
                mi = op(x1, x2)
                return tf.identity(mi, name=_TFOUTPUT)
            self._run_test_case(func, [_OUTPUT], {_INPUT: x_val1, _INPUT1: x_val2})

    @check_onnxruntime_incompatibility("Less")
    def test_less(self):
        x_val1 = np.array([4, 2, 4, 1], dtype=np.float32).reshape((2, 2))
        x_val2 = np.array([2, 4, 4, 1], dtype=np.float32).reshape((2, 2))
        def func(x1, x2):
            mi = tf.less(x1, x2)
            return tf.identity(mi, name=_TFOUTPUT)
        self._run_test_case(func, [_OUTPUT], {_INPUT: x_val1, _INPUT1: x_val2})

    @check_onnxruntime_incompatibility("Less")
    def test_less_unsupport_type(self):
        x_val1 = np.array([4, 2, 4, 1], dtype=np.int32).reshape((2, 2))
        x_val2 = np.array([2, 4, 4, 1], dtype=np.int32).reshape((2, 2))
        def func(x1, x2):
            mi = tf.less(x1, x2)
            return tf.identity(mi, name=_TFOUTPUT)
        self._run_test_case(func, [_OUTPUT], {_INPUT: x_val1, _INPUT1: x_val2})

    @check_opset_min_version(11, "Equal")
    def test_equal_float(self):
        x_val1 = np.array([0., 1., 2., 3., 4., -1., -2], dtype=np.float32)
        x_val2 = np.array([0., 1., 2.1, 3.5, 4.6, -1.1, -2.9], dtype=np.float32)
        def func(x1, x2):
            mi = tf.equal(x1, x2)
            return tf.identity(mi, name=_TFOUTPUT)
        self._run_test_case(func, [_OUTPUT], {_INPUT: x_val1, _INPUT1: x_val2})

    def test_equal(self):
        x_val1 = np.array([4, 2, 4, 1], dtype=np.int32).reshape((2, 2))
        x_val2 = np.array([2, 4, 4, 1], dtype=np.int32).reshape((2, 2))
        def func(x1, x2):
            mi = tf.equal(x1, x2)
            return tf.identity(mi, name=_TFOUTPUT)
        self._run_test_case(func, [_OUTPUT], {_INPUT: x_val1, _INPUT1: x_val2})

        x_val1 = np.array([4, 2, 4, 1], dtype=np.float32).reshape((2, 2))
        x_val2 = np.array([2, 4, 4, 1], dtype=np.float32).reshape((2, 2))
        def func(x1, x2):
            mi = tf.equal(x1, x2)
            return tf.identity(mi, name=_TFOUTPUT)
        self._run_test_case(func, [_OUTPUT], {_INPUT: x_val1, _INPUT1: x_val2})

    def test_not_equal(self):
        x_val1 = np.array([4, 2, 4, 1], dtype=np.int32).reshape((2, 2))
        x_val2 = np.array([2, 4, 4, 1], dtype=np.int32).reshape((2, 2))
        def func(x1, x2):
            mi = tf.not_equal(x1, x2)
            return tf.identity(mi, name=_TFOUTPUT)
        self._run_test_case(func, [_OUTPUT], {_INPUT: x_val1, _INPUT1: x_val2})

        x_val1 = np.array([4, 2, 4, 1], dtype=np.float32).reshape((2, 2))
        x_val2 = np.array([2, 4, 4, 1], dtype=np.float32).reshape((2, 2))
        def func(x1, x2):
            mi = tf.not_equal(x1, x2)
            return tf.identity(mi, name=_TFOUTPUT)
        self._run_test_case(func, [_OUTPUT], {_INPUT: x_val1, _INPUT1: x_val2})

    def test_sequeeze_no_axis_specified(self):
        x_val = np.array([1.0, 2.0, 3.0, 4.0], dtype=np.float32).reshape((2, 2, 1))
        def func(x):
            x_ = tf.squeeze(x)
            return tf.identity(x_, name=_TFOUTPUT)
        self._run_test_case(func, [_OUTPUT], {_INPUT: x_val})

    def test_sequeeze_positive_axis(self):
        x_val = np.array([1.0, 2.0, 3.0, 4.0], dtype=np.float32).reshape((2, 2, 1))
        def func(x):
            x_ = tf.squeeze(x, [2])
            return tf.identity(x_, name=_TFOUTPUT)
        self._run_test_case(func, [_OUTPUT], {_INPUT: x_val})

    def test_sequeeze_negative_axis(self):
        x_val = np.array([1.0, 2.0, 3.0, 4.0], dtype=np.float32).reshape((2, 2, 1))
        def func(x):
            x_ = tf.squeeze(x, [-1])
            return tf.identity(x_, name=_TFOUTPUT)
        self._run_test_case(func, [_OUTPUT], {_INPUT: x_val})

    def test_sequeeze_mixed_axis(self):
        x_val = np.array([1.0, 2.0, 3.0, 4.0], dtype=np.float32).reshape((1, 2, 2, 1))
        def func(x):
            x_ = tf.squeeze(x, [0, -1])
            return tf.identity(x_, name=_TFOUTPUT)
        self._run_test_case(func, [_OUTPUT], {_INPUT: x_val})

    def test_transpose(self):
        x_val = np.array([1.0, 2.0, 3.0, 4.0, 5.0, 6.0], dtype=np.float32).reshape((2, 3))
        def func(x):
            x_ = tf.transpose(x)  # perm=[1,0])
            return tf.identity(x_, name=_TFOUTPUT)
        self._run_test_case(func, [_OUTPUT], {_INPUT: x_val})

    def test_reshape(self):
        x_val = np.array([1.0, 2.0, 3.0, 4.0], dtype=np.float32).reshape((2, 2))
        def func(x):
            shape = tf.constant([1, 4])
            x_ = tf.reshape(x, shape)
            return tf.identity(x_, name=_TFOUTPUT)
        self._run_test_case(func, [_OUTPUT], {_INPUT: x_val}, check_shape=True)

    @check_opset_min_version(6, "cast")
    def test_reshape_int(self):
        x_val = np.array([1, 2, 3, 4], dtype=np.int32).reshape((2, 2))
        def func(x):
            shape = tf.constant([1, 4])
            x_ = tf.reshape(x, shape)
            return tf.identity(x_, name=_TFOUTPUT)
        self._run_test_case(func, [_OUTPUT], {_INPUT: x_val}, check_shape=True)

    @check_opset_min_version(6, "cast")
    def test_reshape_dynamic(self):
        x_val = np.array([1.0, 2.0, 3.0, 4.0], dtype=np.float32).reshape((2, 2))
        shape_val = np.array([4, 1], dtype=np.int32)
        def func(x, shape):
            x_ = tf.reshape(x, shape)
            return tf.identity(x_, name=_TFOUTPUT)
        self._run_test_case(func, [_OUTPUT], {_INPUT: x_val, _INPUT1: shape_val}, check_shape=True)

    @check_onnxruntime_incompatibility("Relu")
    def test_relu(self):
        x_val = np.array([0.5, 1.0, -0.5, -1.0], dtype=np.float32).reshape((2, 2))
        def func(x):
            x_ = tf.nn.relu(x)
            return tf.identity(x_, name=_TFOUTPUT)
        self._run_test_case(func, [_OUTPUT], {_INPUT: x_val})

    @skip_caffe2_backend("fails on caffe2 with dim issue")
    @check_onnxruntime_incompatibility("Mul")
    @check_tf_min_version("1.6")
    def test_leaky_relu_int(self):
        # starting from tf 1.6, leaky_relu supports `feature` x of int type
        x_types = [np.int32, np.int64]
        for x_type in x_types:
            x_val = 1000 * np.random.random_sample([1000, 100]).astype(x_type)
            for alpha in [0.1, -0.1, 1.0, -1.0]:
                def func(x):
                    x_ = tf.nn.leaky_relu(x, alpha)
                    return tf.identity(x_, name=_TFOUTPUT)
                self._run_test_case(func, [_OUTPUT], {_INPUT: x_val})

    @skip_caffe2_backend("fails on caffe2 with dim issue")
    @check_onnxruntime_incompatibility("Mul")
    def test_leaky_relu_with_dependency(self):
        x_val = 1000 * np.random.random_sample([1000, 100]).astype(np.float32)
        def func(x):
            # simulate leaky_relu
            alpha = tf.constant(0.5)
            y = alpha * x
            x_ = tf.maximum(y, x)
            dependency = y - 1

            return tf.identity(x_, name=_TFOUTPUT), tf.identity(dependency, name=_TFOUTPUT1)
        self._run_test_case(func, [_OUTPUT, _OUTPUT1], {_INPUT: x_val})

    @skip_caffe2_backend("fails on caffe2 with dim issue")
    @check_onnxruntime_incompatibility("Mul")
    def test_leaky_relu_float(self):
        x_val = 1000 * np.random.random_sample([1000, 100]).astype(np.float32)
        for alpha in [0.1, -0.1, 1.0, -1.0]:
            def func(x):
                x_ = tf.nn.leaky_relu(x, alpha)
                return tf.identity(x_, name=_TFOUTPUT)
            self._run_test_case(func, [_OUTPUT], {_INPUT: x_val})

    @check_onnxruntime_incompatibility("Elu")
    def test_elu(self):
        x_val = np.array([0.5, 1.0, -0.5, -1.0], dtype=np.float32).reshape((2, 2))
        def func(x):
            x_ = tf.nn.elu(x)
            return tf.identity(x_, name=_TFOUTPUT)
        self._run_test_case(func, [_OUTPUT], {_INPUT: x_val})

    @check_onnxruntime_incompatibility("Tanh")
    def test_tanh(self):
        x_val = np.array([0.5, 1.0, -0.5, -1.0], dtype=np.float32).reshape((2, 2))
        def func(x):
            x_ = tf.tanh(x)
            return tf.identity(x_, name=_TFOUTPUT)
        self._run_test_case(func, [_OUTPUT], {_INPUT: x_val}, rtol=1e-05)

    def test_relu6(self):
        x_val = np.array([0.5, 1.0, -0.5, -1.0, 6, 7], dtype=np.float32).reshape((2, 3))
        def func(x):
            x_ = tf.nn.relu6(x)
            return tf.identity(x_, name=_TFOUTPUT)
        self._run_test_case(func, [_OUTPUT], {_INPUT: x_val})

    @check_onnxruntime_incompatibility("Sub")
    def test_relu6_dynamic(self):
        x_val = np.array([0.5, 1.0, -0.5, -1.0], dtype=np.float32).reshape((2, 2))
        def func(x):
            x_ = tf.nn.relu6(x)
            return tf.identity(x_, name=_TFOUTPUT)
        self._run_test_case(func, [_OUTPUT], {_INPUT: x_val})

    def test_concat(self):
        x_val1 = np.array([[1, 2, 3], [4, 5, 6]], dtype=np.float32)
        x_val2 = np.array([[7, 8, 9], [10, 11, 12]], dtype=np.float32)
        x_val3 = np.array([[13, 14, 15], [16, 17, 18]], dtype=np.float32)
        def func(x1, x2, x3):
            x_ = tf.concat([x1, x2, x3], 0)
            return tf.identity(x_, name=_TFOUTPUT)
        self._run_test_case(func, [_OUTPUT], {_INPUT: x_val1, _INPUT1: x_val2, "input3:0": x_val3})

    def test_concat_empty_const_input(self):
        x_val1 = np.array([1, 2, 3], dtype=np.float32)
        x_val2 = np.array([], dtype=np.float32)
        def func(x1):
            x2 = tf.constant(x_val2, dtype=tf.float32)
            x_ = tf.concat([x1, x2], 0)
            return tf.identity(x_, name=_TFOUTPUT)
        self._run_test_case(func, [_OUTPUT], {_INPUT: x_val1})

        x_val1 = np.array([[1, 2, 3]], dtype=np.float32)
        x_val2 = np.array([[]], dtype=np.float32)
        def func(x1):
            x2 = tf.constant(x_val2, dtype=tf.float32)
            x_ = tf.concat([x1, x2], 1)
            return tf.identity(x_, name=_TFOUTPUT)
        self._run_test_case(func, [_OUTPUT], {_INPUT: x_val1})

        x_val1 = np.array([1, 2, 3], dtype=np.float32)
        x_val2 = np.array([], dtype=np.float32)
        x_val3 = np.array([13, 14, 15], dtype=np.float32)
        def func(x1, x3):
            x2 = tf.constant(x_val2, dtype=tf.float32)
            x_ = tf.concat([x1, x2, x3], 0)
            return tf.identity(x_, name=_TFOUTPUT)
        self._run_test_case(func, [_OUTPUT], {_INPUT: x_val1, _INPUT1: x_val3})

    @check_opset_min_version(6, "cast")
    def test_concat_int64(self):
        x_val1 = np.array([[1, 2, 3], [4, 5, 6]], dtype=np.int64)
        x_val2 = np.array([[7, 8, 9], [10, 11, 12]], dtype=np.int64)
        x_val3 = np.array([[13, 14, 15], [16, 17, 18]], dtype=np.int64)
        def func(x1, x2, x3):
            x_ = tf.concat([x1, x2, x3], 0)
            return tf.identity(x_, name=_TFOUTPUT)
        self._run_test_case(func, [_OUTPUT], {_INPUT: x_val1, _INPUT1: x_val2, "input3:0": x_val3})

    def test_concat_negative_axis(self):
        x_val1 = np.array([[1, 2, 3], [4, 5, 6]], dtype=np.float32)
        x_val2 = np.array([[7, 8, 9], [10, 11, 12]], dtype=np.float32)
        x_val3 = np.array([[13, 14, 15], [16, 17, 18]], dtype=np.float32)
        def func(x1, x2, x3):
            x_ = tf.concat([x1, x2, x3], -1)
            return tf.identity(x_, name=_TFOUTPUT)
        self._run_test_case(func, [_OUTPUT], {_INPUT: x_val1, _INPUT1: x_val2, "input3:0": x_val3})

    @check_onnxruntime_incompatibility("Pow")
    def test_pow(self):
        x_val = np.array([4.0, 16.0, 4.0, 1.6], dtype=np.float32)
        e = np.array([2.0, 2.0, 2.0, 2.0], dtype=np.float32)
        def func(x):
            x_ = tf.pow(x, tf.constant(e))
            return tf.identity(x_, name=_TFOUTPUT)
        self._run_test_case(func, [_OUTPUT], {_INPUT: x_val})

    def test_embedding_lookup(self):
        x_val1 = np.array([[1]], dtype=np.int32)
        x_val2 = np.array([[1, 2, 3], [4, 5, 6], [7, 8, 9], [10, 11, 12]], dtype=np.float32)
        def func(x):
            t = tf.constant(x_val2)
            x_ = tf.nn.embedding_lookup(t, x)
            return tf.identity(x_, name=_TFOUTPUT)
        self._run_test_case(func, [_OUTPUT], {_INPUT: x_val1})

    def test_slice(self):
        x_val = np.array([[1, 2, 3, 4], [5, 6, 7, 8]], dtype=np.float32)
        def func(x):
            t1 = tf.constant([0, 1], dtype=tf.int32)
            t2 = tf.constant([2, 2], dtype=tf.int32)
            x_ = tf.slice(x, t1, t2)
            return tf.identity(x_, name=_TFOUTPUT)
        self._run_test_case(func, [_OUTPUT], {_INPUT: x_val})

    def test_slice_neg_size(self):
        x_val = np.array([[1, 2, 3, 4], [5, 6, 7, 8]], dtype=np.float32)
        def func(x):
            t1 = tf.constant([0, 1], dtype=tf.int32)
            t2 = tf.constant([-1, 2], dtype=tf.int32)
            x_ = tf.slice(x, t1, t2)
            return tf.identity(x_, name=_TFOUTPUT)
        self._run_test_case(func, [_OUTPUT], {_INPUT: x_val})

    @check_opset_min_version(10, "Slice in opset 10 can accept dymaic 'start' and 'ends'")
    def test_slice_with_non_const(self):
        x_val = np.array([[1, 2, 3, 4], [5, 6, 7, 8]], dtype=np.float32)
        t1 = np.array([0, 1], dtype=np.int32)
        t2 = np.array([2, 2], dtype=np.int32)
        def func(x, t1, t2):
            x_ = tf.slice(x, t1, t2)
            return tf.identity(x_, name=_TFOUTPUT)
        self._run_test_case(func, [_OUTPUT], {_INPUT: x_val, _INPUT1: t1, _INPUT2: t2})

    @check_opset_min_version(10, "Slice in opset 10 can accept dymaic 'start' and 'ends'")
    def test_slice_with_size_is_negative_one(self):
        x_val = np.array([[1, 2, 3, 4], [5, 6, 7, 8]], dtype=np.float32)
        t1 = np.array([0, 1], dtype=np.int32)
        # input "size" contains -1
        t2 = np.array([2, -1], dtype=np.int32)
        def func(x, t1, t2):
            x_ = tf.slice(x, t1, t2)
            return tf.identity(x_, name=_TFOUTPUT)
        self._run_test_case(func, [_OUTPUT], {_INPUT: x_val, _INPUT1: t1, _INPUT2: t2})

    @skip_caffe2_backend()
    def test_slice1(self):
        # FIXME: only 1 dimension supported by caffe2
        x_val = np.array([[[1, 1, 1], [2, 2, 2]], [[3, 3, 3], [4, 4, 4]], [[5, 5, 5], [6, 6, 6]]], dtype=np.float32)
        def func(x):
            t1 = tf.constant([1, 0, 0], dtype=tf.int32)
            t2 = tf.constant([1, 1, 3], dtype=tf.int32)
            x_ = tf.slice(x, t1, t2)
            return tf.identity(x_, name=_TFOUTPUT)
        self._run_test_case(func, [_OUTPUT], {_INPUT: x_val})

    def test_split(self):
        x_val = np.linspace(1.0, 5 * 30.0, 5 * 30).astype(np.float32).reshape((5, 30))
        def func(x):
            x_, _, _ = tf.split(x, [4, 15, 11], 1)
            return tf.identity(x_, name=_TFOUTPUT)
        self._run_test_case(func, [_OUTPUT], {_INPUT: x_val})

    def test_split_with_more_outputs(self):
        x_val = np.linspace(1.0, 5 * 30.0, 5 * 30).astype(np.float32).reshape((5, 30))
        def func(x):
            return tf.split(x, [4, 15, 11], 1, name="split_test")
        self._run_test_case(func, ["split_test:0", "split_test:1", "split_test:2"], {_INPUT: x_val})

    def test_reducesum(self):
        # not supported by onnx-caffe2
        x_val = np.array([1.0, 2.0, 3.0, 4.0], dtype=np.float32).reshape((2, 2))
        def func(x):
            x_ = tf.reduce_sum(x)
            return tf.identity(x_, name=_TFOUTPUT)
        self._run_test_case(func, [_OUTPUT], {_INPUT: x_val})

    @check_onnxruntime_incompatibility("Sqrt")
    def test_sqrt(self):
        x_val = np.array([4.0, 16.0, 4.0, 1.6], dtype=np.float32).reshape((2, 2))
        def func(x):
            x_ = tf.math.sqrt(x)
            return tf.identity(x_, name=_TFOUTPUT)
        self._run_test_case(func, [_OUTPUT], {_INPUT: x_val})

    def _test_range_const(self, extra_opset=None):
        process_args = {}
        if extra_opset is not None:
            process_args["extra_opset"] = [extra_opset]

        def func():
            x = tf.range(5)
            return tf.identity(x, name=_TFOUTPUT)
        self._run_test_case(func, [_OUTPUT], {}, process_args=process_args)

        def func():
            x = tf.range(3, 3, 5)
            return tf.identity(x, name=_TFOUTPUT)
        self._run_test_case(func, [_OUTPUT], {}, process_args=process_args)

        def func():
            x = tf.range(0, -5, -2)
            return tf.identity(x, name=_TFOUTPUT)
        self._run_test_case(func, [_OUTPUT], {}, process_args=process_args)

        def func():
            x = tf.range(-5.0, 5.0, 1.5)
            return tf.identity(x, name=_TFOUTPUT)
        self._run_test_case(func, [_OUTPUT], {}, process_args=process_args)

        def func():
            x = tf.range(2.5, 5.0, 10.0)
            return tf.identity(x, name=_TFOUTPUT)
        self._run_test_case(func, [_OUTPUT], {}, process_args=process_args)

    def _test_range_non_const(self, extra_opset=None):
        process_args = {}
        if extra_opset is not None:
            process_args["extra_opset"] = [extra_opset]

        def func():
            x = tf.range(5.0)
            return tf.identity(x, name=_TFOUTPUT)
        g = self._run_test_case(func, [_OUTPUT], {}, process_args=process_args)
        # TODO: tf-2.0 uses the optimizer which will most likely make the range const which is not what we want to test
        # self.assertTrue(extra_opset is None
        #                or check_node_domain(group_nodes_by_type(g)["Range"][0], extra_opset.domain))

        def func():
            x = tf.range(0, -5.0, -2)
            return tf.identity(x*x, name=_TFOUTPUT)
        g = self._run_test_case(func, [_OUTPUT], {}, process_args=process_args)
        # TODO: tf-2.0 uses the optimizer which will most likely make the range const  which is not what we want to test
        # self.assertTrue(extra_opset is None
        #                or check_node_domain(group_nodes_by_type(g)["Range"][0], extra_opset.domain))

        # disable this case due to onnxruntime loop issue
        # https://github.com/microsoft/onnxruntime/issues/1272
        # x = tf.range(3.0, 3.0, 5)
        # return tf.identity(x, name=_TFOUTPUT)
        # g = self._run_test_case(func, [_OUTPUT], {}, process_args=process_args)
        # self.assertTrue(extra_opset is None
        #                 or check_node_domain(group_nodes_by_type(g)["Range"][0], extra_opset.domain))
        # tf_reset_default_graph()

        delta_val = np.array(1.5, dtype=np.float32)
        def func(delta):
            x = tf.range(-5.0, 5.0, delta)
            return tf.identity(x, name=_TFOUTPUT)
        g = self._run_test_case(func, [_OUTPUT], {_INPUT: delta_val}, process_args=process_args)
        self.assertTrue(extra_opset is None
                        or check_node_domain(group_nodes_by_type(g)["Range"][0], extra_opset.domain))

        start_val = np.array(2.5, dtype=np.float32)
        def func(start):
            x = tf.range(start, 5.0, 10.0)
            return tf.identity(x, name=_TFOUTPUT)
        g = self._run_test_case(func, [_OUTPUT], {_INPUT: start_val}, process_args=process_args)
        self.assertTrue(extra_opset is None
                        or check_node_domain(group_nodes_by_type(g)["Range"][0], extra_opset.domain))

    @check_opset_min_version(7, "cast")
    def test_range_const(self):
        self._test_range_const()

    def test_range_non_const(self):
        self._test_range_non_const()

    @test_ms_domain()
    def test_ms_range_const(self, extra_opset):
        self._test_range_const(extra_opset)

    @test_ms_domain()
    def test_ms_range_non_const(self, extra_opset):
        self._test_range_non_const(extra_opset)

    @check_onnxruntime_incompatibility("Sqrt")
    def test_rsqrt(self):
        x_val = np.array([4.0, 16.0, 4.0, 1.6], dtype=np.float32).reshape((2, 2))
        def func(x):
            x_ = tf.math.rsqrt(x)
            return tf.identity(x_, name=_TFOUTPUT)
        self._run_test_case(func, [_OUTPUT], {_INPUT: x_val}, rtol=1e-05)

    @check_onnxruntime_incompatibility("Reciprocal")
    def test_reciprocal(self):
        x_val = np.array([1.0, 2.0, -3.0, -4.0], dtype=np.float32).reshape((2, 2))
        def func(x):
            x_ = tf.math.reciprocal(x)
            return tf.identity(x_, name=_TFOUTPUT)
        self._run_test_case(func, [_OUTPUT], {_INPUT: x_val}, rtol=1e-04)

    def test_reducemax(self):
        # not supported by onnx-caffe2
        x_val = np.array([1.0, 2.0, -3.0, -4.0], dtype=np.float32).reshape((2, 2))
        def func(x):
            x_ = tf.reduce_max(x)
            return tf.identity(x_, name=_TFOUTPUT)
        self._run_test_case(func, [_OUTPUT], {_INPUT: x_val}, rtol=1e-05)

    @skip_caffe2_backend()
    def test_reduceprod(self):
        x_val = np.array([1.0, 2.0, -3.0, -4.0], dtype=np.float32).reshape((2, 2))
        def func(x):
            x_ = tf.reduce_prod(x)
            return tf.identity(x_, name=_TFOUTPUT)
        self._run_test_case(func, [_OUTPUT], {_INPUT: x_val})

    def test_reducemean(self):
        x_val = np.array([1.0, 2.0, -3.0, -4.0], dtype=np.float32).reshape((2, 2))
        def func(x):
            x_ = tf.reduce_mean(x)
            return tf.identity(x_, name=_TFOUTPUT)
        self._run_test_case(func, [_OUTPUT], {_INPUT: x_val})

    @skip_caffe2_backend()
    @check_onnxruntime_incompatibility("Pow")
    def test_pow_scalar(self):
        x_val = np.array([4.0, 16.0, 4.0, 1.6], dtype=np.float32)
        e = np.array(2.0, dtype=np.float32)
        def func(x):
            x_ = tf.pow(x, tf.constant(e))
            return tf.identity(x_, name=_TFOUTPUT)
        self._run_test_case(func, [_OUTPUT], {_INPUT: x_val})

    @skip_caffe2_backend()
    def test_pad_const_default_val(self):
        params = [
            ("CONSTANT", [[1, 1], [2, 2]], [[1.0, 1.2], [2.3, 3.4], [4.5, 5.7]]),
            ("CONSTANT", [[0, 0], [3, 3], [3, 3], [0, 0]], np.random.randn(1, 3, 4, 5).astype(np.float32)),
        ]
        for p in params:
            mode, pad, xv = p
            x_val = np.array(xv, dtype=np.float32)
            def func(x):
                paddings = tf.constant(pad)
                op = tf.pad(x, paddings, mode)
                return tf.identity(op, name=_TFOUTPUT)
            self.logger.debug(str(p))
            self._run_test_case(func, [_OUTPUT], {_INPUT: x_val})

    @skip_caffe2_backend()
    def test_pad_const(self):
        x_val = np.array([[1, 2, 3], [4, 5, 6]], dtype=np.float32)
        def func(x):
            paddings = tf.constant([[1, 1], [2, 2]], name="paddings")
            op = tf.pad(x, paddings, mode="CONSTANT", name="const_with_val", constant_values=999)
            return tf.identity(op, name=_TFOUTPUT)
        self._run_test_case(func, [_OUTPUT], {_INPUT: x_val})

    @skip_caffe2_backend()
    def test_pad_reflect(self):
        x_val = np.array([[1, 2, 3], [4, 5, 6]], dtype=np.float32)
        def func(x):
            paddings = tf.constant([[1, 1], [2, 2]], name="paddings")
            op = tf.pad(x, paddings, mode="REFLECT", name="reflect")
            return tf.identity(op, name=_TFOUTPUT)
        self._run_test_case(func, [_OUTPUT], {_INPUT: x_val})

    @skip_caffe2_backend()
    def test_randomuniform(self):
        def func():
            shape = tf.constant([2, 3], name="shape")
            x_ = tf.compat.v1.random_uniform(shape, name="rand", dtype=tf.float32)
            x_ = tf.identity(x_, name="output1")
            x_ = tf.identity(x_, name="output2")
            return tf.identity(x_, name=_TFOUTPUT)
        # since results are random, compare the shapes only
        self._run_test_case(func, [_OUTPUT], {}, check_value=False, check_shape=True)

    @unittest.skip("TF RandomUniformInt is not supported")
    def test_randomuniform_int(self):
        def func():
            shape = tf.constant([2, 3], name="shape")
            x_ = tf.compat.v1.random_uniform(shape, name="rand", dtype=tf.int32, maxval=10)
            x_ = tf.identity(x_, name="output1")
            x_ = tf.identity(x_, name="output2")
            return tf.identity(x_, name=_TFOUTPUT)
        # since results are random, compare the shapes only
        self._run_test_case(func, [_OUTPUT], {}, check_value=False, check_shape=True)

    @skip_caffe2_backend()
    def test_randomuniform_dyn_shape(self):
        # test for dynamic shape coming from a shape op
        x_val = np.array([[1, 2, 3], [4, 5, 6], [7, 8, 9]], dtype=np.float32)
        def func(x):
            x_ = tf.stack([x, x])
            x_ = tf.identity(x_)
            x_ = tf.shape(x_, name="shape")
            x_ = tf.compat.v1.random_uniform(x_, name="rand", dtype=tf.float32)
            x_ = tf.identity(x_)
            return tf.identity(x_, name=_TFOUTPUT)
        # since results are random, compare the shapes only
        self._run_test_case(func, [_OUTPUT], {_INPUT: x_val}, check_value=False, check_shape=True)

    @skip_caffe2_backend()
    def test_randomuniform_calc_shape(self):
        # test for dynamic shape coming from some subgraph
        x_val = np.array([[1, 2, 3], [4, 5, 6], [7, 8, 9]], dtype=np.float32)
        def func(x):
            x_ = tf.identity(x)
            x_ = tf.shape(x_, name="shape")[1:]
            x_ = tf.compat.v1.random_uniform(x_, name="rand", dtype=tf.float32)
            x_ = tf.identity(x_)
            return tf.identity(x_, name=_TFOUTPUT)
        # since results are random, compare the shapes only
        self._run_test_case(func, [_OUTPUT], {_INPUT: x_val}, check_value=False, check_shape=True)

    @skip_caffe2_backend()
    def test_argminmax(self):
        x_val = np.array([0.5, 1.0, -0.5, -1.0], dtype=np.float32).reshape((2, 2))
        def func(x):
            x_ = tf.argmin(x, axis=0)
            return tf.identity(x_, name=_TFOUTPUT)
        self._run_test_case(func, [_OUTPUT], {_INPUT: x_val})

        x_val = np.array([1, 2, -2, -1], dtype=np.int32).reshape((2, 2))
        def func(x):
            x_ = tf.argmax(x)
            return tf.identity(x_, name=_TFOUTPUT)
        self._run_test_case(func, [_OUTPUT], {_INPUT: x_val})

        x_val = np.array([1, 2, -2, -1], dtype=np.int32).reshape((2, 2))
        def func(x):
            x_ = tf.argmax(x, output_type=x_val.dtype)
            return tf.identity(x_, name=_TFOUTPUT)
        self._run_test_case(func, [_OUTPUT], {_INPUT: x_val})

    @check_opset_min_version(6, "cast")
    def test_cast(self):
        x_val = np.array([1.0, 2.0, -3.0, -4.0], dtype=np.float32).reshape((2, 2))
        def func(x):
            x_ = tf.cast(x, tf.int32)
            return tf.identity(x_, name=_TFOUTPUT)
        self._run_test_case(func, [_OUTPUT], {_INPUT: x_val})

    @check_opset_min_version(7, "sign")
    def test_sign(self):
        x_vals = [np.array([1.0, 2.0, 0.0, -1.0, 0.0, -2.0], dtype=np.float32).reshape((2, 3)),
                  np.array([1, 2, 0, -1, 0, -2], dtype=np.int32).reshape((2, 3)),
                  np.array([1, 2, 0, -1, 0, -2], dtype=np.int64).reshape((2, 3))]
        for x_val in x_vals:
            def func(x):
                x_ = tf.math.sign(x)
                return tf.identity(x_, name=_TFOUTPUT)
            self._run_test_case(func, [_OUTPUT], {_INPUT: x_val})

    @check_target("rs6", "onehot")
    def test_onehot0(self):
        x_val = np.array([0, 1, 2], dtype=np.int32)
        depth = 5
        for axis in [-1, 0, 1]:
            def func(x):
                x_ = tf.one_hot(x, depth, on_value=5.0, axis=axis, off_value=1.0, dtype=tf.float32)
                return tf.identity(x_, name=_TFOUTPUT)
            self._run_test_case(func, [_OUTPUT], {_INPUT: x_val})

    @unittest.skip("only rank 1 is currently implemented")
    def test_onehot1(self):
        # only rank 1 is currently implemented
        x_val = np.array([[0, 2], [1, -1]], dtype=np.int32)
        depth = 3
        def func(x):
            x_ = tf.one_hot(x, depth, on_value=5.0, axis=-1, off_value=0.0, dtype=tf.float32)
            return tf.identity(x_, name=_TFOUTPUT)
        self._run_test_case(func, [_OUTPUT], {_INPUT: x_val})

    @check_target("rs6", "onehot")
    def test_onehot2(self):
        for axis in [-1, 0, 1]:
            x_val = np.array([0, 1, 2, 1, 2, 0, 1, 2, 1, 2], dtype=np.int32)
            depth = 20
            def func(x):
                x_ = tf.one_hot(x, depth, on_value=5.0, axis=axis, off_value=1.0, dtype=tf.float32)
                return tf.identity(x_, name=_TFOUTPUT)
            self._run_test_case(func, [_OUTPUT], {_INPUT: x_val})

    @check_target("rs6", "onehot")
    @check_opset_min_version(9, "onehot")
    def test_onehot3(self):
        # rank 1
        for np_dtype, tf_dtype in zip([np.int32, np.int64], [tf.int32, tf.int64]):
            x_val = np.array([0, 1, 2, 1, 2, 0, 1, 2, 1, 2], dtype=np_dtype)
            depth = np.array(20).astype(np.int64)
            def func(x):
                on_off = np.array([5.6, 1.2]).astype(np_dtype)
                x_ = tf.one_hot(x, depth, on_value=on_off[0], axis=-1, off_value=on_off[1])
                return tf.identity(x_, name=_TFOUTPUT)
            graph = self._run_test_case(func, [_OUTPUT], {_INPUT: x_val})
            self.assertTrue(len(group_nodes_by_type(graph)["OneHot"]) == 1, "onnx onehot should be used")
        # rank 2
        for aixs in [-1, 0, 1, 2]:
            for np_dtype, tf_dtype in zip([np.int32, np.int64], [tf.int32, tf.int64]):
                x_val = np.arange(0, 50, dtype=np_dtype).reshape([-1, 10])
                depth = np.array(20).astype(np.int64)
                def func(x):
                    on_off = np.array([5.6, 1.2]).astype(np_dtype)
                    x_ = tf.one_hot(x, depth, on_value=on_off[0], axis=aixs, off_value=on_off[1])
                    return tf.identity(x_, name=_TFOUTPUT)
                graph = self._run_test_case(func, [_OUTPUT], {_INPUT: x_val})
                self.assertTrue(len(group_nodes_by_type(graph)["OneHot"]) == 1, "onnx onehot should be used")

    @skip_caffe2_backend("issue undefined dim 1")
    @check_tf_max_version("1.15", "not supported in tf-2.0")
    def test_flatten0(self):
        x_val = np.array([[[1, 2, 3], [4, 5, 6], [7, 8, 9]]], dtype=np.float32)
        def func(x):
            x_ = tf.contrib.layers.flatten(x)
            return tf.identity(x_, name=_TFOUTPUT)
        self._run_test_case(func, [_OUTPUT], {_INPUT: x_val},
                            graph_validator=lambda g: check_op_count(g, "Flatten", 1))

    @skip_caffe2_backend("issue undefined dim 1")
    @check_tf_max_version("1.15", "not supported in tf-2.0")
    def test_flatten1(self):
        x_val = np.array([[[[1, 2, 3], [4, 5, 6], [7, 8, 9]]]], dtype=np.float32)
        def func(x):
            x_ = tf.contrib.layers.flatten(x)
            return tf.identity(x_, name=_TFOUTPUT)
        self._run_test_case(func, [_OUTPUT], {_INPUT: x_val},
                            graph_validator=lambda g: check_op_count(g, "Flatten", 1))

    @check_tf_max_version("1.15", "not supported in tf-2.0")
    def test_flatten2(self):
        x_val = np.array([[[1, 2, 3], [4, 5, 6], [7, 8, 9]]], dtype=np.float32)
        def func(x):
            x_ = tf.contrib.layers.flatten(x)
            return tf.identity(x_, name=_TFOUTPUT)
        self._run_test_case(func, [_OUTPUT], {_INPUT: x_val})

    def test_cancel_transpose(self):
        x_val = np.array([[[[1, 2, 3], [4, 5, 6], [7, 8, 9]]]], dtype=np.float32)
        def func(x):
            x_ = tf.identity(x, _TFINPUT)
            x_ = tf.transpose(x_, perm=NHWC_TO_NCHW)
            x_ = tf.transpose(x_, perm=NCHW_TO_NHWC)
            return tf.identity(x_, name=_TFOUTPUT)
        self._run_test_case(func, [_OUTPUT], {_INPUT: x_val})

    @check_onnxruntime_min_version("0.5.0", "topk-10's shape inference function has a bug")
    @check_opset_min_version(6, "cast")
    def test_topk1(self):
        x_val = np.arange(3 * 2 * 3).astype("float32")
        def func(x):
            values, _ = tf.nn.top_k(x, 5, sorted=True)
            return tf.identity(values, name=_TFOUTPUT)
        self._run_test_case(func, [_OUTPUT], {_INPUT: x_val})

    @check_opset_min_version(10, "TopK with dynamic K")
    def test_topk2(self):
        x_val = np.arange(3 * 2 * 3).astype("float32")
        k_val = np.array(10).astype(np.int32)
        def func(x, k):
            values, _ = tf.nn.top_k(x, k, sorted=True)
            return tf.identity(values, name=_TFOUTPUT)
        self._run_test_case(func, [_OUTPUT], {_INPUT: x_val, _INPUT1: k_val})

    @check_onnxruntime_min_version("0.5.0", "topk-10's shape inference function has a bug")
    def test_topk3(self):
        # test topk index output
        x_val = np.arange(3 * 2 * 3).astype("float32")
        def func(x):
            _, idx = tf.nn.top_k(x, 5, sorted=True)
            return tf.identity(idx, name=_TFOUTPUT)
        self._run_test_case(func, [_OUTPUT], {_INPUT: x_val})

    def test_stack_axis(self):
        for axis in [0, 1]:
            x_val = [np.random.randn(3, 4).astype("float32") for _ in range(10)]
            def func():
                x = [tf.constant(x_val[i], dtype=tf.float32) for i in range(10)]
                x_ = tf.stack(x, axis=axis)
                return tf.identity(x_, name=_TFOUTPUT)
            self._run_test_case(func, [_OUTPUT], {})

    def test_unstack_axis(self):
        for axis in [0, 1]:
            x_val = np.random.randn(10, 3, 4).astype("float32")
            def func():
                x = tf.constant(x_val, dtype=tf.float32)
                x_ = tf.unstack(x, axis=axis)
                return tf.identity(x_, name=_TFOUTPUT)
            self._run_test_case(func, [_OUTPUT], {})

    def _test_reorganize_data(self, op, shape):
        x_val = make_xval(shape)
        def func(x):
            x_ = op(x, block_size=2)
            return tf.identity(x_, name=_TFOUTPUT)
        self._run_test_case(func, [_OUTPUT], {_INPUT: x_val})

    @skip_caffe2_backend("Space2Depth not implemented")
    def test_space_to_depth(self):
        self._test_reorganize_data(tf.nn.space_to_depth, [1, 28, 28, 3])

    @skip_caffe2_backend("Depth2Space not implemented")
    def test_depth_to_space(self):
        self._test_reorganize_data(tf.nn.depth_to_space, [1, 14, 14, 12])

    def _test_reorganize_data_gpu(self, op, shape):
        x_val = make_xval(shape)
        def func(x):
            x_ = op(x, block_size=2, data_format="NCHW")
            return tf.identity(x_, name=_TFOUTPUT)
        self._run_test_case(func, [_OUTPUT], {_INPUT: x_val})

    @skip_tf_cpu("only tf_gpu can run Space2Depth with NCHW format")
    @skip_caffe2_backend("Space2Depth not implemented")
    def test_space_to_depth_gpu(self):
        self._test_reorganize_data_gpu(tf.nn.space_to_depth, [1, 3, 50, 80])

    @skip_tf_cpu("only tf_gpu can run Depth2Space with NCHW format")
    @skip_caffe2_backend("Depth2Space not implemented")
    def test_depth_to_space_gpu(self):
        self._test_reorganize_data_gpu(tf.nn.depth_to_space, [1, 120, 25, 40])

    @check_opset_min_version(6, "addn")
    def test_addn(self):
        x_val = np.arange(3 * 2 * 3).astype("float32")
        def func(x):
            x_ = tf.add_n([x, x, x])
            return tf.identity(x_, name=_TFOUTPUT)
        self._run_test_case(func, [_OUTPUT], {_INPUT: x_val})

    @skip_caffe2_backend("multiple dims not supported")
    def test_strided_slice1(self):
        x_val = np.arange(3 * 2 * 3).astype("float32").reshape((3, 2, 3))
        def func(x):
            x_ = tf.strided_slice(x, [1, 0, 0], [2, 1, 3], [1, 1, 1])
            return tf.identity(x_, name=_TFOUTPUT)
        self._run_test_case(func, [_OUTPUT], {_INPUT: x_val})

    def test_strided_slice2(self):
        x_val = np.arange(3 * 2 * 3).astype("float32").reshape((3, 2, 3))
        def func(x):
            x_ = tf.strided_slice(x, [1, 0, 0], [2, 2, 3], [1, 1, 1])
            return tf.identity(x_, name=_TFOUTPUT)
        self._run_test_case(func, [_OUTPUT], {_INPUT: x_val})

    def test_strided_slice3(self):
        x_val = np.arange(3 * 2 * 3).astype("float32").reshape((3, 2, 3))
        def func(x):
            x_ = x[1:]
            return tf.identity(x_, name=_TFOUTPUT)
        self._run_test_case(func, [_OUTPUT], {_INPUT: x_val})

    def test_strided_slice4(self):
        x_val = np.arange(3 * 2 * 3).astype("float32").reshape((3, 2, 3))
        def func(x):
            x_ = x[:2]
            return tf.identity(x_, name=_TFOUTPUT)
        self._run_test_case(func, [_OUTPUT], {_INPUT: x_val})

    @skip_caffe2_backend("multiple dims not supported")
    def test_strided_slice5(self):
        x_val = np.arange(3 * 2 * 3).astype("float32").reshape((3, 2, 3))
        def func(x):
            x_ = x[:2, 0:1, 1:]
            return tf.identity(x_, name=_TFOUTPUT)
        self._run_test_case(func, [_OUTPUT], {_INPUT: x_val})

    @skip_caffe2_backend("multiple dims not supported")
    def test_strided_slice6(self):
        # example from here:
        # https://www.tensorflow.org/versions/r1.0/api_docs/cc/class/tensorflow/ops/strided-slice
        x_val = np.arange(5 * 6).astype("float32").reshape((5, 6))
        def func(x):
            x_ = x[2, :]
            return tf.identity(x_, name=_TFOUTPUT)
        self._run_test_case(func, [_OUTPUT], {_INPUT: x_val})

    @skip_caffe2_backend("multiple dims not supported")
    def test_strided_slice7(self):
        x_val = np.arange(5 * 6).astype("float32").reshape((5, 6))
        def func(x):
            x_ = tf.strided_slice(x, [0, 1], [3, 4], [1, 1], begin_mask=2)
            return tf.identity(x_, name=_TFOUTPUT)
        self._run_test_case(func, [_OUTPUT], {_INPUT: x_val})

        def func(x):
            x_ = tf.strided_slice(x, [0, 1], [3, 4], [1, 1], end_mask=2)
            return tf.identity(x_, name=_TFOUTPUT)
        self._run_test_case(func, [_OUTPUT], {_INPUT: x_val})

        def func(x):
            x_ = tf.strided_slice(x, [0, 1], [3, 4], [1, 1], shrink_axis_mask=2)
            return tf.identity(x_, name=_TFOUTPUT)
        self._run_test_case(func, [_OUTPUT], {_INPUT: x_val})

        def func(x):
            x_ = tf.strided_slice(x, [0, 1], [3, 4], [1, 1], ellipsis_mask=2)
            return tf.identity(x_, name=_TFOUTPUT)
        self._run_test_case(func, [_OUTPUT], {_INPUT: x_val})

    @skip_caffe2_backend("multiple dims not supported")
    def test_strided_slice8(self):
        x_val = np.arange(1 * 2 * 3 * 4 * 5 * 6).astype("float32").reshape((1, 2, 3, 4, 5, 6))
        def func(x):
            x_ = x[0:1, ..., 1, 2:, :6]
            return tf.identity(x_, name=_TFOUTPUT)
        self._run_test_case(func, [_OUTPUT], {_INPUT: x_val})

        x_val = np.arange(1 * 2 * 3 * 4 * 5 * 6).astype("float32").reshape((1, 2, 3, 4, 5, 6))
        def func(x):
            x_ = x[0:1, 1, 2:, :6, ...]
            return tf.identity(x_, name=_TFOUTPUT)
        self._run_test_case(func, [_OUTPUT], {_INPUT: x_val})

        x_val = np.arange(1 * 2 * 3 * 4 * 5 * 6).astype("float32").reshape((1, 2, 3, 4, 5, 6))
        def func(x):
            x_ = x[..., 0:1, 1, 2:, :6]
            return tf.identity(x_, name=_TFOUTPUT)
        self._run_test_case(func, [_OUTPUT], {_INPUT: x_val})

    @check_opset_min_version(10, "Slice")
    @skip_caffe2_backend("multiple dims not supported")
    def test_strided_slice_dynamic_1(self):
        # simple case
        x_val = np.arange(3 * 2 * 3).astype("float32").reshape((3, 2, 3))
        y_val = np.array([0, 1, 2], dtype=np.int32)
        def func(x, y):
            x_ = tf.strided_slice(x, y, [2, 2, 3], [1, 1, 1])
            return tf.identity(x_, name=_TFOUTPUT)
        self._run_test_case(func, [_OUTPUT], {_INPUT: x_val, _INPUT1: y_val})

    @check_opset_min_version(10, "Slice")
    @skip_caffe2_backend("multiple dims not supported")
    def test_strided_slice_dynamic_2(self):
        # int32
        x_val = np.arange(3 * 2 * 3).astype("int32").reshape((3, 2, 3))
        y_val = np.array([0, 1, 2], dtype=np.int32)
        def func(x, y):
            x_ = tf.strided_slice(x, y, [2, 2, 3], [1, 1, 1])
            return tf.identity(x_, name=_TFOUTPUT)
        self._run_test_case(func, [_OUTPUT], {_INPUT: x_val, _INPUT1: y_val})

    @check_opset_min_version(10, "Slice")
    @skip_caffe2_backend("multiple dims not supported")
    def test_strided_slice_dynamic_3(self):
        # common usage, ellipsis_mask
        x_val = np.arange(3 * 2 * 3).astype("float32").reshape((3, 2, 3))
        y_val = np.array(1, dtype=np.int32)
        def func(x, y):
            x_ = x[y:2, :, :]
            return tf.identity(x_, name=_TFOUTPUT)
        self._run_test_case(func, [_OUTPUT], {_INPUT: x_val, _INPUT1: y_val})

    @check_opset_min_version(10, "Slice")
    @skip_caffe2_backend("multiple dims not supported")
    def test_strided_slice_dynamic_4(self):
        # begin_mask, end_mask
        x_val = np.arange(3 * 2 * 3).astype("float32").reshape((3, 2, 3))
        y_val = np.array(1, dtype=np.int32)
        def func(x, y):
            x_ = x[y:, :y]
            return tf.identity(x_, name=_TFOUTPUT)
        self._run_test_case(func, [_OUTPUT], {_INPUT: x_val, _INPUT1: y_val})

    @check_opset_min_version(10, "Slice")
    @skip_caffe2_backend("multiple dims not supported")
    def test_strided_slice_dynamic_5(self):
        # only slice the first axis
        x_val = np.arange(3 * 2 * 3).astype("float32").reshape((3, 2, 3))
        y_val = np.array(1, dtype=np.int32)
        def func(x, y):
            x_ = x[y:2]
            return tf.identity(x_, name=_TFOUTPUT)
        self._run_test_case(func, [_OUTPUT], {_INPUT: x_val, _INPUT1: y_val})

    @check_opset_min_version(10, "Slice")
    @skip_caffe2_backend("multiple dims not supported")
    def test_strided_slice_dynamic_6(self):
        # shrink mask
        x_val = np.arange(3 * 2 * 3).astype("float32").reshape((3, 2, 3))
        y_val = np.array(1, dtype=np.int32)
        def func(x, y):
            x_ = x[y]
            return tf.identity(x_, name=_TFOUTPUT)
        self._run_test_case(func, [_OUTPUT], {_INPUT: x_val, _INPUT1: y_val})

        x_val = np.arange(3 * 2 * 3).astype("float32").reshape((3, 2, 3))
        y_val = np.array(-1, dtype=np.int32)
        def func(x, y):
            x_ = x[y]
            return tf.identity(x_, name=_TFOUTPUT)
        self._run_test_case(func, [_OUTPUT], {_INPUT: x_val, _INPUT1: y_val})

    @check_opset_min_version(10, "Slice")
    @skip_caffe2_backend("multiple dims not supported")
    def test_strided_slice_dynamic_7(self):
        x_val = np.arange(1 * 2 * 3 * 4 * 5 * 6).astype("float32").reshape((1, 2, 3, 4, 5, 6))
        y_val = np.array(1, dtype=np.int32)
        def func(x, y):
            x_ = x[0:y, ..., y, y:, :y]
            return tf.identity(x_, name=_TFOUTPUT)
        self._run_test_case(func, [_OUTPUT], {_INPUT: x_val, _INPUT1: y_val})

        x_val = np.arange(1 * 2 * 3 * 4 * 5 * 6).astype("float32").reshape((1, 2, 3, 4, 5, 6))
        y_val = np.array(1, dtype=np.int32)
        def func(x, y):
            x_ = x[0:y, y, y:, :y, ...]
            return tf.identity(x_, name=_TFOUTPUT)
        self._run_test_case(func, [_OUTPUT], {_INPUT: x_val, _INPUT1: y_val})

        x_val = np.arange(1 * 2 * 3 * 4 * 5 * 6).astype("float32").reshape((1, 2, 3, 4, 5, 6))
        y_val = np.array(1, dtype=np.int32)
        def func(x, y):
            x_ = x[..., 0:y, y, y:, :y]
            return tf.identity(x_, name=_TFOUTPUT)
        self._run_test_case(func, [_OUTPUT], {_INPUT: x_val, _INPUT1: y_val})

    @skip_caffe2_backend("fails with schema error")
    @check_opset_min_version(7, "batchnorm")
    def test_batchnorm(self):
        x_shape = [1, 28, 28, 2]
        x_dtype = np.float32
        scale_dtype = np.float32
        scale_shape = [2]
        # only nhwc is support on cpu for tensorflow
        data_format = "NHWC"
        x_val = np.random.random_sample(x_shape).astype(x_dtype)
        scale_val = np.random.random_sample(scale_shape).astype(scale_dtype)
        offset_val = np.random.random_sample(scale_shape).astype(scale_dtype)
        mean_val = np.random.random_sample(scale_shape).astype(scale_dtype)
        var_val = np.random.random_sample(scale_shape).astype(scale_dtype)
        def func(x):
            scale = tf.constant(scale_val, name='scale')
            offset = tf.constant(offset_val, name='offset')
            mean = tf.constant(mean_val, name='mean')
            var = tf.constant(var_val, name='variance')
            epsilon = 0.001
            y, _, _ = tf.compat.v1.nn.fused_batch_norm(
                x, scale, offset, mean=mean, variance=var,
                epsilon=epsilon, data_format=data_format, is_training=False)
            return tf.identity(y, name=_TFOUTPUT)
        self._run_test_case(func, [_OUTPUT], {_INPUT: x_val}, rtol=1e-04)

    @skip_caffe2_backend()
    @check_opset_min_version(7, "resize_nearest_neighbor")
    def test_resize_nearest_neighbor(self):
        x_shape = [1, 15, 20, 2]
        x_new_size = [30, 40]
        x_val = np.arange(1, 1 + np.prod(x_shape)).astype("float32").reshape(x_shape)
<<<<<<< HEAD
        def func(x):
            x_new_size_ = tf.constant(x_new_size)
            x_ = tf.compat.v1.image.resize_nearest_neighbor(x, x_new_size_)
            return tf.identity(x_, name=_TFOUTPUT)
        graph = self._run_test_case(func, [_OUTPUT], {_INPUT: x_val})
        if self.config.opset >= 9:
            # in opset 10, upsample is removed and resize is defined.
            node_statistic = group_nodes_by_type(graph)
            mapped_node = (node_statistic.get("Upsample") or node_statistic.get("Resize"))[0]
            scale_node = mapped_node.inputs[1]
            self.assertTrue(validate_const_node(scale_node, [1.0, 1.0, 2.0, 2.0]))
=======
        x = tf.placeholder(tf.float32, x_shape, name=_TFINPUT)
        x_new_size_ = tf.constant(x_new_size)
        x_ = tf.image.resize_nearest_neighbor(x, x_new_size_)
        _ = tf.identity(x_, name=_TFOUTPUT)
        _ = self._run_test_case([_OUTPUT], {_INPUT: x_val})
>>>>>>> 836e89cd

    @check_opset_min_version(9, "resize_nearest_neighbor")
    def test_resize_nearest_neighbor_with_non_const(self):
        x_shape = [3, 10, 8, 5]
        x_val = np.arange(1, 1 + np.prod(x_shape), dtype=np.float32).reshape(x_shape)
        x_new_size = np.array([20, 16]).astype(np.int32)
        def func(x, x_new_size_):
            x_ = tf.compat.v1.image.resize_nearest_neighbor(x, x_new_size_)
            return tf.identity(x_, name=_TFOUTPUT)
        self._run_test_case(func, [_OUTPUT], {_INPUT: x_val, _INPUT1: x_new_size})

    @skip_caffe2_backend()
    @check_opset_min_version(7, "resize_bilinear")
    def test_resize_bilinear(self):
        x_shape = [1, 15, 20, 2]
        x_new_size = [30, 40]
        x_val = np.arange(1, 1 + np.prod(x_shape)).astype("float32").reshape(x_shape)
<<<<<<< HEAD
        def func(x):
            x_new_size_ = tf.constant(x_new_size)
            x_ = tf.compat.v1.image.resize_bilinear(x, x_new_size_)
            return tf.identity(x_, name=_TFOUTPUT)
        graph = self._run_test_case(func, [_OUTPUT], {_INPUT: x_val})
        if self.config.opset >= 9:
            # in opset 10, upsample is removed and resize is defined.
            node_statistic = group_nodes_by_type(graph)
            mapped_node = (node_statistic.get("Upsample") or node_statistic.get("Resize"))[0]
            scale_node = mapped_node.inputs[1]
            self.assertTrue(validate_const_node(scale_node, [1.0, 1.0, 2.0, 2.0]))
=======
        x = tf.placeholder(tf.float32, x_shape, name=_TFINPUT)
        x_new_size_ = tf.constant(x_new_size)
        x_ = tf.image.resize_bilinear(x, x_new_size_)
        _ = tf.identity(x_, name=_TFOUTPUT)
        _ = self._run_test_case([_OUTPUT], {_INPUT: x_val})
>>>>>>> 836e89cd

    @check_opset_min_version(9, "resize_bilinear")
    def test_resize_bilinear_with_non_const(self):
        x_shape = [3, 10, 8, 5]
        x_val = np.arange(1, 1 + np.prod(x_shape), dtype=np.float32).reshape(x_shape)
        x_new_size = np.array([20, 16]).astype(np.int32)
        def func(x, x_new_size_):
            x_ = tf.compat.v1.image.resize_bilinear(x, x_new_size_)
            return tf.identity(x_, name=_TFOUTPUT)
        self._run_test_case(func, [_OUTPUT], {_INPUT: x_val, _INPUT1: x_new_size})

    @check_opset_min_version(10, "resize scale can less than 1")
    def test_resize_bilinear_with_non_const2(self):
        # scales has an element larger than 1 and also has an element less that 1
        x_shape = [3, 100, 8, 5]
        x_val = np.arange(1, 1 + np.prod(x_shape), dtype=np.float32).reshape(x_shape)
        x_new_size = np.array([20, 16]).astype(np.int32)
        def func(x, x_new_size_):
            x_ = tf.compat.v1.image.resize_bilinear(x, x_new_size_)
            return tf.identity(x_, name=_TFOUTPUT)
        self._run_test_case(func, [_OUTPUT], {_INPUT: x_val, _INPUT1: x_new_size})

    @check_opset_min_version(10, "resize scale can less than 1")
    def test_resize_nearest_neighbor2(self):
        x_shape = [1, 300, 20, 2]
        x_new_size = [30, 40]
        x_val = np.arange(1, 1 + np.prod(x_shape)).astype("float32").reshape(x_shape)
<<<<<<< HEAD
        def func(x):
            x_new_size_ = tf.constant(x_new_size)
            x_ =  tf.compat.v1.image.resize_nearest_neighbor(x, x_new_size_)
            return tf.identity(x_, name=_TFOUTPUT)
        graph = self._run_test_case(func, [_OUTPUT], {_INPUT: x_val})
        node_statistic = group_nodes_by_type(graph)
        mapped_node = node_statistic.get("Resize")[0]
        scale_node = mapped_node.inputs[1]
        self.assertTrue(validate_const_node(scale_node, [1.0, 1.0, 0.1, 2.0]))
=======
        x = tf.placeholder(tf.float32, x_shape, name=_TFINPUT)
        x_new_size_ = tf.constant(x_new_size)
        x_ = tf.image.resize_nearest_neighbor(x, x_new_size_)
        _ = tf.identity(x_, name=_TFOUTPUT)
        _ = self._run_test_case([_OUTPUT], {_INPUT: x_val})
>>>>>>> 836e89cd

    @check_opset_min_version(9, "fill")
    def test_fill_float32(self):
        x_shape = [1, 15, 20, 2]
        x_val = np.arange(1, 1 + np.prod(x_shape)).astype("float32").reshape(x_shape)
        def func(x0):
            x1 = tf.fill(x_val.shape, 9.0)
            x2 = tf.add(x0, x1)
            return tf.identity(x2, name=_TFOUTPUT)
        self._run_test_case(func, [_OUTPUT], {_INPUT: x_val})

    @check_opset_min_version(9, "fill")
    def test_fill_int32(self):
        x_shape = [1, 15, 20, 2]
        x_val = np.arange(1, 1 + np.prod(x_shape)).astype("int32").reshape(x_shape)
        def func(x0):
            x1 = tf.fill(x_val.shape, 9)
            x2 = tf.add(x0, x1)
            return tf.identity(x2, name=_TFOUTPUT)
        self._run_test_case(func, [_OUTPUT], {_INPUT: x_val})

    @check_opset_min_version(7, "fill")
    def test_fill7_float32(self):
        x_shape = [1, 15, 20, 2]
        x_val = np.arange(1, 1 + np.prod(x_shape)).astype("float32").reshape(x_shape)
        def func(x0):
            x1 = tf.fill(x_val.shape, 9.0)
            x2 = tf.add(x0, x1)
            return tf.identity(x2, name=_TFOUTPUT)
        self._run_test_case(func, [_OUTPUT], {_INPUT: x_val})

    @check_opset_min_version(7, "fill")
    def test_fill7_int32(self):
        x_shape = [1, 15, 20, 2]
        x_val = np.arange(1, 1 + np.prod(x_shape)).astype("int32").reshape(x_shape)
        def func(x0):
            x1 = tf.fill(x_val.shape, 9)
            x2 = tf.add(x0, x1)
            return tf.identity(x2, name=_TFOUTPUT)
        self._run_test_case(func, [_OUTPUT], {_INPUT: x_val})

    @check_opset_min_version(7, "div")
    def test_tf_div(self):
        # pylint: disable=E0001,C0415
        from tensorflow.python.ops.gen_math_ops import div
        shape = 1000
        # test floating data
        x_val = (np.random.sample(shape) + 1e-6).astype(np.float32)
        y_val = (np.random.sample(shape) + 1e-6).astype(np.float32)
        def func(x, y):
            output = div(x, y, name=_TFOUTPUT)
            # assert output.op.type == "Div"
            return output
        self._run_test_case(func, [_OUTPUT], {_INPUT: x_val, _INPUT1: y_val})

        # test integer data
        x_val = (100 * np.random.sample(shape) + 1).astype(np.int32)
        y_val = (100 * np.random.sample(shape) + 1).astype(np.int32)
        def func(x, y):
            output = div(x, y, name=_TFOUTPUT)
            # assert output.op.type == "Div"
            return output
        self._run_test_case(func, [_OUTPUT], {_INPUT: x_val, _INPUT1: y_val})

    @check_opset_min_version(7, "erf")
    def test_erf(self):
        x_shape = [2, 2]
        x_val0 = np.random.random(np.prod(x_shape)).astype(np.float32).reshape(x_shape)
        x_val1 = np.array([[-1, -0.5], [1, 0.5]]).astype(np.float32)
        for x_val in [x_val0, x_val1]:
            def func(x):
                x_ = tf.math.erf(x)
                return tf.identity(x_, name=_TFOUTPUT)
            self._run_test_case(func, [_OUTPUT], {_INPUT: x_val}, rtol=0.01)

    @check_opset_min_version(8, "Scan")
    @skip_opset(9, "ReverseSequence")
    def test_reverse_sequence_batch_major(self):
        x_val = np.array([[[1, 2, 3], [4, 5, 6], [0, 0, 0]],
                          [[1, 2, 3], [4, 5, 6], [7, 8, 9]],
                          [[1, 2, 3], [0, 0, 0], [0, 0, 0]]],
                         dtype=np.float32)
        def func(x):
            x_ = tf.reverse_sequence(x, seq_axis=1, batch_axis=0, seq_lengths=[2, 3, 1])
            return tf.identity(x_, name=_TFOUTPUT)
        self._run_test_case(func, [_OUTPUT], {_INPUT: x_val})

        x_val = np.array([[1, 2, 3], [1, 2, 3], [1, 2, 3],
                          [4, 5, 6], [4, 5, 6], [1, 1, 1],
                          [0, 0, 0], [7, 8, 9], [0, 0, 0]
                          ],
                         dtype=np.float32)
        def func(x):
            x_ = tf.reverse_sequence(x, seq_axis=1, batch_axis=0, seq_lengths=[3] * 9)
            return tf.identity(x_, name=_TFOUTPUT)
        self._run_test_case(func, [_OUTPUT], {_INPUT: x_val})

        x_val_shape = [5, 5, 7, 8, 9]
        x_val = np.random.randint(0, 100, x_val_shape).astype(np.float32)
        def func(x):
            x_ = tf.reverse_sequence(x, seq_axis=1, batch_axis=0, seq_lengths=[5, 5, 5, 5, 5])
            return tf.identity(x_, name=_TFOUTPUT)
        self._run_test_case(func, [_OUTPUT], {_INPUT: x_val})

    @check_opset_min_version(8, "Scan")
    @skip_opset(9, "ReverseSequence")
    def test_reverse_sequence_time_major(self):
        x_val = np.array([[[1, 2, 3], [1, 2, 3], [1, 2, 3]],
                          [[4, 5, 6], [4, 5, 6], [0, 0, 0]],
                          [[0, 0, 0], [7, 8, 9], [0, 0, 0]]],
                         dtype=np.float32)
        def func(x):
            x_ = tf.reverse_sequence(x, seq_axis=0, batch_axis=1, seq_lengths=[2, 3, 1])
            return tf.identity(x_, name=_TFOUTPUT)
        self._run_test_case(func, [_OUTPUT], {_INPUT: x_val})
        x_val = np.array([[1, 2, 3], [1, 2, 3], [1, 2, 3],
                          [4, 5, 6], [4, 5, 6], [1, 1, 1],
                          [0, 0, 0], [7, 8, 9], [0, 0, 0]],
                         dtype=np.float32)
        def func(x):
            x_ = tf.reverse_sequence(x, seq_axis=0, batch_axis=1, seq_lengths=[9, 9, 9])
            return tf.identity(x_, name=_TFOUTPUT)
        self._run_test_case(func, [_OUTPUT], {_INPUT: x_val})
        x_val_shape = [5, 5, 7, 8, 9]
        x_val = np.random.randint(0, 100, x_val_shape).astype(np.float32)
        def func(x):
            x_ = tf.reverse_sequence(x, seq_axis=0, batch_axis=1, seq_lengths=[5, 5, 5, 5, 5])
            return tf.identity(x_, name=_TFOUTPUT)
        self._run_test_case(func, [_OUTPUT], {_INPUT: x_val})

    @check_opset_min_version(10, "ReverseSequence")
    def test_reversev2_constant_axis(self):
        # Tests for constant axis.
        x_val_shape = [1, 2, 3, 4]
        x_val = np.random.randint(0, 100, x_val_shape).astype(np.float32)
        def func(x):
            x_ = tf.compat.v1.reverse_v2(x, axis=[3])
            return tf.identity(x_, name=_TFOUTPUT)
        self._run_test_case(func, [_OUTPUT], {_INPUT: x_val})

        # Empty axis vector.
        x_val_shape = [2, 3, 4]
        x_val = np.random.randint(0, 100, x_val_shape).astype(np.float32)
        def func(x):
            x_ = tf.compat.v1.reverse_v2(x, axis=[])
            return tf.identity(x_, name=_TFOUTPUT)
        self._run_test_case(func, [_OUTPUT], {_INPUT: x_val})

    @check_opset_min_version(10, "ReverseSequence")
    def test_reversev2_vector_axis(self):
        x_val_shape = [1, 2, 3, 4]
        x_val = np.random.randint(0, 100, x_val_shape).astype(np.float32)
        def func(x):
            x_ = tf.compat.v1.reverse_v2(x, axis=[0, -3, 2, 3])
            return tf.identity(x_, name=_TFOUTPUT)
        self._run_test_case(func, [_OUTPUT], {_INPUT: x_val})

        x_val_shape = [2, 3, 4]
        x_val = np.random.randint(0, 100, x_val_shape).astype(np.float32)
        def func(x):
            x_ = tf.compat.v1.reverse_v2(x, axis=[-3, 1, 2])
            return tf.identity(x_, name=_TFOUTPUT)
        self._run_test_case(func, [_OUTPUT], {_INPUT: x_val})

        x_val_shape = [5, 5, 9, 7, 8, 9]
        x_val = np.random.randint(0, 100, x_val_shape).astype(np.float32)
        def func(x):
            x_ = tf.compat.v1.reverse_v2(x, axis=[0, 1, -2, 3, 5])
            return tf.identity(x_, name=_TFOUTPUT)
        self._run_test_case(func, [_OUTPUT], {_INPUT: x_val})

    @check_opset_min_version(10, "ReverseSequence")
    def test_reversev2_1D_tensor(self):
        # For tensors with 1 dimension and no axis to reverse.
        # Adds an identity block.
        x_val_shape = [4]
        x_val = np.random.randint(0, 100, x_val_shape).astype(np.float32)
        def func(x):
            x_ = tf.compat.v1.reverse_v2(x, axis=[])
            return tf.identity(x_, name=_TFOUTPUT)
        self._run_test_case(func, [_OUTPUT], {_INPUT: x_val})

    @check_opset_min_version(8, "where")
    def test_where(self):
        x_val = np.array([1, 2, -3, 4, -5, -6, -7, 8, 9, 0], dtype=np.float32)
        true_result = np.array([111, 222, 333, 444, 555, 666, 777, 888, 999, 1000],
                               dtype=np.float32)
        false_result = np.array([-111, -222, -333, -444, -555, -666, -777, -888, -999, -1000],
                                dtype=np.float32)
        def func(x):
            picks = tf.where(x > -1, true_result, false_result)
            return tf.identity(picks, name=_TFOUTPUT)
        self._run_test_case(func, [_OUTPUT], {_INPUT: x_val})

        x_val = np.array(1, dtype=np.float32)
        true_result = np.array(100, dtype=np.float32)
        false_result = np.array(-111, dtype=np.float32)
        def func(x):
            picks = tf.where(x > -1, true_result, false_result)
            return tf.identity(picks, name=_TFOUTPUT)
        self._run_test_case(func, [_OUTPUT], {_INPUT: x_val})

    @check_opset_min_version(8, "where")
    @check_target("rs6", "onnxruntime Where type limitation")
    def test_where_int32(self):
        x_val = np.array([1, 2, -3, 4, -5, -6, -7, 8, 9, 0], dtype=np.int32)
        true_result = np.array([111, 222, 333, 444, 555, 666, 777, 888, 999, 1000],
                               dtype=np.int32)
        false_result = np.array([-111, -222, -333, -444, -555, -666, -777, -888, -999, -1000],
                                dtype=np.int32)
        def func(x):
            picks = tf.where(tf.greater_equal(x, 0), true_result, false_result)
            return tf.identity(picks, name=_TFOUTPUT)
        self._run_test_case(func, [_OUTPUT], {_INPUT: x_val})

    @check_opset_min_version(8, "where")
    def test_where_with_two_rank_input(self):
        x_val = np.array([1, 2, -3, 4, -5, -6, -7, 8, 9, 0], dtype=np.float32)
        true_result = np.array([[111, 111], [222, 222], [333, 333], [444, 444], [555, 555],
                                [666, 666], [777, 777], [888, 888], [999, 999], [1000, 1000]],
                               dtype=np.float32)
        false_result = np.array([[-111, -111], [-222, -222], [-333, -333], [-444, -444], [-555, -555],
                                 [-666, -666], [-777, -777], [-888, -888], [-999, -999], [-1000, -1000]],
                                dtype=np.float32)
        def func(x):
            cond = tf.greater_equal(x, 0)
            picks = tf.where(cond, true_result, false_result)
            return tf.identity(picks, name=_TFOUTPUT)
        self._run_test_case(func, [_OUTPUT], {_INPUT: x_val})

    @check_opset_min_version(8, "where")
    def test_where_with_two_rank_condition(self):
        x_val = np.array([[1, 2, -3, 4, -5, -6, -7, 8, 9, 0]], dtype=np.float32)
        true_result = np.array([[111, 222, 333, 444, 555, 666, 777, 888, 999, 1000]],
                               dtype=np.float32)
        false_result = np.array([[-111, -222, -333, -444, -555, -666, -777, -888, -999, -1000]],
                                dtype=np.float32)
        def func(x):
            picks = tf.where(tf.greater_equal(x, 0), true_result, false_result)
            return tf.identity(picks, name=_TFOUTPUT)
        self._run_test_case(func, [_OUTPUT], {_INPUT: x_val})

    @check_opset_min_version(8, "where")
    def test_where_with_three_rank_condition(self):
        x_val = np.array([[[1, 2, -3, 4, -5, -6, -7, 8, 9, 0]]], dtype=np.float32)
        true_result = np.array([[[111, 222, 333, 444, 555, 666, 777, 888, 999, 1000]]],
                               dtype=np.float32)
        false_result = np.array([[[-111, -222, -333, -444, -555, -666, -777, -888, -999, -1000]]],
                                dtype=np.float32)
        def func(x):
            picks = tf.where(tf.greater_equal(x, 0), true_result, false_result)
            return tf.identity(picks, name=_TFOUTPUT)

        self._run_test_case(func, [_OUTPUT], {_INPUT: x_val})

    @check_opset_min_version(8, "where")
    def test_where_scalar(self):
        x_val = np.array(6, dtype=np.float32)
        true_result = np.array([111, 222, 333, 444, 555, 666, 777, 888, 999, 1000],
                               dtype=np.float32)
        false_result = np.array([-111, -222, -333, -444, -555, -666, -777, -888, -999, -1000],
                                dtype=np.float32)
        def func(x):
            picks = tf.where(tf.greater_equal(x, 0), true_result, false_result)
            return tf.identity(picks, name=_TFOUTPUT)
        self._run_test_case(func, [_OUTPUT], {_INPUT: x_val})

    @check_opset_min_version(9, "NonZero")
    @check_target("rs6", "onnxruntime Transpose type limitation")
    def test_where_with_cond_only(self):
        for np_type, tf_type in [(np.int32, tf.int32), (np.float32, tf.float32)]:
            x_val = np.random.randint(0, 2, size=[10, 20, 30]).astype(np_type)
            def func(x):
                # FIXME: was tf_placeholder(tf_type, shape=[None] * x_val.ndim, name=_TFINPUT)
                res = tf.where(x)
                return tf.identity(res, name=_TFOUTPUT)
            self._run_test_case(func, [_OUTPUT], {_INPUT: x_val})

    @check_opset_min_version(6, "cast")
    def test_shape_int32(self):
        x_val = np.array([[[1, 1, 1], [2, 2, 2]], [[3, 3, 3], [4, 4, 4]]], dtype=np.float32)
        def func(x):
            x_ = tf.multiply(x, x)
            x_ = tf.shape(x_, out_type=tf.int32)
            return tf.identity(x_, name=_TFOUTPUT)
        kwargs = {"check_dtype": True}
        self._run_test_case(func, [_OUTPUT], {_INPUT: x_val}, **kwargs)

    @unittest.skipIf(get_test_config().is_onnxruntime_backend and get_test_config().opset < 7,
                     "mul-1, mul-6 not supported in onnxruntime. conversion is covered since opset6")
    def test_shape_int64(self):
        x_val = np.array([[[1, 1, 1], [2, 2, 2]], [[3, 3, 3], [4, 4, 4]]], dtype=np.float32)
        def func(x):
            x_ = tf.multiply(x, x)
            x_ = tf.shape(x_, out_type=tf.int64)
            return tf.identity(x_, name=_TFOUTPUT)
        kwargs = {"check_dtype": True}
        self._run_test_case(func, [_OUTPUT], {_INPUT: x_val}, **kwargs)

    # @check_opset_min_version(7, "broadcasting op")
    @unittest.skip("disable it for now, since fold const has bug")
    def test_softmax_cross_entropy_with_logits(self):
        num_class = 5
        data_shape = [100, num_class]
        for np_dtype, tf_dtype in zip([np.int32, np.int64], [tf.int32, tf.int64]):
            tf_reset_default_graph()
            label_val = np.random.randint(0, num_class - 1, data_shape).astype(np_dtype)
            logits_val = np.random.random(data_shape).astype(np.float32)

            def func(label, logits):
                res1 = tf.nn.softmax_cross_entropy_with_logits_v2(labels=label, logits=logits)
                return tf.identity(res1, name=_TFOUTPUT)
            self._run_test_case(func, [_OUTPUT], {_INPUT: label_val, _INPUT1: logits_val}, atol=1e-5)

    @check_opset_min_version(9, "sparse_softmax_cross_entropy_with_logits")
    def test_sparse_softmax_cross_entropy_with_logits(self):
        # FIXME: fails for opset 8 on onnxruntime-1.0, disable for now
        num_class = 5
        for logic_shape in [[None, None], [None, num_class]]:
            label_val = np.array([3, 2, 0, 4]).astype(np.int32)
            logits_val = np.random.random((len(label_val), num_class)).astype(np.float32)
            def func(label, logits):
                res1 = tf.nn.sparse_softmax_cross_entropy_with_logits(labels=label, logits=logits)
                return tf.identity(res1, name=_TFOUTPUT)
            self._run_test_case(func, [_OUTPUT], {_INPUT: label_val, _INPUT1: logits_val})

    @check_target('rs6', 'SparseSoftmaxCrossEntropyWithLogits')
    def test_sparse_softmax_cross_entropy_with_logits_large_class(self):
        num_class = 30000
        label_val = np.array([3374, 2127, 10002, 48]).astype(np.int32)
        logits_val = np.random.random((len(label_val), num_class)).astype(np.float32)

        def func(label, logits):
            res = tf.nn.sparse_softmax_cross_entropy_with_logits(labels=label, logits=logits)
            return tf.identity(res, name=_TFOUTPUT)

        self._run_test_case(func, [_OUTPUT], {_INPUT: label_val, _INPUT1: logits_val}, rtol=1e-6)

    def test_matrix_band_part(self):
        input_val = np.random.randint(0, 666, (10, 15)).astype(np.int32)
        def func(input_x):
            res = tf.linalg.band_part(input_x, -1, 0)
            res1 = tf.linalg.band_part(input_x, 0, -1)
            return tf.identity(res, name=_TFOUTPUT), tf.identity(res1, name=_TFOUTPUT1)
        self._run_test_case(func, [_OUTPUT, _OUTPUT1], {_INPUT: input_val})

    def test_matrix_band_part_2(self):
        input_val = np.random.randint(0, 666, (1, 1)).astype(np.int32)
        def func(input_x):
            res = tf.linalg.band_part(input_x, -1, 0)
            res1 = tf.linalg.band_part(input_x, 0, -1)
            return tf.identity(res, name=_TFOUTPUT), tf.identity(res1, name=_TFOUTPUT1)
        self._run_test_case(func, [_OUTPUT, _OUTPUT1], {_INPUT: input_val})

    def test_floordiv(self):
        input_val_1 = np.random.random_sample(100).astype(np.int32)
        input_val_2 = (np.random.random_sample(100) + 1).astype(np.int32)
        def func(input_1, input_2):
            res = tf.math.floordiv(input_1, input_2)
            return tf.identity(res, name=_TFOUTPUT)
        self._run_test_case(func, [_OUTPUT], {_INPUT: input_val_1, _INPUT1: input_val_2})

        input_val_1 = np.random.random_sample(100).astype(np.float32)
        input_val_2 = (np.random.random_sample(100) + 1).astype(np.float32)
        def func(input_1, input_2):
            res = tf.math.floordiv(input_1, input_2)
            return tf.identity(res, name=_TFOUTPUT)
        self._run_test_case(func, [_OUTPUT], {_INPUT: input_val_1, _INPUT1: input_val_2})

        # test broadcasting
        input_val_1 = np.random.random_sample((10, 50)).astype(np.float32)
        input_val_2 = (np.random.random_sample(50) + 1).astype(np.float32)
        def func(input_1, input_2):
            res = tf.math.floordiv(input_1, input_2)
            return tf.identity(res, name=_TFOUTPUT)
        self._run_test_case(func, [_OUTPUT], {_INPUT: input_val_1, _INPUT1: input_val_2})

    def test_floormod(self):
        input_val_1 = 100 * np.random.random_sample(100).astype(np.int32)
        input_val_2 = (100 * np.random.random_sample(100) + 1).astype(np.int32)
        def func(input_1, input_2):
            res = tf.math.floormod(input_1, input_2)
            return tf.identity(res, name=_TFOUTPUT)
        self._run_test_case(func, [_OUTPUT], {_INPUT: input_val_1, _INPUT1: input_val_2})

        input_val_1 = 100 * np.random.random_sample(100).astype(np.float32)
        input_val_2 = (100 * np.random.random_sample(100) + 1).astype(np.float32)
        def func(input_1, input_2):
            res = tf.math.floormod(input_1, input_2)
            return tf.identity(res, name=_TFOUTPUT)
        self._run_test_case(func, [_OUTPUT], {_INPUT: input_val_1, _INPUT1: input_val_2}, rtol=1e-5)

        # test broadcasting case
        input_val_1 = (50 * np.random.random_sample((10, 50)) + 1).astype(np.float32)
        input_val_2 = (50 * np.random.random_sample(50) + 1).astype(np.float32)
        def func(input_1, input_2):
            res = tf.math.floormod(input_1, input_2)
            return tf.identity(res, name=_TFOUTPUT)
        self._run_test_case(func, [_OUTPUT], {_INPUT: input_val_1, _INPUT1: input_val_2}, rtol=1e-4)

    def test_logical_not(self):
        input_val = np.random.randint(0, 2, (10, 20)).astype(np.bool)
        def func(x):
            res = tf.logical_not(x)
            return tf.identity(res, name=_TFOUTPUT)
        self._run_test_case(func, [_OUTPUT], {_INPUT: input_val})

    def test_reduce_all(self):
        input_val = np.random.randint(0, 2, (10, 20)).astype(np.bool)
        def func(x):
            res = tf.reduce_all(input_tensor=x, keepdims=False)
            res1 = tf.reduce_all(input_tensor=x, axis=[0], keepdims=False)
            return tf.identity(res, name=_TFOUTPUT), tf.identity(res1, name=_TFOUTPUT1)
        self._run_test_case(func, [_OUTPUT, _OUTPUT1], {_INPUT: input_val})

        input_val = np.random.randint(0, 2, (10, 20)).astype(np.bool)
        def func(input_x):
            res = tf.reduce_all(input_tensor=input_x, keepdims=True)
            res1 = tf.reduce_all(input_tensor=input_x, axis=[0], keepdims=True)
            return tf.identity(res, name=_TFOUTPUT), tf.identity(res1, name=_TFOUTPUT1)
        self._run_test_case(func, [_OUTPUT, _OUTPUT1], {_INPUT: input_val})

    def test_reduce_any(self):
        input_val = np.random.randint(0, 2, (10, 20)).astype(np.bool)
        def func(x):
            res = tf.reduce_any(input_tensor=x, keepdims=False)
            res1 = tf.reduce_any(input_tensor=x, axis=[0], keepdims=False)
            return tf.identity(res, name=_TFOUTPUT), tf.identity(res1, name=_TFOUTPUT1)
        self._run_test_case(func, [_OUTPUT, _OUTPUT1], {_INPUT: input_val})

        input_val = np.random.randint(0, 2, (10, 20)).astype(np.bool)
        def func(x):
            res = tf.reduce_any(input_tensor=x, keepdims=True)
            res1 = tf.reduce_any(input_tensor=x, axis=[0], keepdims=True)
            return tf.identity(res, name=_TFOUTPUT), tf.identity(res1, name=_TFOUTPUT1)
        self._run_test_case(func, [_OUTPUT, _OUTPUT1], {_INPUT: input_val})

    @check_opset_min_version(7, "fill")
    def test_zeros_like(self):
        input_val = np.random.random_sample([10, 20]).astype(np.float32)
        def func(x):
            res = tf.zeros_like(x)
            return tf.identity(res, name=_TFOUTPUT)
        self._run_test_case(func, [_OUTPUT], {_INPUT: input_val})

        def func(x):
            res = tf.zeros_like(x, dtype=tf.int32)
            return tf.identity(res, name=_TFOUTPUT)
        self._run_test_case(func, [_OUTPUT], {_INPUT: input_val})

    @check_opset_min_version(9, "is_nan")
    def test_isnan(self):
        # only compatible with dtype `float32`
        x_val1 = np.array([1.0, 2.0, -3.0, -4.0], dtype=np.float32).reshape((2, 2))
        x_val2 = np.array([np.nan, np.nan, np.nan, np.nan], dtype=np.float32).reshape((2, 2))
        x_val3 = np.array([1.0, np.nan, -3.0, np.nan], dtype=np.float32).reshape((2, 2))
        for x_val in [x_val1, x_val2, x_val3]:
            def func(x):
                x_ = tf.is_nan(x)
                return tf.identity(x_, name=_TFOUTPUT)
                self._run_test_case(func, [_OUTPUT], {_INPUT: x_val})

    def test_ceil(self):
        x_val = np.array([-1.5, 1.2], dtype=np.float32)
        def func(x):
            x_ = tf.math.ceil(x)
            return tf.identity(x_, name=_TFOUTPUT)
        self._run_test_case(func, [_OUTPUT], {_INPUT: x_val})

    def test_softplus(self):
        x_val = np.array([-1, 0, 1], dtype=np.float32)
        def func(x):
            x_ = tf.math.softplus(x)
            return tf.identity(x_, name=_TFOUTPUT)
        self._run_test_case(func, [_OUTPUT], {_INPUT: x_val})

    def test_softsign(self):
        x_val = np.array([-1, 0, 1], dtype=np.float32)
        def func(x):
            x_ = tf.math.softsign(x)
            return tf.identity(x_, name=_TFOUTPUT)
        self._run_test_case(func, [_OUTPUT], {_INPUT: x_val})

    def test_batch_to_spacend(self):
        block_size = [2, 2]
        crop = [[1, 0], [2, 1]]

        input_val = np.random.random_sample([40, 3, 5, 100]).astype(np.float32)
        def func(x):
            return tf.compat.v1.batch_to_space_nd(x, block_size, crop, name=_TFOUTPUT)
        self._run_test_case(func, [_OUTPUT], {_INPUT: input_val})

    def test_batch_to_space3d(self):
        block_size = [2, 2]
        crop = [[0, 1], [2, 1]]
        input_val = np.random.random_sample([40, 3, 100]).astype(np.float32)
        def func(x):
            return tf.compat.v1.batch_to_space_nd(x, block_size, crop, name=_TFOUTPUT)
        self._run_test_case(func, [_OUTPUT], {_INPUT: input_val})

    def test_space_to_batchnd(self):
        block_size = [2, 2]
        pad = [[0, 1], [2, 1]]
        input_val = np.random.random_sample([40, 5, 7, 66]).astype(np.float32)
        def func(x):
            return tf.compat.v1.space_to_batch_nd(x, block_size, pad, name=_TFOUTPUT)
        self._run_test_case(func, [_OUTPUT], {_INPUT: input_val})

        pad = [[0, 0], [1, 2]]
        input_val = np.random.random_sample([10, 6, 7, 66]).astype(np.float32)
        def func(x):
            return tf.compat.v1.space_to_batch_nd(x, block_size, pad, name=_TFOUTPUT)
        self._run_test_case(func, [_OUTPUT], {_INPUT: input_val})

    @check_opset_min_version(10, "is_inf")
    def test_isinf(self):
        x_types = [np.float32, np.float64]
        for x_type in x_types:
            x_val1 = np.array([1.0, -2.0, 3.0, -4.0], dtype=x_type)
            x_val2 = np.array([np.inf, np.inf, np.inf, np.inf], dtype=x_type).reshape((2, 2))
            x_val3 = np.array([1.0, np.inf, -3.0, np.inf, 5.0, np.inf, -7.0, np.inf], dtype=x_type).reshape((2, 2, 2))
            for x_val in [x_val1, x_val2, x_val3]:
                def func(x):
                    x_ = tf.math.is_inf(x)
                    return tf.identity(x_, name=_TFOUTPUT)
                self._run_test_case(func, [_OUTPUT], {_INPUT: x_val})

    @check_opset_min_version(10, "NonMaxSuppression")
    def test_non_max_suppression(self):
        box_num = 10
        boxes_val = np.random.random_sample([box_num, 4]).astype(np.float32)
        scores_val = np.random.random_sample([box_num]).astype(np.float32)
        def func(boxes, scores):
            res1 = tf.image.non_max_suppression(boxes, scores, max_output_size=int(box_num / 2))
            res2 = tf.image.non_max_suppression(boxes, scores, max_output_size=0)
            return tf.identity(res1, name=_TFOUTPUT), tf.identity(res2, name=_TFOUTPUT1)
        self._run_test_case(func, [_OUTPUT, _OUTPUT1], {_INPUT: boxes_val, _INPUT1: scores_val})

    def _conv1d_test(self, x_val, w, stride=None, padding="VALID", rtol=1e-07):
        if stride is None:
            stride = 1
        def func(x):
            kernel = tf.constant(w, dtype=tf.float32, name='k')
            conv = tf.nn.conv1d(x, kernel, stride=stride, padding=padding)
            return tf.identity(conv, name=_TFOUTPUT)
            self._run_test_case(func, [_OUTPUT], {_INPUT: x_val}, rtol=rtol)

    def test_conv1d_1(self):
        x_val = make_xval((1, 7, 1))
        w = np.array([2., 1., 3.], dtype=np.float32).reshape(3, 1, 1)
        self._conv1d_test(x_val, w)

    def test_conv1d_2(self):
        x_val = make_xval((1, 7, 1))
        w = np.array([2., 1., 3.], dtype=np.float32).reshape(3, 1, 1)
        self._conv1d_test(x_val, w, stride=2)

    def test_conv1d_3(self):
        x_val = make_xval((1, 7, 1))
        w = np.array([2., 1., 3.], dtype=np.float32).reshape(3, 1, 1)
        self._conv1d_test(x_val, w, padding="SAME")

    def test_conv1d_4(self):
        x_val = make_xval((1, 7, 1))
        w = np.array([2., 1., 3.], dtype=np.float32).reshape(3, 1, 1)
        self._conv1d_test(x_val, w, rtol=1e-05)

    def test_conv1d_5(self):
        x_val = make_xval((1, 7, 1))
        w = np.array([3., 3., 3.], dtype=np.float32).reshape(3, 1, 1)
        self._conv1d_test(x_val, w)

    @check_opset_min_version(10, "ThresholdedRelu")
    def test_thresholded_relu(self):
        # tf.keras.layers.ThresholdedReLU only supports `float32` for x
        x_val = np.array([0.0, 1.0, -1.0, 2.0, -2.0, 0.5, -0.5, 1.5, -1.5], dtype=np.float32).reshape((3, 3))
        theta_vals = [-1.0, -0.5, 0.0, 0.5, 1.0]
        for theta_val in theta_vals:
            def func(x):
                t = tf.keras.layers.ThresholdedReLU(theta=theta_val)
                x_ = t.call(x)
                return tf.identity(x_, name=_TFOUTPUT)
            self._run_test_case(func, [_OUTPUT], {_INPUT: x_val},
                                graph_validator=lambda g: check_op_count(g, "ThresholdedRelu", 1))

    @check_tf_min_version("1.13")
    @check_opset_min_version(8, "MaxPoolWithArgmax")
    def test_maxpoolwithargmax(self):
        for tf_shape in ["known", "unknown"]:
            for p in get_maxpoolwithargmax_getdata():
                _, padding, x_shape, ksize, strides = p
                x_val = make_xval(x_shape)
                def func(x):
                    mp = tf.nn.max_pool_with_argmax(x, ksize, strides, padding=padding)
                    return tf.identity(mp[0], name=_TFOUTPUT), tf.identity(mp[1], name=_TFOUTPUT1)
                self.logger.debug(str(p))
                self._run_test_case(func, [_OUTPUT, _OUTPUT1], {_INPUT: x_val})

    @check_opset_min_version(10, "Selu")
    def test_selu(self):
        x_val = np.random.random_sample([3]).astype(np.float32)
        def func(x):
            y = tf.nn.selu(x)
            return tf.identity(y, name=_TFOUTPUT)
        self._run_test_case(func, [_OUTPUT], {_INPUT: x_val})

    @check_opset_min_version(8, "ClipByValue (needs broadcast)")
    def test_clip_by_value(self):
        # float32, dynamic min/max
        x_val = np.arange(0, 24, dtype=np.float32).reshape([3, 8])
        x_minval = np.array(8.5, dtype=np.float32)
        x_maxval = np.array(16.5, dtype=np.float32)
        def func(x, x_min, x_max):
            y = tf.clip_by_value(x, x_min, x_max)
            return tf.identity(y, name=_TFOUTPUT)
        self._run_test_case(func, [_OUTPUT], {_INPUT: x_val, _INPUT1: x_minval, _INPUT2: x_maxval})

        # float32, const min/max
        x_val = np.arange(0, 24, dtype=np.float32).reshape([3, 8])
        def func(x):
            y = tf.clip_by_value(x, 8.5, 16.5)
            return tf.identity(y, name=_TFOUTPUT)
        self._run_test_case(func, [_OUTPUT], {_INPUT: x_val})

        # int32, converter needs to cast, const min/max
        x_val = np.arange(0, 24, dtype=np.int32).reshape([3, 8])
        def func(x):
            y = tf.clip_by_value(x, 8, 16)
            return tf.identity(y, name=_TFOUTPUT)
        self._run_test_case(func, [_OUTPUT], {_INPUT: x_val})

    # test for gemm pattern0: alpha*A*B + beta*C
    def test_gemm_pattern0(self):
        max_number = 10
        m = np.random.randint(max_number)
        n = np.random.randint(max_number)
        k = np.random.randint(max_number)
        x_val1 = np.random.rand(m, n).astype("float32")
        x_val2 = np.random.rand(n, k).astype("float32")
        x_val3 = np.random.rand(m, k).astype("float32")
        def func(a, b, c):
            alpha = tf.constant(1.0, dtype=tf.float32)
            beta = tf.constant(2.0, dtype=tf.float32)
            mul1 = tf.multiply(alpha, tf.matmul(a, b))
            mul2 = tf.multiply(beta, c)
            x_ = mul1 + mul2
            return tf.identity(x_, name=_TFOUTPUT)
        self._run_test_case(func, [_OUTPUT], {_INPUT: x_val1, _INPUT1: x_val2, _INPUT2: x_val3},
                            graph_validator=lambda g: check_op_count(g, "Gemm", 1))

    # test for gemm pattern1: alpha*A*B + C
    def test_gemm_pattern1(self):
        max_number = 10
        m = np.random.randint(max_number)
        n = np.random.randint(max_number)
        k = np.random.randint(max_number)
        x_val1 = np.random.rand(m, n).astype("float32")
        x_val2 = np.random.rand(n, k).astype("float32")
        x_val3 = np.random.rand(m, k).astype("float32")
        def func(a, b, c):
            alpha = tf.constant(1.0, dtype=tf.float32)
            x_ = tf.multiply(alpha, tf.matmul(a, b)) + c
            return tf.identity(x_, name=_TFOUTPUT)
        self._run_test_case(func, [_OUTPUT], {_INPUT: x_val1, _INPUT1: x_val2, _INPUT2: x_val3},
                            graph_validator=lambda g: check_op_count(g, "Gemm", 1))

    # test for gemm pattern2: A*B + beta*C
    def test_gemm_pattern2(self):
        max_number = 10
        m = np.random.randint(max_number)
        n = np.random.randint(max_number)
        k = np.random.randint(max_number)
        x_val1 = np.random.rand(m, n).astype("float32")
        x_val2 = np.random.rand(n, k).astype("float32")
        x_val3 = np.random.rand(m, k).astype("float32")
        def func(a, b, c):
            beta = tf.constant(2.0, dtype=tf.float32)
            x_ = tf.matmul(a, b) + tf.multiply(beta, c)
            return tf.identity(x_, name=_TFOUTPUT)
        self._run_test_case(func, [_OUTPUT], {_INPUT: x_val1, _INPUT1: x_val2, _INPUT2: x_val3},
                            graph_validator=lambda g: check_op_count(g, "Gemm", 1))

    # test for gemm pattern3: A*B + C
    def test_gemm_pattern3(self):
        max_number = 10
        m = np.random.randint(max_number)
        n = np.random.randint(max_number)
        k = np.random.randint(max_number)
        x_val1 = np.random.rand(m, n).astype("float32")
        x_val2 = np.random.rand(n, k).astype("float32")
        x_val3 = np.random.rand(m, k).astype("float32")
        def func(a, b, c):
            x_ = tf.matmul(a, b) + c
            return tf.identity(x_, name=_TFOUTPUT)
        self._run_test_case(func, [_OUTPUT], {_INPUT: x_val1, _INPUT1: x_val2, _INPUT2: x_val3},
                            graph_validator=lambda g: check_op_count(g, "Gemm", 1))

    def test_graph_matcher(self):
        shape = [2, 6]
        x_val = np.random.random(shape).astype(np.float32)
        y_val = np.random.random(shape).astype(np.float32)
        z_val = np.random.random(shape).astype(np.float32)
        def func(x, y, z):
            tmp1 = x + y
            tmp2 = x - y
            tmp3 = tf.multiply(tmp1, z)
            tmp4 = tf.multiply(tmp2, z)
            return tf.add(tmp4, tmp3, name=_TFOUTPUT)

        onnx_graph = self._run_test_case(func, [_OUTPUT], {_INPUT: x_val, _INPUT1: y_val, _INPUT2: z_val})
        pattern = \
            OpTypePattern('Add', name='output', inputs=[
                OpTypePattern('Mul', inputs=[
                    OpTypePattern('Add', name='input1'),
                    OpTypePattern('*', name='input2')]),
                OpTypePattern('Mul', inputs=[
                    OpTypePattern('Sub', name='input1'),
                    OpTypePattern('*', name='input2')])])

        matcher = GraphMatcher(pattern, allow_reorder=False)
        match_results = list(matcher.match_ops(onnx_graph.get_nodes()))
        self.assertTrue(len(match_results) == 0)
        matcher = GraphMatcher(pattern, allow_reorder=True)
        match_results = list(matcher.match_ops(onnx_graph.get_nodes()))
        self.assertTrue(len(match_results) == 1)

    def test_add2(self):
        x_val = np.array([1.0, 2.0, -3.0, -4.0], dtype=np.float32).reshape((2, 2))
        def func(x):
            x_ = tf.add(x, x)
            return tf.identity(x_, name=_TFOUTPUT)
        self._run_test_case(func, [_OUTPUT], {_INPUT: x_val})

    @check_opset_min_version(11, "CumSum")
    def test_cumsum(self):
        x_val = np.array([1.0, 2.0, 3.0, 4.0], dtype=np.float32).reshape((2, 2))
        def func(x):
            x_ = tf.cumsum(x, axis=1)
            return tf.identity(x_, name=_TFOUTPUT)
        self._run_test_case(func, [_OUTPUT], {_INPUT: x_val})

    @check_opset_min_version(11, "CumSum")
    def test_cumsum_axis1_reverse_exclusive(self):
        x_val = np.array([1., 2., 3., 4.,
                          5., 6., 7., 8.,
                          9., 10., 11., 12.,
                          13., 14., 15., 16.,
                          17., 18., 19., 20.,
                          21., 22., 23., 24.], dtype=np.float32).reshape((2, 3, 4))
        def func(x):
            x_ = tf.cumsum(x, axis=1, reverse=True)
            return tf.identity(x_, name=_TFOUTPUT)
        self._run_test_case(func, [_OUTPUT], {_INPUT: x_val})

    @check_opset_min_version(11, "Round")
    def test_round(self):
        x_val = np.array([-0.7, -0.5, -0.0, 0.0, +0.0, 0.3, 0.5, 0.7, float('nan')], dtype=np.float32)
        def func(x):
            x_ = tf.round(x)
            return tf.identity(x_, name=_TFOUTPUT)
        self._run_test_case(func, [_OUTPUT], {_INPUT: x_val})

    @check_opset_min_version(11, "Det")
    def test_determinant(self):
        x_val = np.array([1., 2., 3., 4., 1., 2.,
                          2., 1., 1., 3., 3., 1.,
                          1., 2., 3., 4., 1., 2.,
                          2., 1., 1., 3., 3., 1.],
                         dtype=np.float32).reshape((1, 2, 3, 2, 2))
        def func(x):
            x_ = tf.matrix_determinant(x)
            return tf.identity(x_, name=_TFOUTPUT)
        self._run_test_case(func, [_OUTPUT], {_INPUT: x_val})

    @check_opset_min_version(11, "BitShift")
    def test_bitshift_left(self):
        x_val = np.array([16, 4, 1], dtype=np.int32)
        y_val = np.array([1, 2, 3], dtype=np.int32)
        def func(x, y):
            x_ = tf.bitwise.left_shift(x, y)
            return tf.identity(x_, name=_TFOUTPUT)
        self._run_test_case(func, [_OUTPUT], {_INPUT: x_val, _INPUT1: y_val})

    @check_opset_min_version(11, "BitShift")
    def test_bitshift_right(self):
        info = np.iinfo(np.int32)
        x_val = np.array([-1, 0, 1, info.max, info.min], dtype=np.int32)
        def func(x):
            x_ = tf.bitwise.right_shift(x, 1)
            return tf.identity(x_, name=_TFOUTPUT)
        self._run_test_case(func, [_OUTPUT], {_INPUT: x_val})

    @check_opset_min_version(11, "ScatterND")
    def test_scatternd_1d(self):
        x_val = np.array([4, 3, 1, 7], dtype=np.int32).reshape((4, 1))
        y_val = np.array([9, 10, 11, 12], dtype=np.int64).reshape((4))
        z_val = np.array([8], dtype=np.int32).reshape(1)

<<<<<<< HEAD
        def func(x, y, z):
            x_ = tf.scatter_nd(x, y, z)
            return tf.identity(x_, name=_TFOUTPUT)
        self._run_test_case(func, [_OUTPUT], {_INPUT: x_val, _INPUT1: y_val, _INPUT2: z_val})
=======
        x = tf.placeholder(tf.int32, x_val.shape, name=_TFINPUT)
        y = tf.placeholder(tf.int64, y_val.shape, name=_TFINPUT1)
        z = tf.placeholder(tf.int32, z_val.shape, name=_TFINPUT2)

        x_ = tf.scatter_nd(x, y, z)
        _ = tf.identity(x_, name=_TFOUTPUT)
        self._run_test_case([_OUTPUT], {_INPUT: x_val, _INPUT1: y_val, _INPUT2: z_val})
>>>>>>> 836e89cd

    @check_opset_min_version(11, "ScatterND")
    def test_scatternd_3d(self):
        x_val = np.array([0, 2], dtype=np.int32).reshape((2, 1))
        y_val = np.array([[[5, 5, 5, 5], [6, 6, 6, 6],
                           [7, 7, 7, 7], [8, 8, 8, 8]],
                          [[5, 5, 5, 5], [6, 6, 6, 6],
                           [7, 7, 7, 7], [8, 8, 8, 8]]], dtype=np.int64).reshape((2, 4, 4))
        z_val = np.array([4, 4, 4], dtype=np.int32).reshape(3)

<<<<<<< HEAD
        def func(x, y, z):
            x_ = tf.scatter_nd(x, y, z)
            return tf.identity(x_, name=_TFOUTPUT)
=======
        x = tf.placeholder(tf.int32, x_val.shape, name=_TFINPUT)
        y = tf.placeholder(tf.int64, y_val.shape, name=_TFINPUT1)
        z = tf.placeholder(tf.int32, z_val.shape, name=_TFINPUT2)

        x_ = tf.scatter_nd(x, y, z)
        _ = tf.identity(x_, name=_TFOUTPUT)
>>>>>>> 836e89cd
        self._run_test_case([_OUTPUT], {_INPUT: x_val, _INPUT1: y_val, _INPUT2: z_val})

    @check_opset_min_version(11, "Unique")
    def test_unique(self):
        x_val = np.array([1, 1, 2, 4, 4, 4, 7, 8, 8], dtype=np.float32)
        x = tf.placeholder(tf.float32, x_val.shape, name=_TFINPUT)
        x1_, x2_ = tf.unique(x)
        _ = tf.identity(x1_, name=_TFOUTPUT)
        _ = tf.identity(x2_, name=_TFOUTPUT1)
        # FIXME: indices in onnx are not the same as in tensorflow so don't check for now
        #self._run_test_case([_OUTPUT, _OUTPUT1], {_INPUT: x_val})
        self._run_test_case([_OUTPUT], {_INPUT: x_val})


if __name__ == '__main__':
    unittest_main()<|MERGE_RESOLUTION|>--- conflicted
+++ resolved
@@ -1765,25 +1765,11 @@
         x_shape = [1, 15, 20, 2]
         x_new_size = [30, 40]
         x_val = np.arange(1, 1 + np.prod(x_shape)).astype("float32").reshape(x_shape)
-<<<<<<< HEAD
         def func(x):
             x_new_size_ = tf.constant(x_new_size)
             x_ = tf.compat.v1.image.resize_nearest_neighbor(x, x_new_size_)
             return tf.identity(x_, name=_TFOUTPUT)
-        graph = self._run_test_case(func, [_OUTPUT], {_INPUT: x_val})
-        if self.config.opset >= 9:
-            # in opset 10, upsample is removed and resize is defined.
-            node_statistic = group_nodes_by_type(graph)
-            mapped_node = (node_statistic.get("Upsample") or node_statistic.get("Resize"))[0]
-            scale_node = mapped_node.inputs[1]
-            self.assertTrue(validate_const_node(scale_node, [1.0, 1.0, 2.0, 2.0]))
-=======
-        x = tf.placeholder(tf.float32, x_shape, name=_TFINPUT)
-        x_new_size_ = tf.constant(x_new_size)
-        x_ = tf.image.resize_nearest_neighbor(x, x_new_size_)
-        _ = tf.identity(x_, name=_TFOUTPUT)
-        _ = self._run_test_case([_OUTPUT], {_INPUT: x_val})
->>>>>>> 836e89cd
+        _ = self._run_test_case(func, [_OUTPUT], {_INPUT: x_val})
 
     @check_opset_min_version(9, "resize_nearest_neighbor")
     def test_resize_nearest_neighbor_with_non_const(self):
@@ -1801,25 +1787,11 @@
         x_shape = [1, 15, 20, 2]
         x_new_size = [30, 40]
         x_val = np.arange(1, 1 + np.prod(x_shape)).astype("float32").reshape(x_shape)
-<<<<<<< HEAD
         def func(x):
             x_new_size_ = tf.constant(x_new_size)
             x_ = tf.compat.v1.image.resize_bilinear(x, x_new_size_)
             return tf.identity(x_, name=_TFOUTPUT)
-        graph = self._run_test_case(func, [_OUTPUT], {_INPUT: x_val})
-        if self.config.opset >= 9:
-            # in opset 10, upsample is removed and resize is defined.
-            node_statistic = group_nodes_by_type(graph)
-            mapped_node = (node_statistic.get("Upsample") or node_statistic.get("Resize"))[0]
-            scale_node = mapped_node.inputs[1]
-            self.assertTrue(validate_const_node(scale_node, [1.0, 1.0, 2.0, 2.0]))
-=======
-        x = tf.placeholder(tf.float32, x_shape, name=_TFINPUT)
-        x_new_size_ = tf.constant(x_new_size)
-        x_ = tf.image.resize_bilinear(x, x_new_size_)
-        _ = tf.identity(x_, name=_TFOUTPUT)
-        _ = self._run_test_case([_OUTPUT], {_INPUT: x_val})
->>>>>>> 836e89cd
+        _ = self._run_test_case(func, [_OUTPUT], {_INPUT: x_val})
 
     @check_opset_min_version(9, "resize_bilinear")
     def test_resize_bilinear_with_non_const(self):
@@ -1847,23 +1819,11 @@
         x_shape = [1, 300, 20, 2]
         x_new_size = [30, 40]
         x_val = np.arange(1, 1 + np.prod(x_shape)).astype("float32").reshape(x_shape)
-<<<<<<< HEAD
         def func(x):
             x_new_size_ = tf.constant(x_new_size)
             x_ =  tf.compat.v1.image.resize_nearest_neighbor(x, x_new_size_)
             return tf.identity(x_, name=_TFOUTPUT)
-        graph = self._run_test_case(func, [_OUTPUT], {_INPUT: x_val})
-        node_statistic = group_nodes_by_type(graph)
-        mapped_node = node_statistic.get("Resize")[0]
-        scale_node = mapped_node.inputs[1]
-        self.assertTrue(validate_const_node(scale_node, [1.0, 1.0, 0.1, 2.0]))
-=======
-        x = tf.placeholder(tf.float32, x_shape, name=_TFINPUT)
-        x_new_size_ = tf.constant(x_new_size)
-        x_ = tf.image.resize_nearest_neighbor(x, x_new_size_)
-        _ = tf.identity(x_, name=_TFOUTPUT)
-        _ = self._run_test_case([_OUTPUT], {_INPUT: x_val})
->>>>>>> 836e89cd
+        _ = self._run_test_case(func, [_OUTPUT], {_INPUT: x_val})
 
     @check_opset_min_version(9, "fill")
     def test_fill_float32(self):
@@ -2662,20 +2622,10 @@
         y_val = np.array([9, 10, 11, 12], dtype=np.int64).reshape((4))
         z_val = np.array([8], dtype=np.int32).reshape(1)
 
-<<<<<<< HEAD
         def func(x, y, z):
             x_ = tf.scatter_nd(x, y, z)
             return tf.identity(x_, name=_TFOUTPUT)
         self._run_test_case(func, [_OUTPUT], {_INPUT: x_val, _INPUT1: y_val, _INPUT2: z_val})
-=======
-        x = tf.placeholder(tf.int32, x_val.shape, name=_TFINPUT)
-        y = tf.placeholder(tf.int64, y_val.shape, name=_TFINPUT1)
-        z = tf.placeholder(tf.int32, z_val.shape, name=_TFINPUT2)
-
-        x_ = tf.scatter_nd(x, y, z)
-        _ = tf.identity(x_, name=_TFOUTPUT)
-        self._run_test_case([_OUTPUT], {_INPUT: x_val, _INPUT1: y_val, _INPUT2: z_val})
->>>>>>> 836e89cd
 
     @check_opset_min_version(11, "ScatterND")
     def test_scatternd_3d(self):
@@ -2686,30 +2636,22 @@
                            [7, 7, 7, 7], [8, 8, 8, 8]]], dtype=np.int64).reshape((2, 4, 4))
         z_val = np.array([4, 4, 4], dtype=np.int32).reshape(3)
 
-<<<<<<< HEAD
         def func(x, y, z):
             x_ = tf.scatter_nd(x, y, z)
             return tf.identity(x_, name=_TFOUTPUT)
-=======
-        x = tf.placeholder(tf.int32, x_val.shape, name=_TFINPUT)
-        y = tf.placeholder(tf.int64, y_val.shape, name=_TFINPUT1)
-        z = tf.placeholder(tf.int32, z_val.shape, name=_TFINPUT2)
-
-        x_ = tf.scatter_nd(x, y, z)
-        _ = tf.identity(x_, name=_TFOUTPUT)
->>>>>>> 836e89cd
-        self._run_test_case([_OUTPUT], {_INPUT: x_val, _INPUT1: y_val, _INPUT2: z_val})
+        self._run_test_case(func, [_OUTPUT], {_INPUT: x_val, _INPUT1: y_val, _INPUT2: z_val})
 
     @check_opset_min_version(11, "Unique")
     def test_unique(self):
         x_val = np.array([1, 1, 2, 4, 4, 4, 7, 8, 8], dtype=np.float32)
-        x = tf.placeholder(tf.float32, x_val.shape, name=_TFINPUT)
-        x1_, x2_ = tf.unique(x)
-        _ = tf.identity(x1_, name=_TFOUTPUT)
-        _ = tf.identity(x2_, name=_TFOUTPUT1)
-        # FIXME: indices in onnx are not the same as in tensorflow so don't check for now
-        #self._run_test_case([_OUTPUT, _OUTPUT1], {_INPUT: x_val})
-        self._run_test_case([_OUTPUT], {_INPUT: x_val})
+        def func(x):
+            x1_, x2_ = tf.unique(x)
+            y1 = tf.identity(x1_, name=_TFOUTPUT)
+            y2 = tf.identity(x2_, name=_TFOUTPUT1)
+            return y1
+            # FIXME: indices in onnx are not the same as in tensorflow so don't check for now
+            #self._run_test_case([_OUTPUT, _OUTPUT1], {_INPUT: x_val})
+        self._run_test_case(func, [_OUTPUT], {_INPUT: x_val})
 
 
 if __name__ == '__main__':
