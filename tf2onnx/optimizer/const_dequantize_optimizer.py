--- conflicted
+++ resolved
@@ -91,15 +91,10 @@
             new_prod = 1
             for i, d in enumerate(new_shape):
                 new_prod *= d
-<<<<<<< HEAD
-                if new_prod == prod and new_shape[i] == input_shape[old_axis]:
-                    return i
-=======
                 if new_prod == prod:
                     if new_shape[i] == input_shape[old_axis]:
                         return i
                     return None
->>>>>>> 4d83a0e3
             return None
         if node.type == "Unsqueeze":
             if graph.opset >= 13:
