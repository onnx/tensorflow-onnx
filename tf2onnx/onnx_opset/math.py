# Copyright (c) Microsoft Corporation. All rights reserved.
# Licensed under the MIT license.

"""
math
"""

from __future__ import division
from __future__ import print_function
from __future__ import unicode_literals

import logging

import numpy as np
from onnx import onnx_pb
from tf2onnx import constants, utils
from tf2onnx.handler import tf_op
from tf2onnx.onnx_opset import common


logger = logging.getLogger(__name__)

# pylint: disable=unused-argument,missing-docstring

@tf_op(["Add", "Div", "Mul", "Sub"])
class BroadcastOp(common.BroadcastOp):
    pass


@tf_op(["RealDiv", "TruncateDiv"], onnx_op="Div")
class RealDiv(common.BroadcastOp):
    pass


@tf_op(["LeakyRelu", "LogSoftmax", "Softplus", "Softsign"])
class DirectOpSinceOpset1:
    @classmethod
    def version_1(cls, ctx, node, **kwargs):
        pass


@tf_op(["Abs", "Ceil", "Elu", "Exp", "Floor", "Log", "Neg", "Relu", "Sigmoid", "Sqrt",
        "Tanh", "Reciprocal"])
class DirectOp:
    @classmethod
    def version_1(cls, ctx, node, **kwargs):
        pass

    @classmethod
    def version_6(cls, ctx, node, **kwargs):
        pass


@tf_op(["Acos", "Asin", "Atan", "Cos", "Sin", "Tan"])
class TrigOpSinceOpset7:
    @classmethod
    def version_7(cls, ctx, node, **kwargs):
        pass


@tf_op(["Acosh", "Asinh", "Atanh", "Cosh", "Sinh"])
class TrigOpSinceOpset9:
    @classmethod
    def version_9(cls, ctx, node, **kwargs):
        pass


def make_min_or_max_op(ctx, op_type, inputs, outputs,
                       output_shapes=None, output_dtypes=None):
    # support more dtype
    supported_dtypes = [
        onnx_pb.TensorProto.FLOAT,
        onnx_pb.TensorProto.FLOAT16,
        onnx_pb.TensorProto.DOUBLE
    ]
    target_dtype = onnx_pb.TensorProto.FLOAT
    need_cast = False
    cast_inputs = []
    for inp in inputs:
        dtype = ctx.get_dtype(inp)
        utils.make_sure(dtype is not None, "dtype of {} is None".format(inp))
        if dtype not in supported_dtypes:
            cast_inp = ctx.make_node("Cast", [inp], attr={"to": target_dtype})
            cast_inputs.append(cast_inp.output[0])
            need_cast = True
        else:
            cast_inputs.append(inp)
    node = ctx.make_node(op_type, cast_inputs, shapes=output_shapes)
    actual_outputs = node.output
    if need_cast:
        origin_dtype = ctx.get_dtype(inputs[0])
        if output_dtypes is not None:
            origin_dtype = output_dtypes[0]
        ctx.set_dtype(node.output[0], target_dtype)
        cast_name = utils.make_name(node.name)
        cast_node = ctx.insert_new_node_on_output("Cast", node.output[0], name=cast_name, to=origin_dtype)
        ctx.set_dtype(cast_node.output[0], origin_dtype)
        ctx.copy_shape(node.output[0], cast_node.output[0])
        actual_outputs = cast_node.output
    ctx.make_node("Identity", actual_outputs, outputs=outputs,
                  shapes=output_shapes, dtypes=output_dtypes)

    # tensorflow minimum/maximum does support broadcast, onnx < opset 8 does not.
    # handle this by doing something like:
    # y = min(x1, add(x2, sub(x1, x1))), where x1, x2 are the inputs and x2 is a scalar
    # this will create a tensor of zeros of the shape of x1, adds x2 to it (which broadcasts) and use that for min.
    shapeo = ctx.get_shape(node.output[0])
    needs_broadcast_op = []
    has_correct_shape = []
    if ctx.opset < 8:
        for i, input_name in enumerate(node.input):
            if ctx.get_shape(input_name) != shapeo:
                needs_broadcast_op.append(i)
            else:
                has_correct_shape.append(input_name)
    if needs_broadcast_op:
        has_correct_shape = has_correct_shape[0]
        for i in needs_broadcast_op:
            input_node = node.inputs[i]
            # get a tensor with zeros (since there is no Fill op as of opset8)
            sub_node = ctx.make_node("Sub", [has_correct_shape, has_correct_shape],
                                     op_name_scope=input_node.name)
            # use add as 'broadcast' op
            add_node = ctx.make_node("Add", [input_node.output[0], sub_node.output[0]],
                                     op_name_scope=input_node.name)
            node.input[i] = add_node.output[0]


@tf_op("Minimum", onnx_op="Min")
@tf_op("Maximum", onnx_op="Max")
class MinMaxOp:
    @classmethod
<<<<<<< HEAD
    def version_1(cls, ctx, node, **kwargs):
        # tensorflow minimum/maximum does support broadcast, onnx < opset 8 does not.
        # handle this by doing something like:
        # y = min(x1, add(x2, sub(x1, x1))), where x1, x2 are the inputs and x2 is a scalar
        # this will create a tensor of zeros of the shape of x1, adds x2 to it (which broadcasts) and use that for min.
        # support more dtype
        supported_dtypes = [
            onnx_pb.TensorProto.FLOAT,
            onnx_pb.TensorProto.FLOAT16,
            onnx_pb.TensorProto.DOUBLE
        ]
        target_dtype = onnx_pb.TensorProto.FLOAT
        need_cast = False
        for inp in node.input:
            dtype = ctx.get_dtype(inp)
            utils.make_sure(dtype is not None, "dtype of {} is None".format(inp))
            if dtype not in supported_dtypes:
                inp_cast = ctx.insert_new_node_on_input(node, "Cast", inp, to=target_dtype)
                ctx.copy_shape(inp, inp_cast.output[0])
                ctx.set_dtype(inp_cast.output[0], target_dtype)
                need_cast = True
        if need_cast:
            origin_dtype = ctx.get_dtype(node.output[0])
            utils.make_sure(origin_dtype is not None, "dtype of {} is None".format(node.output[0]))
            ctx.set_dtype(node.output[0], target_dtype)
            cast_name = utils.make_name(node.name)
            cast_node = ctx.insert_new_node_on_output("Cast", node.output[0], name=cast_name, to=origin_dtype)
            ctx.set_dtype(cast_node.output[0], origin_dtype)
            ctx.copy_shape(node.output[0], cast_node.output[0])
            to_replace = [n for n in ctx.get_nodes() if n != cast_node]
            ctx.replace_all_inputs(to_replace, node.output[0], cast_node.output[0])

        shapeo = ctx.get_shape(node.output[0])
        needs_broadcast_op = []
        has_correct_shape = []
        if ctx.opset < 8:
            for i, input_name in enumerate(node.input):
                if ctx.get_shape(input_name) != shapeo:
                    needs_broadcast_op.append(i)
                else:
                    has_correct_shape.append(input_name)
        if needs_broadcast_op:
            has_correct_shape = has_correct_shape[0]
            for i in needs_broadcast_op:
                input_node = node.inputs[i]
                # get a tensor with zeros (since there is no Fill op as of opset8)
                sub_node = ctx.make_node("Sub", [has_correct_shape, has_correct_shape],
                                         op_name_scope=input_node.name)
                # use add as 'broadcast' op
                add_node = ctx.make_node("Add", [input_node.output[0], sub_node.output[0]],
                                         op_name_scope=input_node.name)
                node.input[i] = add_node.output[0]
=======
    def version_4(cls, ctx, node, **kwargs):
        shapes = node.output_shapes
        dtypes = node.output_dtypes
        ctx.remove_node(node.name)
        make_min_or_max_op(ctx, node.type, node.input, node.output, shapes, dtypes)
>>>>>>> 51b75a03


@tf_op("Softmax")
class Softmax:
    @classmethod
    def version_1(cls, ctx, node, **kwargs):
        # T output = Softmax(T logits). The axis softmax would be performed on is always on -1.
        # T output = Softmax(T input, @int axis). Default axis is 1.
        logits_rank = len(ctx.get_shape(node.input[0]))
        node.set_attr("axis", logits_rank - 1)


@tf_op("Square")
class Square:
    @classmethod
    def version_1(cls, ctx, node, **kwargs):
        node.type = "Mul"
        node.input.append(node.input[0])


@tf_op("Relu6")
class Relu6:
    @classmethod
    def version_1(cls, ctx, node, **kwargs):
        # relu6 = min(max(features, 0), 6)
        # relu6 = min(max(features, 0), 6)
        node.type = "Clip"
        node.set_attr("min", 0.0)
        node.set_attr("max", 6.0)


@tf_op("Rsqrt")
class Rsqrt:
    @classmethod
    def version_1(cls, ctx, node, **kwargs):
        node.type = "Sqrt"
        op_name = utils.make_name(node.name)
        reciprocal = ctx.insert_new_node_on_output("Reciprocal", node.output[0], name=op_name)
        ctx.copy_shape(node.output[0], reciprocal.output[0])


@tf_op("SquaredDifference")
class SquaredDifference:
    @classmethod
    def version_1(cls, ctx, node, **kwargs):
        node.type = "Sub"
        op_name = utils.make_name(node.name)
        mul = ctx.insert_new_node_on_output("Mul", node.output[0], name=op_name)
        mul.input.append(node.output[0])


@tf_op("Sign")
class Sign:
    @classmethod
    def version_1(cls, ctx, node, **kwargs):
        """Sign op."""
        # T sign = Sign(T Input)
        node_dtype = ctx.get_dtype(node.output[0])
        utils.make_sure(node_dtype, "Dtype of {} is None".format(node.name))
        if node_dtype in [onnx_pb.TensorProto.COMPLEX64, onnx_pb.TensorProto.COMPLEX128]:
            raise ValueError("dtype " + str(node_dtype) + " is not supported in onnx for now")
        zero_name = utils.make_name("{}_zero".format(node.name))
        ctx.make_const(zero_name, np.array(0, dtype=np.float32))
        if node_dtype not in [onnx_pb.TensorProto.FLOAT16, onnx_pb.TensorProto.FLOAT, onnx_pb.TensorProto.DOUBLE]:
            cast_node_0 = ctx.make_node("Cast", [node.input[0]], {"to": onnx_pb.TensorProto.FLOAT})
            greater_node = ctx.make_node("Greater", [cast_node_0.output[0], zero_name])
            less_node = ctx.make_node("Less", [cast_node_0.output[0], zero_name])
        else:
            greater_node = ctx.make_node("Greater", [node.input[0], zero_name])
            less_node = ctx.make_node("Less", [node.input[0], zero_name])
        cast_node_1 = ctx.make_node("Cast", [greater_node.output[0]], {"to": node_dtype})
        cast_node_2 = ctx.make_node("Cast", [less_node.output[0]], {"to": node_dtype})

        shapes = node.output_shapes
        dtypes = node.output_dtypes
        ctx.remove_node(node.name)
        ctx.make_node("Sub", [cast_node_1.output[0], cast_node_2.output[0]], outputs=[node.output[0]],
                      shapes=shapes, dtypes=dtypes)

    @classmethod
    def version_9(cls, ctx, node, **kwargs):
        node_dtype = ctx.get_dtype(node.output[0])
        utils.make_sure(node_dtype, "dtype of {} is None".format(node.name))
        if node_dtype in [onnx_pb.TensorProto.BOOL, onnx_pb.TensorProto.COMPLEX64, onnx_pb.TensorProto.COMPLEX128]:
            raise ValueError("dtype " + str(node_dtype) + " is not supported in onnx for now")


@tf_op("Pow")
class Pow:
    @classmethod
    def version_1(cls, ctx, node, **kwargs):
        if ctx.is_target(constants.TARGET_CAFFE2):
            # workaround a bug in caffe2 pre Feb2018, pow(a, b) becomes np.exp(np.log(a) * b)
            node.type = "Log"
            b = node.input[1]
            ctx.remove_input(node, node.input[1])
            op_name = utils.make_name(node.name)
            mul_op = ctx.insert_new_node_on_output("Mul", node.output[0], name=op_name)
            mul_op.input.append(b)
            op_name = utils.make_name(node.name)
            exp_op = ctx.insert_new_node_on_output("Exp", mul_op.output[0], name=op_name)
            ctx.copy_shape(node.output[0], exp_op.output[0])
            BroadcastOp.version_1(ctx, mul_op, **kwargs)

    @classmethod
    def version_7(cls, ctx, node, **kwargs):
        pass


@tf_op("LRN")
class LRN:
    @classmethod
    def version_1(cls, ctx, node, **kwargs):
        # ONNX: Each input value is divided by (bias+(alpha/size)*sum(xi^2 for every xi in the local region))^beta
        # TF: sqr_sum[a, b, c, d] = sum(input[a, b, c, d - depth_radius : d + depth_radius + 1] ** 2)
        #     output = input / (bias + alpha * sqr_sum) ** beta
        depth_radius = node.get_attr("depth_radius")
        if depth_radius:
            size = depth_radius.i
        else:
            size = 5
        node.set_attr("size", size)


@tf_op(["MatMul", "BatchMatMul"])
class MatMul:
    @classmethod
    def version_1(cls, ctx, node, **kwargs):
        # tensorflow allows transpose and conjugated. If found, insert the required transpose.
        # We could use Gemm as well but tensorflow does not pass bias in matmul.
        node.type = "MatMul"

        attrs = ["transpose_a", "transpose_b", "adjoint_a", "adjoint_b", "adj_x", "adj_y"]
        attrs_val = [node.get_attr(attr) for attr in attrs]
        attrs_val = [0 if val is None else val.i for val in attrs_val]

        dtype = ctx.get_dtype(node.output[0])
        if any(attrs_val[2:]):
            # conjugation operation on complex data not supported in onnx for now
            # so if it's complex than raise exception
            if dtype not in [onnx_pb.TensorProto.FLOAT, onnx_pb.TensorProto.FLOAT16, onnx_pb.TensorProto.DOUBLE]:
                raise ValueError("dtype " + dtype + " is not supported in onnx matmul for now")

        transpose_a = (attrs_val[0] + attrs_val[2] + attrs_val[4]) % 2
        transpose_b = (attrs_val[1] + attrs_val[3] + attrs_val[5]) % 2

        if transpose_a != 0:
            shape = ctx.get_shape(node.input[0])
            if shape:
                perm = list(range(0, len(shape)))
                tmp = perm[-1]
                perm[-1] = perm[-2]
                perm[-2] = tmp
                ctx.insert_new_node_on_input(node, "Transpose", node.input[0], perm=perm)

        if transpose_b != 0:
            shape = ctx.get_shape(node.input[1])
            if shape:
                perm = list(range(0, len(shape)))
                tmp = perm[-1]
                perm[-1] = perm[-2]
                perm[-2] = tmp
                ctx.insert_new_node_on_input(node, "Transpose", node.input[1], perm=perm)

        unsupported = ["a_is_sparse", "b_is_sparse"]
        for i in unsupported:
            val = node.get_attr(i)
            if val is not None and val.i != 0:
                raise ValueError(node.type + " attribute " + i + " is not supported")


@tf_op("Erf")
class Erf:
    @classmethod
    def version_1(cls, ctx, node, **kwargs):
        """Error function."""
        # constant names
        a1 = "erf_a1"
        a2 = "erf_a2"
        a3 = "erf_a3"
        a4 = "erf_a4"
        a5 = "erf_a5"
        p = "erf_p"
        one = "erf_one"
        null = "erf_null"

        n = node.name
        output_name = node.output[0]
        erf_a1_node = ctx.get_node_by_output("erf_a1")
        if erf_a1_node is None:
            # insert the constants for erf once
            ctx.make_const(a1, np.array(0.254829592, dtype=np.float32))
            ctx.make_const(a2, np.array(-0.284496736, dtype=np.float32))
            ctx.make_const(a3, np.array(1.421413741, dtype=np.float32))
            ctx.make_const(a4, np.array(-1.453152027, dtype=np.float32))
            ctx.make_const(a5, np.array(1.061405429, dtype=np.float32))
            ctx.make_const(p, np.array(0.3275911, dtype=np.float32))
            ctx.make_const(one, np.array(1., dtype=np.float32))
            ctx.make_const(null, np.array(0., dtype=np.float32))

        x = node.input[0]

        # erf(x):
        #  sign = 1 if x >= 0 else -1
        #  x = abs(x)
        #  # A&S formula 7.1.26
        #  t = 1.0 / (1.0 + p * x)
        #  y = 1.0 - (((((a5 * t + a4) * t) + a3) * t + a2) * t + a1) *  t * math.exp(-x * x)
        #  return sign * y  # erf(-x) = -erf(x)

        x_node = ctx.make_node("Abs", [x], op_name_scope=node.name, name="x")
        negx_node = ctx.make_node("Sub", [null, x], op_name_scope=node.name, name="negx")
        is_positive_node = ctx.make_node("Greater", [x, null], op_name_scope=node.name, name="isPositive")
        is_positive_value_node = ctx.make_node("Cast", is_positive_node.output, op_name_scope=node.name,
                                               name="isPositiveValue", attr={"to": onnx_pb.TensorProto.FLOAT})
        is_neg_node = ctx.make_node("Less", [x, null], op_name_scope=node.name, name="isNeg")
        ig_neg_value_node = ctx.make_node("Cast", is_neg_node.output, op_name_scope=node.name, name="isNegValue",
                                          attr={"to": onnx_pb.TensorProto.FLOAT})
        sign0_node = ctx.make_node("Sub", [is_positive_value_node.output[0], ig_neg_value_node.output[0]],
                                   op_name_scope=node.name, name="sign0")
        sign_add_one_node = ctx.make_node("Add", [sign0_node.output[0], one], op_name_scope=node.name,
                                          name="signAddOne")
        non_zero_node = ctx.make_node("Abs", sign0_node.output, op_name_scope=node.name, name="nonZero")
        sign_node = ctx.make_node("Sub", [sign_add_one_node.output[0], non_zero_node.output[0]],
                                  op_name_scope=node.name, name="sign")
        num_4_node = ctx.make_node("Mul", [x_node.output[0], p], op_name_scope=node.name, name="4")
        num_5_node = ctx.make_node("Add", [num_4_node.output[0], one], op_name_scope=node.name, name="5")
        t_node = ctx.make_node("Div", [one, num_5_node.output[0]], op_name_scope=node.name, name="t")
        xsq_node = ctx.make_node("Mul", [x, negx_node.output[0]], op_name_scope=node.name, name="xsq")
        num_6_node = ctx.make_node("Exp", xsq_node.output, op_name_scope=node.name, name="6")
        num_7_node = ctx.make_node("Mul", [num_6_node.output[0], t_node.output[0]], op_name_scope=node.name, name="7")
        num_8_node = ctx.make_node("Mul", [t_node.output[0], a5], op_name_scope=node.name, name="8")
        num_9_node = ctx.make_node("Add", [num_8_node.output[0], a4], op_name_scope=node.name, name="9")
        num_10_node = ctx.make_node("Mul", [num_9_node.output[0], t_node.output[0]], op_name_scope=node.name, name="10")
        num_11_node = ctx.make_node("Add", [num_10_node.output[0], a3], op_name_scope=node.name, name="11")
        num_12_node = ctx.make_node("Mul", [num_11_node.output[0], t_node.output[0]], op_name_scope=node.name,
                                    name="12")
        num_13_node = ctx.make_node("Add", [num_12_node.output[0], a2], op_name_scope=node.name, name="13")
        num_14_node = ctx.make_node("Mul", [num_13_node.output[0], t_node.output[0]], op_name_scope=node.name,
                                    name="14")
        num_15_node = ctx.make_node("Add", [num_14_node.output[0], a1], op_name_scope=node.name, name="15")
        num_16_node = ctx.make_node("Mul", [num_15_node.output[0], num_7_node.output[0]], op_name_scope=node.name,
                                    name="16")
        num_17_node = ctx.make_node("Sub", [one, num_16_node.output[0]], op_name_scope=node.name, name="17")

        shapes = node.output_shapes
        dtypes = node.output_dtypes
        ctx.remove_node(node.name)
        ctx.make_node("Mul", [num_17_node.output[0], sign_node.output[0]], outputs=[output_name], name=n,
                      shapes=shapes, dtypes=dtypes)

    @classmethod
    def version_9(cls, ctx, node, **kwargs):
        pass


@tf_op("FloorDiv")
class FloorDiv:
    @classmethod
    def version_6(cls, ctx, node, **kwargs):
        # T output = FloorDiv(T x, T y)
        node.type = "Div"
        dtype = ctx.get_dtype(node.input[0])
        if dtype in [onnx_pb.TensorProto.FLOAT, onnx_pb.TensorProto.FLOAT16, onnx_pb.TensorProto.DOUBLE]:
            new_node_name = utils.make_name("floor_div_res")
            floor_res = ctx.insert_new_node_on_output(op_type="Floor", output_name=node.output[0],
                                                      name=new_node_name)
            ctx.copy_dtype(node.output[0], floor_res.output[0])
            ctx.copy_shape(node.output[0], floor_res.output[0])


@tf_op("FloorMod")
class FloorMod:
    @classmethod
    def version_7(cls, ctx, node, **kwargs):
        # T output = FloorMod(T x, T y)
        div = ctx.make_node(op_type="Div", inputs=node.input)
        dtype = ctx.get_dtype(node.input[0])
        if dtype in [onnx_pb.TensorProto.FLOAT, onnx_pb.TensorProto.FLOAT16, onnx_pb.TensorProto.DOUBLE]:
            div = ctx.make_node(op_type="Floor", inputs=div.output)

        mul = ctx.make_node(op_type="Mul", inputs=[div.output[0], node.input[1]])
        # res node will take over shape&dtype&output connection info of original "node"
        shapes = node.output_shapes
        dtypes = node.output_dtypes
        ctx.remove_node(node.name)
        ctx.make_node(op_type="Sub", inputs=[node.input[0], mul.output[0]],
                      name=node.name, outputs=node.output, shapes=shapes, dtypes=dtypes)

@tf_op("Selu")
class Selu:
    @classmethod
    def version_4(cls, ctx, node, **kwargs):
        pass<|MERGE_RESOLUTION|>--- conflicted
+++ resolved
@@ -130,66 +130,11 @@
 @tf_op("Maximum", onnx_op="Max")
 class MinMaxOp:
     @classmethod
-<<<<<<< HEAD
-    def version_1(cls, ctx, node, **kwargs):
-        # tensorflow minimum/maximum does support broadcast, onnx < opset 8 does not.
-        # handle this by doing something like:
-        # y = min(x1, add(x2, sub(x1, x1))), where x1, x2 are the inputs and x2 is a scalar
-        # this will create a tensor of zeros of the shape of x1, adds x2 to it (which broadcasts) and use that for min.
-        # support more dtype
-        supported_dtypes = [
-            onnx_pb.TensorProto.FLOAT,
-            onnx_pb.TensorProto.FLOAT16,
-            onnx_pb.TensorProto.DOUBLE
-        ]
-        target_dtype = onnx_pb.TensorProto.FLOAT
-        need_cast = False
-        for inp in node.input:
-            dtype = ctx.get_dtype(inp)
-            utils.make_sure(dtype is not None, "dtype of {} is None".format(inp))
-            if dtype not in supported_dtypes:
-                inp_cast = ctx.insert_new_node_on_input(node, "Cast", inp, to=target_dtype)
-                ctx.copy_shape(inp, inp_cast.output[0])
-                ctx.set_dtype(inp_cast.output[0], target_dtype)
-                need_cast = True
-        if need_cast:
-            origin_dtype = ctx.get_dtype(node.output[0])
-            utils.make_sure(origin_dtype is not None, "dtype of {} is None".format(node.output[0]))
-            ctx.set_dtype(node.output[0], target_dtype)
-            cast_name = utils.make_name(node.name)
-            cast_node = ctx.insert_new_node_on_output("Cast", node.output[0], name=cast_name, to=origin_dtype)
-            ctx.set_dtype(cast_node.output[0], origin_dtype)
-            ctx.copy_shape(node.output[0], cast_node.output[0])
-            to_replace = [n for n in ctx.get_nodes() if n != cast_node]
-            ctx.replace_all_inputs(to_replace, node.output[0], cast_node.output[0])
-
-        shapeo = ctx.get_shape(node.output[0])
-        needs_broadcast_op = []
-        has_correct_shape = []
-        if ctx.opset < 8:
-            for i, input_name in enumerate(node.input):
-                if ctx.get_shape(input_name) != shapeo:
-                    needs_broadcast_op.append(i)
-                else:
-                    has_correct_shape.append(input_name)
-        if needs_broadcast_op:
-            has_correct_shape = has_correct_shape[0]
-            for i in needs_broadcast_op:
-                input_node = node.inputs[i]
-                # get a tensor with zeros (since there is no Fill op as of opset8)
-                sub_node = ctx.make_node("Sub", [has_correct_shape, has_correct_shape],
-                                         op_name_scope=input_node.name)
-                # use add as 'broadcast' op
-                add_node = ctx.make_node("Add", [input_node.output[0], sub_node.output[0]],
-                                         op_name_scope=input_node.name)
-                node.input[i] = add_node.output[0]
-=======
-    def version_4(cls, ctx, node, **kwargs):
+    def version_1(cls, ctx, node, **kwargs):
         shapes = node.output_shapes
         dtypes = node.output_dtypes
         ctx.remove_node(node.name)
         make_min_or_max_op(ctx, node.type, node.input, node.output, shapes, dtypes)
->>>>>>> 51b75a03
 
 
 @tf_op("Softmax")
@@ -482,5 +427,5 @@
 @tf_op("Selu")
 class Selu:
     @classmethod
-    def version_4(cls, ctx, node, **kwargs):
+    def version_1(cls, ctx, node, **kwargs):
         pass