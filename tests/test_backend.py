# SPDX-License-Identifier: Apache-2.0


"""Unit tests using onnx backends."""

import os
import unittest
from itertools import product

import numpy as np
from numpy.testing import assert_almost_equal
from packaging.version import Version
import tensorflow as tf

from tensorflow.python.ops import lookup_ops
from backend_test_base import Tf2OnnxBackendTestBase
# pylint reports unused-wildcard-import which is false positive, __all__ is defined in common
from common import *  # pylint: disable=wildcard-import,unused-wildcard-import
from tf2onnx import constants, utils
from tf2onnx.graph_matcher import OpTypePattern, GraphMatcher
from tf2onnx.tf_loader import is_tf2, tf_placeholder_with_default, tf_placeholder
from tf2onnx.onnx_opset.signal import make_dft_constant

# pylint: disable=missing-docstring,invalid-name,unused-argument,function-redefined,cell-var-from-loop


NCHW_TO_NHWC = [0, 2, 3, 1]
NHWC_TO_NCHW = [0, 3, 1, 2]
HWCN_TO_NCHW = [3, 2, 0, 1]

_STRIDE1x1 = [1, 1, 1, 1]
_KERNEL3x3 = [3, 3, 1, 1]
_DILATIONS1x1 = [1, 1, 1, 1]

# names for input and outputs for tests
_TFINPUT = "input"
_INPUT = "input:0"
_TFINPUT1 = "input1"
_INPUT1 = "input1:0"
_TFINPUT2 = "input2"
_INPUT2 = "input2:0"
_TFINPUT3 = "input3"
_INPUT3 = "input3:0"
_TFOUTPUT = "output"
_OUTPUT = "output:0"
_TFOUTPUT1 = "output1"
_OUTPUT1 = "output1:0"
_TFOUTPUT2 = "output2"
_OUTPUT2 = "output2:0"
_TFOUTPUT3 = "output3"
_OUTPUT3 = "output3:0"


if is_tf2():
    conv2d_backprop_input = tf.compat.v1.nn.conv2d_backprop_input
    conv3d_transpose = tf.compat.v1.nn.conv3d_transpose
    multinomial = tf.compat.v1.random.multinomial
    space_to_batch_nd = tf.compat.v1.space_to_batch_nd
    batch_to_space_nd = tf.compat.v1.batch_to_space_nd
    reverse_v2 = tf.compat.v1.reverse_v2
    random_normal = tf.compat.v1.random_normal
    random_uniform = tf.compat.v1.random_uniform
    fused_batch_norm = tf.compat.v1.nn.fused_batch_norm
    dropout = tf.compat.v1.nn.dropout
    resize_nearest_neighbor = tf.compat.v1.image.resize_nearest_neighbor
    quantize_and_dequantize = tf.quantization.quantize_and_dequantize
    resize_bilinear = tf.compat.v1.image.resize_bilinear
    resize_bilinear_v2 = tf.compat.v2.image.resize
    is_nan = tf.math.is_nan
    is_inf = tf.math.is_inf
    floormod = tf.math.floormod
    matrix_diag_part = tf.compat.v1.matrix_diag_part
    fake_quant_with_min_max_args = tf.quantization.fake_quant_with_min_max_args
    fake_quant_with_min_max_vars = tf.quantization.fake_quant_with_min_max_vars
elif Version(tf.__version__) >= Version("1.13"):
    conv2d_backprop_input = tf.compat.v1.nn.conv2d_backprop_input
    conv3d_transpose = tf.compat.v1.nn.conv3d_transpose
    multinomial = tf.compat.v1.random.multinomial
    space_to_batch_nd = tf.compat.v1.space_to_batch_nd
    batch_to_space_nd = tf.compat.v1.batch_to_space_nd
    reverse_v2 = tf.compat.v1.reverse_v2
    random_normal = tf.compat.v1.random_normal
    random_uniform = tf.compat.v1.random_uniform
    fused_batch_norm = tf.compat.v1.nn.fused_batch_norm
    dropout = tf.compat.v1.nn.dropout
    quantize_and_dequantize = tf.compat.v1.quantization.quantize_and_dequantize
    resize_nearest_neighbor = tf.compat.v1.image.resize_nearest_neighbor
    resize_bilinear = tf.compat.v1.image.resize_bilinear
    if Version(tf.__version__) >= Version("1.14"):
        resize_bilinear_v2 = tf.compat.v2.image.resize
    is_nan = tf.math.is_nan
    is_inf = tf.math.is_inf
    floormod = tf.floormod
    matrix_diag_part = tf.compat.v1.matrix_diag_part
    fake_quant_with_min_max_args = tf.compat.v1.quantization.fake_quant_with_min_max_args
    fake_quant_with_min_max_vars = tf.compat.v1.quantization.fake_quant_with_min_max_vars
else:
    conv2d_backprop_input = tf.nn.conv2d_backprop_input
    conv3d_transpose = tf.nn.conv3d_transpose
    multinomial = tf.multinomial
    space_to_batch_nd = tf.space_to_batch_nd
    batch_to_space_nd = tf.batch_to_space_nd
    reverse_v2 = tf.reverse_v2
    random_normal = tf.random_normal
    random_uniform = tf.random_uniform
    fused_batch_norm = tf.nn.fused_batch_norm
    dropout = tf.nn.dropout
    resize_nearest_neighbor = tf.image.resize_nearest_neighbor
    resize_bilinear = tf.image.resize_bilinear
    is_nan = tf.is_nan
    is_inf = tf.is_inf
    floormod = tf.floormod
    matrix_diag_part = tf.matrix_diag_part


def make_xval(shape):
    x_val = np.arange(np.prod(shape)).astype("float32").reshape(shape)
    return x_val


def get_conv_getdata(kind=1):
    if kind == 0:
        # generate all combinations (costly)
        dims = [
            ("padding", ["SAME", "VALID"]),
            ("input_sizes", [[32, 35, 35, 3], [32, 17, 17, 3], [1, 28, 28, 3], [32, 8, 8, 3]]),
            ("filter_sizes", [[1, 3, 3, 1], [1, 2, 2, 1], [1, 5, 5, 1], [1, 1, 1, 1], [1, 5, 2, 1], [1, 2, 5, 1]]),
            ("strides", [[1, 2, 2, 1], [1, 1, 1, 1]]),
        ]
        values = [key_values[1] for key_values in dims]
        for idx, v in enumerate(product(*values)):
            if True or idx == 30:
                yield (idx,) + v
    elif kind == 1:
        # some combination to that give decent padding coverage
        data = [
            ('SAME', [32, 35, 35, 3], [1, 3, 3, 1], [1, 2, 2, 1]),
            ('SAME', [32, 35, 35, 3], [1, 2, 2, 1], [1, 2, 2, 1]),
            ('SAME', [32, 35, 35, 3], [1, 1, 1, 1], [1, 1, 1, 1]),
            ('SAME', [32, 35, 35, 3], [1, 5, 2, 1], [1, 2, 2, 1]),
            ('SAME', [32, 35, 35, 3], [1, 2, 5, 1], [1, 2, 2, 1]),
            ('SAME', [32, 35, 35, 3], [1, 2, 5, 1], [1, 1, 1, 1]),
            ('SAME', [1, 28, 28, 3], [1, 3, 3, 1], [1, 2, 2, 1]),
            ('SAME', [1, 28, 28, 3], [1, 3, 3, 1], [1, 1, 1, 1]),
            ('SAME', [1, 28, 28, 3], [1, 2, 2, 1], [1, 2, 2, 1]),
            ('SAME', [1, 28, 28, 3], [1, 2, 2, 1], [1, 1, 1, 1]),
            ('SAME', [1, 28, 28, 3], [1, 5, 5, 1], [1, 2, 2, 1]),
            ('SAME', [1, 28, 28, 3], [1, 5, 5, 1], [1, 1, 1, 1]),
            ('SAME', [1, 28, 28, 3], [1, 5, 2, 1], [1, 2, 2, 1]),
            ('SAME', [32, 8, 8, 3], [1, 3, 3, 1], [1, 2, 2, 1]),
            ('SAME', [32, 8, 8, 3], [1, 3, 3, 1], [1, 1, 1, 1]),
            ('VALID', [32, 35, 35, 3], [1, 3, 3, 1], [1, 1, 1, 1]),
            ('VALID', [32, 35, 35, 3], [1, 2, 2, 1], [1, 2, 2, 1]),
        ]
        for idx, v in enumerate(data):
            yield (idx,) + v
    else:
        raise ValueError("kind not known")


def get_maxpoolwithargmax_getdata():
    data = [
        ('SAME', [1, 3, 3, 2], [1, 3, 3, 1], [1, 2, 2, 1]),
        ('SAME', [2, 5, 5, 3], [1, 4, 4, 1], [1, 2, 2, 1]),
        ('SAME', [2, 10, 5, 1], [1, 2, 2, 1], [1, 2, 2, 1]),
        ('SAME', [2, 10, 5, 3], [1, 4, 4, 1], [1, 1, 1, 1]),
        ('VALID', [2, 3, 3, 3], [1, 3, 3, 1], [1, 2, 2, 1]),
        ('VALID', [2, 5, 5, 3], [1, 4, 4, 1], [1, 2, 2, 1]),
    ]
    for idx, v in enumerate(data):
        yield (idx,) + v


class BackendTests(Tf2OnnxBackendTestBase):
    def _run_test_case(self, func, output_names_with_port, feed_dict, **kwargs):
        kwargs["convert_var_to_const"] = False
        return self.run_test_case(func, feed_dict, [], output_names_with_port, **kwargs)

    def _test_expand_dims_known_rank(self, idx):
        x_val = make_xval([3, 4])
        def func(x):
            op = tf.expand_dims(x, idx)
            return tf.identity(op, name=_TFOUTPUT)
        self._run_test_case(func, [_OUTPUT], {_INPUT: x_val})

    def test_expand_dims_known_rank(self):
        for i in [-1, 0, 1, -2]:
            self._test_expand_dims_known_rank(i)

    def test_expand_dims_one_unknown_rank(self):
        x_val = make_xval([3, 4])
        def func(x):
            op = tf.expand_dims(x, 0)
            return tf.identity(op, name=_TFOUTPUT)
        self._run_test_case(func, [_OUTPUT], {_INPUT: x_val})

    def test_expand_dims_with_list(self):
        x_val = make_xval([3, 4])
        def func(x):
            op = tf.expand_dims(x, [[0]])
            return tf.identity(op, name=_TFOUTPUT)
        self._run_test_case(func, [_OUTPUT], {_INPUT: x_val})

    def _test_expand_dims_more_unknown_rank(self, idx):
        x_val = make_xval([3, 4])
        def func(x):
            op = tf.expand_dims(x, idx)
            return tf.identity(op, name=_TFOUTPUT)
        self._run_test_case(func, [_OUTPUT], {_INPUT: x_val})

    def test_expand_dims_more_unknown_rank(self):
        for i in [-1, 0, 1, -2]:
            self._test_expand_dims_more_unknown_rank(i)

    @check_opset_min_version(13, "Unsqueeze")
    def test_expand_dims_nonconst_dims(self):
        x_val = make_xval([3, 4])
        y_val = np.array([-1], dtype=np.int32)
        def func(x, y):
            op = tf.expand_dims(x, y)
            return tf.identity(op, name=_TFOUTPUT)
        self._run_test_case(func, [_OUTPUT], {_INPUT: x_val, _INPUT1: y_val})

    @check_opset_min_version(9, "ConstantOfShape")
    def test_layer_normalization(self):
        x_val = make_xval([3, 4, 5])
        scale_val = make_xval([3, 4, 5]) * 0.2
        bias_val = make_xval([3, 4, 5]) * 0.1
        def func(x):
            mean = tf.reduce_mean(x, axis=[2], keepdims=True)
            centered = tf.subtract(x, mean)
            variance = tf.add(tf.reduce_mean(tf.square(centered), axis=[2], keepdims=True), 0.001)
            inv_std_dev = tf.math.rsqrt(variance)
            normalized = tf.multiply(centered, inv_std_dev)
            scaled = tf.multiply(normalized, scale_val)
            biased = tf.add(scaled, bias_val)
            return tf.identity(biased, name=_TFOUTPUT)
        self._run_test_case(func, [_OUTPUT], {_INPUT: x_val}, rtol=1e-05,
                            graph_validator=lambda g: (check_op_count(g, "InstanceNormalization", 1)))

    @check_opset_min_version(9, "ConstantOfShape")
    def test_eye_non_const1(self):
        # tf.eye(num_rows), num_rows is not const here
        x_val = np.array(5, dtype=np.int32)
        def func(x):
            y = tf.eye(x, dtype=tf.int32)
            y1 = tf.eye(x, dtype=tf.int64)
            y2 = tf.eye(x, dtype=tf.float32)
            return tf.identity(y, name=_TFOUTPUT), tf.identity(y1, name=_TFOUTPUT1), tf.identity(y2, name=_TFOUTPUT2)
        self._run_test_case(func, [_OUTPUT, _OUTPUT1, _OUTPUT2], {_INPUT: x_val}, rtol=0)

        # tf.eye(num_rows, num_columns), both num_rows and num_columns are not const here
        x_val = np.array([5, 10], dtype=np.int32)
        def func(x):
            y = tf.eye(x[0], x[1], dtype=tf.int32)
            y1 = tf.eye(x[0], x[1], dtype=tf.int64)
            y2 = tf.eye(x[0], x[1], dtype=tf.float32)
            return tf.identity(y, name=_TFOUTPUT), tf.identity(y1, name=_TFOUTPUT1), tf.identity(y2, name=_TFOUTPUT2)
        self._run_test_case(func, [_OUTPUT, _OUTPUT1, _OUTPUT2], {_INPUT: x_val}, rtol=0)

    @check_tf_min_version("1.11", "eye has bug when version is below 1.11")
    @check_opset_min_version(9, "ConstantOfShape")
    def test_eye_non_const2(self):
        # tf.eye(num_rows), num_rows is not const here
        for np_dtype in [np.int32, np.int64, np.float32, np.float64]:
            x_val = np.array(5, dtype=np_dtype)
            def func(x):
                y = tf.eye(x, dtype=tf.int32)
                y1 = tf.eye(x, dtype=tf.float32)
                return tf.identity(y, name=_TFOUTPUT),\
                       tf.identity(y1, name=_TFOUTPUT1)
            self._run_test_case(func, [_OUTPUT, _OUTPUT1], {_INPUT: x_val}, rtol=0)

        # tf.eye(num_rows, num_columns), both num_rows and num_columns are not const here
        for np_dtype in [np.int32, np.int64, np.float32, np.float64]:
            x_val = np.array([5, 10], dtype=np_dtype)
            def func(x):
                y = tf.eye(x[0], x[1], dtype=tf.int32)
                y1 = tf.eye(x[0], x[1], dtype=tf.float32)
                return tf.identity(y, name=_TFOUTPUT), \
                       tf.identity(y1, name=_TFOUTPUT1)
            self._run_test_case(func, [_OUTPUT, _OUTPUT1], {_INPUT: x_val}, rtol=0)

    @check_opset_min_version(7, "trig")
    def test_trig_ops(self):
        for op in [tf.sin, tf.cos, tf.tan, tf.asin, tf.acos, tf.atan]:
            x_val = make_xval([3, 4])
            def func(x):
                op_ = op(x)
                return tf.identity(op_, name=_TFOUTPUT)
            self._run_test_case(func, [_OUTPUT], {_INPUT: x_val}, rtol=1e-06)

    @check_opset_min_version(9, "trigh")
    def test_atrig_ops(self):
        for op in [tf.sinh, tf.cosh, tf.atanh, tf.asinh, tf.acosh]:
            x_val = make_xval([3, 4])
            def func(x):
                op_ = op(x)
                return tf.identity(op_, name=_TFOUTPUT)
            self._run_test_case(func, [_OUTPUT], {_INPUT: x_val})

    @skip_caffe2_backend()
    @check_opset_min_version(7, "multinomial")
    def test_multinomial(self):
        x_val = np.array([[10., 10.]], dtype=np.float32)
        def func(x):
            op = multinomial(tf.math.log(x), 5, output_dtype=tf.int32)
            return tf.identity(op, name=_TFOUTPUT)

        # since returned indexes are random we can only check type and shape
        self._run_test_case(func, [_OUTPUT], {_INPUT: x_val}, check_value=False,
                            check_shape=True, check_dtype=True)

    @skip_caffe2_backend()
    @check_opset_min_version(7, "multinomial")
    def test_multinomial1(self):
        shape = [2, 10]
        x_val = np.ones(np.prod(shape)).astype("float32").reshape(shape)
        def func(x):
            op = multinomial(x, 2, output_dtype=tf.int32)
            return tf.identity(op, name=_TFOUTPUT)
        # since returned indexes are random we can only check type and shape
        self._run_test_case(func, [_OUTPUT], {_INPUT: x_val}, check_value=False,
                            check_shape=True, check_dtype=True)

    def test_maxpool(self):
        for p in get_conv_getdata():
            _, padding, x_shape, ksize, strides = p
            x_val = make_xval(x_shape)
            def func(x):
                mp = tf.nn.max_pool(x, ksize, strides, padding=padding)
                return tf.identity(mp, name=_TFOUTPUT)
            self.logger.debug(str(p))
            self._run_test_case(func, [_OUTPUT], {_INPUT: x_val})

    @check_tf_min_version("1.15", "required for max_pool args")
    def test_maxpool_int(self):
        x_shape = [8, 16, 16, 3]
        x_val = make_xval(x_shape).astype("int32")
        def func(x):
            mp = tf.nn.max_pool(x, ksize=[2], strides=[1, 2, 2, 1], padding="SAME")
            return tf.identity(mp, name=_TFOUTPUT)
        self._run_test_case(func, [_OUTPUT], {_INPUT: x_val})

    @skip_tf_cpu("only tf_gpu can run maxpool with NCHW format")
    def test_maxpool_gpu(self):
        # make sure converter behaves well when data format is NCHW
        # and when data format is NCHW, only gpu version of tensorflow can run it.
        ksize = [1, 1, 2, 2]
        strides = [1, 1, 2, 2]
        x_val = make_xval([1, 3, 50, 80])
        for padding in ["SAME", "VALID"]:
            def func(x):
                mp = tf.nn.max_pool(x, ksize, strides, padding=padding, data_format="NCHW")
                return tf.identity(mp, name=_TFOUTPUT)
            self._run_test_case(func, [_OUTPUT], {_INPUT: x_val})

    @check_onnxruntime_incompatibility("AveragePool")
    def test_avgpool(self):
        for p in get_conv_getdata(kind=0):
            _, padding, x_shape, ksize, strides = p
            x_val = make_xval(x_shape)
            def func(x):
                mp = tf.nn.avg_pool(x, ksize, strides, padding=padding)
                return tf.identity(mp, name=_TFOUTPUT)

            self.logger.debug(str(p))
            self._run_test_case(func, [_OUTPUT], {_INPUT: x_val}, rtol=1e-06)

    @check_onnxruntime_incompatibility("AveragePool")
    @skip_tf_cpu("only tf_gpu can run avgpool with NCHW format")
    def test_avgpool_gpu(self):
        ksize = [1, 1, 2, 2]
        strides = [1, 1, 2, 2]
        x_val = make_xval([1, 3, 50, 80])
        for padding in ["SAME", "VALID"]:
            def func(x):
                mp = tf.nn.avg_pool(x, ksize, strides, padding=padding, data_format="NCHW")
                return tf.identity(mp, name=_TFOUTPUT)
            self._run_test_case(func, [_OUTPUT], {_INPUT: x_val})

    def _conv_test(self, x_val, w, strides=None, padding="VALID", dilations=None, rtol=1e-07):
        if strides is None:
            strides = _STRIDE1x1
        if dilations is None:
            dilations = _DILATIONS1x1
        def func(x):
            kernel = tf.constant(w, dtype=tf.float32, name='k')
            conv = tf.nn.conv2d(x, kernel, strides=strides, padding=padding, dilations=dilations)
            return tf.identity(conv, name=_TFOUTPUT)
        self._run_test_case(func, [_OUTPUT], {_INPUT: x_val}, rtol=rtol)

    def test_conv2d_1(self):
        x_val = make_xval((1, 1, 5, 5)).transpose(NCHW_TO_NHWC)
        w = np.array([[2., 1., 1.],
                      [1., 3., 1.],
                      [1., 1., 4.]], dtype=np.float32).reshape(_KERNEL3x3)
        self._conv_test(x_val, w)

    def test_conv2d_2(self):
        x_val = np.array([[4, 3, 1, 0],
                          [2, 1, 0, 1],
                          [1, 2, 4, 1],
                          [3, 1, 0, 2]], dtype=np.float32).reshape([1, 4, 4, 1])
        w = np.array([[1, 0, 1],
                      [2, 1, 0],
                      [0, 0, 1]], dtype=np.float32).reshape(_KERNEL3x3)
        self._conv_test(x_val, w)

    def test_conv2d_3(self):
        x_val = make_xval((1, 1, 5, 5)).transpose(NCHW_TO_NHWC)
        w = np.array([[2., 1., 1.],
                      [1., 3., 1.],
                      [1., 1., 4.]], dtype=np.float32).reshape(_KERNEL3x3)
        self._conv_test(x_val, w)

    def test_conv2d_4(self):
        x_val = make_xval((1, 1, 5, 5)).transpose(NCHW_TO_NHWC)
        w = np.random.random_sample(_KERNEL3x3).astype(np.float32)
        self._conv_test(x_val, w, padding="SAME", rtol=1e-05)

    def test_conv2d_5(self):
        x_val = make_xval((1, 1, 5, 5)).transpose(NCHW_TO_NHWC)
        kernel_shape = [3, 3, 1, 2]
        w = np.random.random_sample(kernel_shape).astype(np.float32)
        self._conv_test(x_val, w, padding="SAME", rtol=1e-05)

    def test_conv2d_6(self):
        x_shape = [1, 35, 35, 288]  # out: [1, 17, 17, 384]
        kernel_shape = [3, 3, 288, 384]
        strides = [1, 2, 2, 1]
        x_val = np.arange(1, 1 + np.prod(x_shape)).astype("float32").reshape(x_shape)
        kernel_val = np.arange(1, 1 + np.prod(kernel_shape)).astype("float32").reshape(kernel_shape)
        self._conv_test(x_val, kernel_val, strides=strides, padding="VALID", rtol=1.1e-05)

    @check_tf_min_version("1.14", "tf 1.14 needed for explicit padding")
    def test_conv2d_explicit_padding(self):
        x_shape = [1, 35, 35, 288]
        kernel_shape = [3, 3, 288, 384]
        pads = [[0, 0], [1, 2], [3, 4], [0, 0]]
        strides = [1, 1, 1, 1]
        x_val = np.arange(1, 1 + np.prod(x_shape)).astype("float32").reshape(x_shape)
        kernel_val = np.arange(1, 1 + np.prod(kernel_shape)).astype("float32").reshape(kernel_shape)
        self._conv_test(x_val, kernel_val, strides=strides, padding=pads, rtol=1.1e-05)

    def test_conv2d_dilation_same(self):
        x_shape = [1, 35, 35, 288]  # NHWC
        kernel_shape = [3, 3, 288, 384]  # [filter_height, filter_width, in_channels, out_channels]
        strides = [1, 1, 1, 1]  # NHWC
        dilations = [1, 3, 1, 1]  # NHWC
        x_val = np.arange(1, 1 + np.prod(x_shape)).astype("float32").reshape(x_shape)
        kernel_val = np.arange(1, 1 + np.prod(kernel_shape)).astype("float32").reshape(kernel_shape)
        self._conv_test(x_val, kernel_val, strides=strides, padding="SAME", dilations=dilations, rtol=1.1e-05)

    def test_conv2d_dilation_strides_same(self):
        x_shape = [1, 35, 35, 288]  # NHWC
        kernel_shape = [3, 3, 288, 384]  # [filter_height, filter_width, in_channels, out_channels]
        strides = [1, 2, 4, 1]  # NHWC
        dilations = [1, 3, 1, 1]  # NHWC
        x_val = np.arange(1, 1 + np.prod(x_shape)).astype("float32").reshape(x_shape)
        kernel_val = np.arange(1, 1 + np.prod(kernel_shape)).astype("float32").reshape(kernel_shape)
        self._conv_test(x_val, kernel_val, strides=strides, padding="SAME", dilations=dilations, rtol=1e-05)

    def test_conv3d_1(self):
        strides = [1, 1, 1, 1, 1]
        dilations = [1, 1, 1, 1, 1]
        x_val = np.random.random_sample([2, 10, 9, 8, 5]).astype(np.float32)
        w = np.random.random_sample([2, 3, 4, 5, 6]).astype(np.float32)
        padding = "VALID"
        def func(x):
            kernel = tf.constant(w, dtype=tf.float32, name='k')
            conv = tf.nn.conv3d(x, kernel, strides=strides, padding=padding, data_format="NDHWC", dilations=dilations)
            return tf.identity(conv, name=_TFOUTPUT)
        self._run_test_case(func, [_OUTPUT], {_INPUT: x_val}, rtol=1e-05)

    def test_conv3d_2(self):
        strides = [1, 2, 3, 1, 1]
        dilations = [1, 1, 1, 1, 1]
        x_val = np.random.random_sample([2, 10, 9, 8, 5]).astype(np.float32)
        w = np.random.random_sample([2, 3, 4, 5, 6]).astype(np.float32)
        padding = "VALID"
        def func(x):
            kernel = tf.constant(w, dtype=tf.float32, name='k')
            conv = tf.nn.conv3d(x, kernel, strides=strides, padding=padding, data_format="NDHWC", dilations=dilations)
            return tf.identity(conv, name=_TFOUTPUT)
        self._run_test_case(func, [_OUTPUT], {_INPUT: x_val}, rtol=1e-05)

    def test_conv3d_3(self):
        strides = [1, 2, 3, 1, 1]
        dilations = [1, 1, 1, 1, 1]
        x_val = np.random.random_sample([2, 10, 9, 8, 5]).astype(np.float32)
        w = np.random.random_sample([2, 3, 4, 5, 6]).astype(np.float32)
        padding = "SAME"
        def func(x):
            kernel = tf.constant(w, dtype=tf.float32, name='k')
            conv = tf.nn.conv3d(x, kernel, strides=strides, padding=padding, data_format="NDHWC", dilations=dilations)
            return tf.identity(conv, name=_TFOUTPUT)
        self._run_test_case(func, [_OUTPUT], {_INPUT: x_val}, rtol=1e-05)

    def test_avgpool3d(self):
        strides = [1, 1, 1, 1, 1]
        ksize = [1, 2, 2, 3, 1]
        x_val = np.random.random_sample([2, 10, 9, 8, 5]).astype(np.float32)
        padding = "VALID"

        def func(x):
            mp = tf.nn.avg_pool3d(x, ksize, strides, padding=padding, data_format="NDHWC")
            return tf.identity(mp, name=_TFOUTPUT)
        self._run_test_case(func, [_OUTPUT], {_INPUT: x_val})

    def test_maxpool3d(self):
        strides = [1, 1, 1, 1, 1]
        ksize = [1, 2, 2, 3, 1]
        x_val = np.random.random_sample([2, 10, 9, 8, 5]).astype(np.float32)
        padding = "VALID"

        def func(x):
            mp = tf.nn.max_pool3d(x, ksize, strides, padding=padding, data_format="NDHWC")
            return tf.identity(mp, name=_TFOUTPUT)
        self._run_test_case(func, [_OUTPUT], {_INPUT: x_val})

    @check_tf_min_version("1.14", "tf.nn.avg_pool2d doesn't exist before tf 1.14")
    def test_avgpool2d(self):
        strides = [1, 1, 1, 1]
        ksize = [1, 2, 3, 1]
        x_val = make_xval([2, 10, 12, 3])
        padding = "VALID"

        def func(x):
            mp = tf.nn.avg_pool2d(x, ksize, strides, padding=padding, data_format="NHWC")
            return tf.identity(mp, name=_TFOUTPUT)
        self._run_test_case(func, [_OUTPUT], {_INPUT: x_val})


    @check_tf_min_version("1.7", "tf only support dilation is 1 for now")
    def test_conv2d_7(self):
        x_shape = [1, 35, 35, 288]  # out: [1, 17, 17, 384]
        kernel_shape = [3, 3, 288, 384]
        strides = [1, 2, 2, 1]
        dilations = [1, 3, 3, 1]
        x_val = np.arange(1, 1 + np.prod(x_shape)).astype("float32").reshape(x_shape)
        kernel_val = np.arange(1, 1 + np.prod(kernel_shape)).astype("float32").reshape(kernel_shape)
        self._conv_test(x_val, kernel_val, strides=strides, padding="VALID",
                        dilations=dilations, rtol=1e-05)

    def test_conv2d_8(self):
        for input_shape in [[10, 10], [5, 5]]:
            x_val = make_xval((1, 1, *input_shape)).transpose(NCHW_TO_NHWC)
            w = np.random.random_sample([3, 3, 1, 2]).astype(np.float32)
            strides = [1, 2, 2, 1]
            def func(x):
                kernel = tf.constant(w, dtype=tf.float32, name='k')
                conv = tf.nn.conv2d(x, kernel, strides=strides, padding="SAME")
                return tf.identity(conv, name=_TFOUTPUT)
            self._run_test_case(func, [_OUTPUT], {_INPUT: x_val}, rtol=1e-5)

    def test_conv2d_with_pad_valid(self):
        x_val = make_xval((1, 1, 5, 5)).transpose(NCHW_TO_NHWC)
        w = np.random.random_sample([3, 3, 1, 2]).astype(np.float32)
        strides = [1, 1, 1, 1]
        def func(x):
            kernel = tf.constant(w, dtype=tf.float32, name='k')
            x_pad = tf.pad(x, paddings=[[0, 0], [2, 2], [2, 2], [0, 0]])
            conv = tf.nn.conv2d(x_pad, kernel, strides=strides, padding="VALID")
            return tf.identity(conv, name=_TFOUTPUT)
        self._run_test_case(func, [_OUTPUT], {_INPUT: x_val}, rtol=1e-5)

    def test_conv2d_with_pad_same(self):
        x_val = make_xval((1, 1, 5, 5)).transpose(NCHW_TO_NHWC)
        w = np.random.random_sample([3, 3, 1, 2]).astype(np.float32)
        strides = [1, 1, 1, 1]
        def func(x):
            kernel = tf.constant(w, dtype=tf.float32, name='k')
            x_pad = tf.pad(x, paddings=[[0, 0], [2, 2], [2, 2], [0, 0]])
            conv = tf.nn.conv2d(x_pad, kernel, strides=strides, padding="SAME")
            return tf.identity(conv, name=_TFOUTPUT)
        self._run_test_case(func, [_OUTPUT], {_INPUT: x_val}, rtol=1e-5)

    def test_conv2d_transpose(self):
        x_shape = [2, 6, 4, 3]
        output_shape = [2, 13, 9, 2]
        kernel_shape = [3, 3, 2, 3]
        strides = [1, 2, 2, 1]
        x_val = make_xval(x_shape)
        kernel_val = make_xval(kernel_shape)
        def func(x):
            f = tf.constant(kernel_val, name="kernel", dtype=tf.float32)
            conv = tf.nn.conv2d_transpose(x, f, output_shape, strides=strides, padding="VALID")
            return tf.identity(conv, name=_TFOUTPUT)
        self._run_test_case(func, [_OUTPUT], {_INPUT: x_val}, rtol=1e-05)

    @check_onnxruntime_min_version("0.5.0", "conv transpose is added since onnxruntime-0.5.0")
    def test_conv2d_transpose2(self):
        # output_shape is dynamic
        extra_opset = [utils.make_opsetid(constants.MICROSOFT_DOMAIN, 1)]
        process_args = {"extra_opset": extra_opset}
        x_shape = [2, 6, 4, 3]
        output_shape = np.array([2, 13, 9, 2]).astype(np.int32)
        kernel_shape = [3, 3, 2, 3]
        strides = [1, 2, 2, 1]
        x_val = make_xval(x_shape)
        kernel_val = make_xval(kernel_shape)
        def func(x, output_shape_placeholder):
            f = tf.constant(kernel_val, name="kernel", dtype=tf.float32)
            conv = tf.nn.conv2d_transpose(x, f, output_shape_placeholder, strides=strides, padding="VALID")
            return tf.identity(conv, name=_TFOUTPUT)
        self._run_test_case(func, [_OUTPUT], {_INPUT: x_val, _INPUT1: output_shape},
                            rtol=1e-05, process_args=process_args)

    @check_opset_min_version(10, "quantize_and_dequantize")
    def test_conv2d_quantization_axis(self):
        x_shape = [1, 1, 5, 5]
        kernel_shape = _KERNEL3x3
        strides = [1, 1, 1, 1]
        x_val = make_xval(x_shape).transpose(NCHW_TO_NHWC)
        kernel_val = make_xval(_KERNEL3x3)

        def func(x):
            f = tf.constant(kernel_val, name="kernel", dtype=tf.float32)
            kernel_dq = quantize_and_dequantize(f, 0, np.prod(kernel_shape))
            conv = tf.nn.conv2d(x, kernel_dq, strides=strides, padding="VALID")
            return tf.identity(conv, name=_TFOUTPUT)
        def graph_validator(g):
            return check_quantization_axis(g, "DequantizeLinear", 0)

        self._run_test_case(func, [_OUTPUT], {_INPUT: x_val}, rtol=1e-05, graph_validator=graph_validator,
                            check_shape=False)

    @check_opset_min_version(10, "quantize_and_dequantize")
    def test_conv2d_transpose_quantization_axis(self):
        x_shape = [2, 6, 4, 3]
        output_shape = [2, 13, 9, 2]
        kernel_shape = [3, 3, 2, 3]
        strides = [1, 2, 2, 1]
        x_val = make_xval(x_shape)
        kernel_val = make_xval(kernel_shape)
        def func(x):
            f = tf.constant(kernel_val, name="kernel", dtype=tf.float32)
            kernel_dq = quantize_and_dequantize(f, 0, np.prod(kernel_shape))
            conv = tf.nn.conv2d_transpose(x, kernel_dq, output_shape, strides=strides, padding="VALID")
            return tf.identity(conv, name=_TFOUTPUT)
        def graph_validator(g):
            return check_quantization_axis(g, "DequantizeLinear", 1)

        self._run_test_case(func, [_OUTPUT], {_INPUT: x_val}, rtol=1e-05, graph_validator=graph_validator,
                            check_shape=False)

    def test_depthwiseconv_0(self):
        x_shape = [1, 3, 4, 3]
        kernel_shape = [3, 3, 3, 3]
        x_val = np.arange(1, 1 + np.prod(x_shape)).astype("float32").reshape(x_shape)
        kernel_val = np.arange(1, 1 + np.prod(kernel_shape)).astype("float32").reshape(kernel_shape)
        def func(x):
            kernel = tf.constant(kernel_val, dtype=tf.float32, name='k')
            conv = tf.nn.depthwise_conv2d(x, kernel, strides=[1, 1, 1, 1], padding='VALID')
            return tf.identity(conv, name=_TFOUTPUT)
        self._run_test_case(func, [_OUTPUT], {_INPUT: x_val}, rtol=0.08)

    def test_depthwiseconv_1(self):
        x_shape = [1, 112, 112, 32]
        kernel_shape = [3, 3, 32, 1]
        x_val = np.arange(1, 1 + np.prod(x_shape)).astype("float32").reshape(x_shape)
        kernel_val = np.arange(1, 1 + np.prod(kernel_shape)).astype("float32").reshape(kernel_shape)
        def func(x):
            kernel = tf.constant(kernel_val, dtype=tf.float32, name='k')
            conv = tf.nn.depthwise_conv2d(x, kernel, strides=_STRIDE1x1, padding='VALID')
            return tf.identity(conv, name=_TFOUTPUT)
        # rtol is a bit high, 2 values have a bit high error. Maybe use different input data.
        self._run_test_case(func, [_OUTPUT], {_INPUT: x_val}, rtol=0.08)

    def test_depthwiseconv_3(self):
        x_shape = [1, 112, 112, 32]
        kernel_shape = [3, 3, 32, 1]
        x_val = np.arange(1, 1 + np.prod(x_shape)).astype("float32").reshape(x_shape)
        kernel_val = np.arange(1, 1 + np.prod(kernel_shape)).astype("float32").reshape(kernel_shape)
        def func(x):
            kernel = tf.constant(kernel_val, dtype=tf.float32, name='k')
            conv = tf.nn.depthwise_conv2d(x, kernel, strides=[1, 1, 1, 1], padding='VALID')
            return tf.identity(conv, name=_TFOUTPUT)
        # rtol is a bit high, 2 values have a bit high error. Maybe use different input data.
        self._run_test_case(func, [_OUTPUT], {_INPUT: x_val}, rtol=0.01)

    def test_depthwiseconv_shared_kernel(self):
        x_shape = [1, 3, 4, 3]
        kernel_shape = [3, 3, 3, 3]
        x_val = np.arange(1, 1 + np.prod(x_shape)).astype("float32").reshape(x_shape)
        kernel_val = np.arange(1, 1 + np.prod(kernel_shape)).astype("float32").reshape(kernel_shape)
        def func(x, y):
            kernel = tf.constant(kernel_val, dtype=tf.float32, name='k')
            conv1 = tf.nn.depthwise_conv2d(x, kernel, strides=[1, 1, 1, 1], padding='VALID')
            conv2 = tf.nn.depthwise_conv2d(y, kernel, strides=[1, 1, 1, 1], padding='VALID')
            conv = tf.add(conv1, conv2)
            return tf.identity(conv, name=_TFOUTPUT)
        self._run_test_case(func, [_OUTPUT], {_INPUT: x_val, _INPUT1: x_val}, rtol=0.08)

    @check_tf_min_version("1.14", "tf depthwise_conv2d dilations")
    @check_opset_min_version(11, "non-const pads")
    def test_depthwiseconv_dilations(self):
        x_shape = [1, 32, 32, 1]
        kernel_shape = [5, 5, 1, 1]
        x_val = np.arange(1, 1 + np.prod(x_shape)).astype("float32").reshape(x_shape)
        kernel_val = np.arange(1, 1 + np.prod(kernel_shape)).astype("float32").reshape(kernel_shape)
        def func(x):
            kernel = tf.constant(kernel_val, dtype=tf.float32, name='k')
            conv = tf.nn.depthwise_conv2d(x, kernel, strides=[1, 1, 1, 1], padding='SAME', dilations=[3, 4])
            return tf.identity(conv, name=_TFOUTPUT)
        # rtol is a bit high, 2 values have a bit high error. Maybe use different input data.
        self._run_test_case(func, [_OUTPUT], {_INPUT: x_val}, rtol=0.01)

    @check_tf_max_version("1.15", "not supported in tf-2.0")
    def test_dropout(self):
        x_val = np.ones([1, 24, 24, 3], dtype=np.float32)
        # Define a scope for reusing the variables
        def func(x):
            is_training = tf.constant(False, tf.bool)
            x_ = tf.identity(x)
            fc1 = tf.layers.dropout(x_, rate=.1, training=is_training)
            return tf.identity(fc1, name=_TFOUTPUT)
        self._run_test_case(func, [_OUTPUT], {_INPUT: x_val},
                            graph_validator=lambda g: (check_op_count(g, "RandomUniform", 0) and
                                                       check_op_count(g, "RandomUniformLike", 0)))

    def test_nn_dropout(self):
        x_val = np.ones([1, 24, 24, 3], dtype=np.float32)
        # Define a scope for reusing the variables
        def func(x, keep_prob):
            x_ = tf.identity(x)
            fc1 = dropout(x_, keep_prob)
            return tf.identity(fc1, name=_TFOUTPUT)
        # when constant_fold is enabled, PlaceholderWithDefault will be folded into either a const or a placeholder.
        # here we set it False to test PlaceholderWithDefault bug: https://github.com/onnx/tensorflow-onnx/pull/446
        # Dropout with ratio 1.0 will be optimized so that only one Identity is left
        self._run_test_case(func, [_OUTPUT], {_INPUT: x_val, _INPUT1: np.array(1., dtype=np.float32)},
                            graph_validator=lambda g: (check_op_count(g, "RandomUniform", 0) and
                                                       check_op_count(g, "RandomUniformLike", 0)))

    @check_tf_min_version("1.13")
    def test_nn_dropout_with_rate(self):
        rate = tf.constant(0., name="rate")
        x_val = np.ones([1, 24, 24, 3], dtype=np.float32)
        # Define a scope for reusing the variables
        def func(x):
            x_ = tf.identity(x)
            fc1 = tf.nn.dropout(x_, rate=rate)
            return tf.identity(fc1, name="output")
        feed_dict = {"input_1:0": x_val}
        input_names_with_port = ["input_1:0"]
        output_names_with_port = ["output:0"]
        self.run_test_case(func, feed_dict, input_names_with_port, output_names_with_port,
                           graph_validator=lambda g: (check_op_count(g, "RandomUniform", 0) and
                                                      check_op_count(g, "RandomUniformLike", 0)))

    def test_inputs_as_nchw_arg(self):
        x_shape = [2, 32, 32, 3]
        kernel_shape = [3, 3, 3, 3]
        x_val = make_xval(x_shape)
        x_val_for_onnx = x_val.transpose(NHWC_TO_NCHW)
        def func(x):
            kernel = tf.constant(make_xval(kernel_shape), dtype=tf.float32, name='k')
            conv = tf.nn.conv2d(x, kernel, strides=[1, 1, 1, 1], padding="SAME")
            return tf.identity(conv, name=_TFOUTPUT)
        self._run_test_case(func, [_OUTPUT], {_INPUT: x_val}, rtol=1e-05,
                            process_args={"inputs_as_nchw": [_INPUT]},
                            onnx_feed_dict={_INPUT: x_val_for_onnx})

    def test_outputs_as_nchw_arg(self):
        x_shape = [2, 32, 32, 3]
        kernel_shape = [3, 3, 3, 3]
        x_val = make_xval(x_shape)
        def func(x):
            kernel = tf.constant(make_xval(kernel_shape), dtype=tf.float32, name='kernel')
            conv = tf.nn.conv2d(x, kernel, strides=[1, 1, 1, 1], padding="SAME")
            return tf.identity(conv, name=_TFOUTPUT)
        self._run_test_case(func, [_OUTPUT], {_INPUT: x_val}, rtol=1e-05,
                            process_args={"outputs_as_nchw": [_OUTPUT]})

    @skip_tflite("TFlite adds ops that obscure pattern")
    @check_tf_min_version("1.15")
    def test_conv1d_dilations_rewriter(self):
        x_shape = [2, 32, 3]
        x_val = make_xval(x_shape)
        for p in ['SAME', 'VALID']:
            def func(x):
                t = tf.keras.layers.Conv1D(filters=768, kernel_size=3, dilation_rate=3, padding=p)
                t.build(x_shape)
                y = t.call(x)
                return tf.identity(y, name=_TFOUTPUT)
            self._run_test_case(func, [_OUTPUT], {_INPUT: x_val}, rtol=1e-04, atol=1e-2, as_session=True,
                                graph_validator=lambda g: check_op_count(g, "Reshape", 0, disabled=False))

    @check_tf_min_version("1.15")
    @skip_tf_cpu("only tf_gpu can run conv2d with NCHW format")
    def test_conv2d_biasadd_rewriter(self):
        x_shape = [2, 3, 32, 16]
        x_val = make_xval(x_shape)
        def func(x):
            middles = tf.keras.layers.ZeroPadding2D(
                padding=(0, 4),
                data_format="channels_first",
                name="padding"
            )(x)
            t = tf.keras.layers.Conv2D(
                filters=768,
                kernel_size=3,
                strides=1,
                use_bias=True,
                data_format="channels_first",
                name="conv2d"
            )(middles)
            return tf.identity(t, name=_TFOUTPUT)
        self._run_test_case(func, [_OUTPUT], {_INPUT: x_val}, rtol=1e-04, atol=1e-2, as_session=True,
                            graph_validator=lambda g: check_op_count(g, "Add", 0, disabled=False))

    @check_tf_min_version("1.15")
    def test_conv2d_dilations_rewriter(self):
        x_shape = [2, 32, 16, 3]
        x_val = make_xval(x_shape)
        for p in ['SAME', 'VALID']:
            def func(x):
                t = tf.keras.layers.Conv2D(filters=768, kernel_size=3, dilation_rate=3, padding=p)
                t.build(x_shape)
                y = t.call(x)
                return tf.identity(y, name=_TFOUTPUT)
            self._run_test_case(func, [_OUTPUT], {_INPUT: x_val}, rtol=1e-04, atol=1e-2, as_session=True,
                                graph_validator=lambda g: check_op_count(g, "Reshape", 0, disabled=False))
            def func(x):
                t = tf.keras.layers.DepthwiseConv2D(kernel_size=3, dilation_rate=3, padding=p)
                t.build(x_shape)
                y = t.call(x)
                return tf.identity(y, name=_TFOUTPUT)
            self._run_test_case(func, [_OUTPUT], {_INPUT: x_val}, rtol=1e-04, atol=1e-2, as_session=True,
                                graph_validator=lambda g: check_op_count(g, "Reshape", 0, disabled=False))

    @check_tf_min_version("1.15")
    @skip_tf_cpu("only tf_gpu can run conv2d with NCHW format")
    def test_nchw_conv2d_dilations_rewriter(self):
        x_shape = [2, 3, 32, 16]
        x_val = make_xval(x_shape)
        for p in ['SAME', 'VALID']:
            def func(x):
                t = tf.keras.layers.Conv2D(
                    filters=768,
                    kernel_size=3,
                    dilation_rate=3,
                    padding=p,
                    data_format='channels_first'
                )
                t.build(x_shape)
                y = t.call(x)
                return tf.identity(y, name=_TFOUTPUT)
            self._run_test_case(func, [_OUTPUT], {_INPUT: x_val}, rtol=1e-04, atol=1e-2, as_session=True,
                                graph_validator=lambda g: check_op_count(g, "Reshape", 0, disabled=False))
            def func(x):
                t = tf.keras.layers.DepthwiseConv2D(
                    kernel_size=3,
                    dilation_rate=3,
                    padding=p,
                    data_format='channels_first'
                )
                t.build(x_shape)
                y = t.call(x)
                return tf.identity(y, name=_TFOUTPUT)
            self._run_test_case(func, [_OUTPUT], {_INPUT: x_val}, rtol=1e-04, atol=1e-2, as_session=True,
                                graph_validator=lambda g: check_op_count(g, "Reshape", 0, disabled=False))

    @check_tf_min_version("1.15")
    @skip_tflite("TFlite adds ops that obscure pattern")
    @allow_missing_shapes("Rewriting makes some shapes known")
    def test_conv2d_dilations_rewriter_unknown_shape(self):
        x_shape = [2, 32, 16, 3]
        x_val = make_xval(x_shape)
        def func():
            x = tf_placeholder(tf.float32, [2, None, None, 3], name=_TFINPUT)
            t = tf.keras.layers.Conv2D(filters=768, kernel_size=3, dilation_rate=3, padding="VALID")
            t.build(x_shape)
            y = t.call(x)
            return tf.identity(y, name=_TFOUTPUT)
        self._run_test_case(func, [_OUTPUT], {_INPUT: x_val}, rtol=1e-04, atol=1e-2,
                            as_session=True, premade_placeholders=True,
                            graph_validator=lambda g: check_op_count(g, "Reshape", 0, disabled=False))

    @check_tf_min_version("1.15")
    @skip_tflite("TFlite adds ops that obscure pattern")
    @skip_tf_cpu("only tf_gpu can run conv2d with NCHW format")
    @allow_missing_shapes("Rewriting makes some shapes known")
    def test_nchw_conv2d_dilations_rewriter_unknown_shape(self):
        x_shape = [2, 3, 32, 16]
        x_val = make_xval(x_shape)
        def func():
            x = tf_placeholder(tf.float32, [2, 3, None, None], name=_TFINPUT)
            t = tf.keras.layers.Conv2D(
                filters=768,
                kernel_size=3,
                dilation_rate=3,
                padding="VALID",
                data_format='channels_first'
            )
            t.build(x_shape)
            y = t.call(x)
            return tf.identity(y, name=_TFOUTPUT)
        self._run_test_case(func, [_OUTPUT], {_INPUT: x_val}, rtol=1e-04, atol=1e-2,
                            as_session=True, premade_placeholders=True,
                            graph_validator=lambda g: check_op_count(g, "Reshape", 0, disabled=False))

    @check_tf_min_version("1.15")
    def test_conv3d_dilations_rewriter(self):
        x_shape = [2, 32, 16, 8, 3]
        x_val = make_xval(x_shape)
        for p in ['SAME', 'VALID']:
            def func(x):
                t = tf.keras.layers.Conv3D(filters=768, kernel_size=3, dilation_rate=3, padding=p)
                t.build(x_shape)
                y = t.call(x)
                return tf.identity(y, name=_TFOUTPUT)
            self._run_test_case(func, [_OUTPUT], {_INPUT: x_val}, rtol=1e-04, atol=1e-2, as_session=True,
                                graph_validator=lambda g: check_op_count(g, "Reshape", 0, disabled=False))

    @check_tf_min_version("1.15")
    @skip_tf_cpu("only tf_gpu can run conv3d with NCDHW format")
    def test_ncdhw_conv3d_dilations_rewriter(self):
        x_shape = [2, 3, 32, 16, 8]
        x_val = make_xval(x_shape)
        for p in ['SAME', 'VALID']:
            def func(x):
                t = tf.keras.layers.Conv3D(
                    filters=768,
                    kernel_size=3,
                    dilation_rate=3,
                    padding=p,
                    data_format='channels_first'
                )
                t.build(x_shape)
                y = t.call(x)
                return tf.identity(y, name=_TFOUTPUT)
            self._run_test_case(func, [_OUTPUT], {_INPUT: x_val}, rtol=1e-04, atol=1e-2, as_session=True,
                                graph_validator=lambda g: check_op_count(g, "Reshape", 0, disabled=False))

    @skip_tf2("Uses tf.layers")
    def test_conv1d_tf1_dilations_rewriter(self):
        x_shape = [2, 32, 3]
        x_val = make_xval(x_shape)
        for p in ['SAME', 'VALID']:
            def func(x):
                y = tf.layers.conv1d(x, filters=768, kernel_size=3, dilation_rate=3, padding=p, name="conv1")
                return tf.identity(y, name=_TFOUTPUT)
            self._run_test_case(func, [_OUTPUT], {_INPUT: x_val}, rtol=1e-04, atol=1e-2, as_session=True,
                                graph_validator=lambda g: check_op_count(g, "Reshape", 0, disabled=False))

    @skip_tf2("Uses tf.layers")
    def test_conv1d_tf1_dilations_rewriter_unknown_shape(self):
        x_shape = [2, 32, 3]
        x_val = make_xval(x_shape)
        def func():
            x = tf_placeholder(tf.float32, [2, None, 3], name=_TFINPUT)
            y = tf.layers.conv1d(x, filters=768, kernel_size=3, dilation_rate=3, padding="VALID", name="conv1")
            return tf.identity(y, name=_TFOUTPUT)
        self._run_test_case(func, [_OUTPUT], {_INPUT: x_val}, rtol=1e-04, atol=1e-2,
                            as_session=True, premade_placeholders=True,
                            graph_validator=lambda g: check_op_count(g, "Reshape", 0, disabled=False))

    def test_lrn_default(self):
        x_shape = [1, 3, 4, 3]
        x_val = np.arange(1, 1 + np.prod(x_shape)).astype("float32").reshape(x_shape)
        def func(x):
            op = tf.nn.local_response_normalization(x)
            return tf.identity(op, name=_TFOUTPUT)
        self._run_test_case(func, [_OUTPUT], {_INPUT: x_val}, rtol=1e-05)

    def test_lrn(self):
        # can't set bias = 0
        x_shape = [1, 2, 2, 8]
        x_val = np.arange(1, 1 + np.prod(x_shape)).astype("float32").reshape(x_shape)
        def func(x):
            op = tf.nn.local_response_normalization(x, depth_radius=4, bias=2, alpha=2, beta=1)
            return tf.identity(op, name=_TFOUTPUT)
        self._run_test_case(func, [_OUTPUT], {_INPUT: x_val}, rtol=1e-05)

    @check_onnxruntime_incompatibility("Abs")
    def test_abs(self):
        x_val = np.array([1.0, 2.0, -3.0, -4.0], dtype=np.float32).reshape((2, 2))
        def func(x):
            x_ = tf.abs(x)
            return tf.identity(x_, name=_TFOUTPUT)
        self._run_test_case(func, [_OUTPUT], {_INPUT: x_val})

    @check_onnxruntime_incompatibility("Add")
    def test_const(self):
        x_val = np.array([1.0, 2.0, 3.0, 4.0], dtype=np.float32).reshape((2, 2))
        def func(x):
            y = tf.constant(x_val, name="y")
            return tf.add(x, y, name=_TFOUTPUT)
        self._run_test_case(func, [_OUTPUT], {_INPUT: x_val})

    @check_onnxruntime_incompatibility("Add")
    def test_add(self):
        x_val = np.array([1.0, 2.0, -3.0, -4.0], dtype=np.float32).reshape((2, 2))
        def func(x):
            x_ = tf.add(x, x)
            return tf.identity(x_, name=_TFOUTPUT)
        self._run_test_case(func, [_OUTPUT], {_INPUT: x_val})

    def test_placeholder(self):
        x_val = np.array([1.0, 2.0, -3.0, -4.0], dtype=np.float32).reshape((2, 2))
        def func(x):
            return tf.identity(x, name=_TFOUTPUT)
        self._run_test_case(func, [_OUTPUT], {_INPUT: x_val})

    def test_placeholder_with_default_use_default(self):
        x_val = np.array([1.0, 2.0, -3.0, -4.0], dtype=np.float32).reshape((2, 2))
        def func():
            x = tf.constant(x_val, name="x")
            y = tf_placeholder_with_default(x, x_val.shape, name=_TFINPUT)
            return tf.identity(y, name=_TFOUTPUT)
        self._run_test_case(func, [_OUTPUT], {}, as_session=True, premade_placeholders=True)

    def test_placeholder_with_default_use_feed(self):
        x_val = np.array([1.0, 2.0, -3.0, -4.0], dtype=np.float32).reshape((2, 2))
        def func():
            x = tf.constant(x_val, name="x")
            y = tf_placeholder_with_default(x, x_val.shape, name=_TFINPUT)
            return tf.identity(y, name=_TFOUTPUT)
        x_feed_val = np.array([11.0, 22.0, -33.0, -44.0], dtype=np.float32).reshape((2, 2))
        self._run_test_case(func, [_OUTPUT], {_INPUT: x_feed_val}, as_session=True, premade_placeholders=True)

    def test_placeholder_with_default_computed_use_default(self):
        x_val = np.array([1.0, 2.0, -3.0, -4.0], dtype=np.float32).reshape((2, 2))
        y_val = np.array([2.0, -4.0, 6.0, -8.0], dtype=np.float32).reshape((2, 2))
        def func():
            x = tf_placeholder(tf.float32, x_val.shape, name=_TFINPUT)
            y = tf_placeholder(tf.float32, y_val.shape, name=_TFINPUT1)
            total = tf.add(x, y)
            z = tf_placeholder_with_default(total, x_val.shape, name=_TFINPUT2)
            total2 = tf.add(total, z)
            return tf.identity(total2, name=_TFOUTPUT)
        self._run_test_case(func, [_OUTPUT], {_INPUT: x_val, _INPUT1: y_val}, as_session=True,
                            premade_placeholders=True, process_args={'use_default': [_TFINPUT2]})

    def test_placeholder_with_default_computed_ignore_default(self):
        x_val = np.array([1.0, 2.0, -3.0, -4.0], dtype=np.float32).reshape((2, 2))
        y_val = np.array([2.0, -4.0, 6.0, -8.0], dtype=np.float32).reshape((2, 2))
        z_val = np.array([3.0, 6.0, 9.0, 10.0], dtype=np.float32).reshape((2, 2))
        def func():
            x = tf_placeholder(tf.float32, x_val.shape, name=_TFINPUT)
            y = tf_placeholder(tf.float32, y_val.shape, name=_TFINPUT1)
            total = tf.add(x, y)
            z = tf_placeholder_with_default(total, x_val.shape, name=_TFINPUT2)
            total2 = tf.add(total, z)
            return tf.identity(total2, name=_TFOUTPUT)
        self._run_test_case(func, [_OUTPUT], {_INPUT: x_val, _INPUT1: y_val, _INPUT2: z_val}, as_session=True,
                            premade_placeholders=True, process_args={'ignore_default': [_TFINPUT2]})

    def test_fold_cond_keras_learning_phase(self):
        # keras_learning_phase can slip into frozen graphs and cause huge inefficiencies with If nodes.
        # Should be removed and Ifs folded.
        x_val = np.array([1.0, 2.0, -3.0, -4.0], dtype=np.float32).reshape((2, 2))
        def func():
            x = tf_placeholder(tf.float32, [None, None], name=_TFINPUT)
            learning_phase = tf_placeholder_with_default(False, [], name="keras_learning_phase")
            y = tf.cond(learning_phase, lambda: x * 2, lambda: x * 3)
            return tf.identity(y, name=_TFOUTPUT)
        self._run_test_case(func, [_OUTPUT], {_INPUT: x_val}, as_session=True, premade_placeholders=True,
                            graph_validator=lambda g: check_op_count(g, "If", 0, disabled=False))

    @check_onnxruntime_incompatibility("Add")
    def test_add_bcast(self):
        x1_val = np.array([1.0, 2.0, -3.0, -4.0], dtype=np.float32).reshape((2, 2))
        x2_val = np.array([1.0, 2.0, 3.0, 4.0, 5.0, 6.0, 7.0, 8.0], dtype=np.float32).reshape((2, 2, 2))
        def func(x1, x2):
            x_ = tf.add(x1, x2)
            return tf.identity(x_, name=_TFOUTPUT)
        self._run_test_case(func, [_OUTPUT], {_INPUT: x1_val, _INPUT1: x2_val})

    @check_onnxruntime_incompatibility("Add")
    def test_add_bcast1(self):
        # example taken from onnx doc
        x1_val = np.random.randn(3, 4, 5).astype(np.float32)
        x2_val = np.random.randn(5).astype(np.float32)
        def func(x1, x2):
            x_ = tf.add(x1, x2)
            return tf.identity(x_, name=_TFOUTPUT)
        self._run_test_case(func, [_OUTPUT], {_INPUT: x1_val, _INPUT1: x2_val})

    def test_matmul0(self):
        x_val = np.array([1.0, 2.0, -3.0, -4.0], dtype=np.float32).reshape((2, 2))
        def func(x):
            x_ = tf.matmul(x, x)
            return tf.identity(x_, name=_TFOUTPUT)
        self._run_test_case(func, [_OUTPUT], {_INPUT: x_val})

    @skip_tflite("Issue with matmul with 2 copies of same input")
    def test_matmul1(self):
        x_val = np.array([1.0, 2.0, -3.0, -4.0, 5.0, 6.0], dtype=np.float32).reshape((2, 3))
        def func(x):
            x_ = tf.matmul(x, x, transpose_a=True)
            return tf.identity(x_, name=_TFOUTPUT)
        self._run_test_case(func, [_OUTPUT], {_INPUT: x_val})

    def test_matmul2(self):
        x_val = np.array([1.0, 2.0, -3.0, -4.0], dtype=np.float32).reshape((2, 2))
        y_val = np.array([1.0, 2.0, -3.0, -4.0], dtype=np.float32).reshape((2, 2))
        def func(x, y):
            x_ = tf.matmul(x, y, transpose_b=True)
            return tf.identity(x_, name=_TFOUTPUT)
        self._run_test_case(func, [_OUTPUT], {_INPUT: x_val, _INPUT1: y_val})

    @unittest.skipIf(get_test_config().is_mac and get_test_config().is_onnxruntime_backend
                     and get_test_config().backend_version == "0.2.1", "onnxruntime 0.2.1 has bug on mac")
    def test_matmul3(self):
        x_shape = [1, 12, 256, 64]
        x_val = np.arange(np.prod(x_shape)).astype("float32").reshape((x_shape))
        def func(x, y):
            x_ = tf.matmul(x, y, transpose_b=True)
            return tf.identity(x_, name=_TFOUTPUT)
        self._run_test_case(func, [_OUTPUT], {_INPUT: x_val, _INPUT1: x_val}, rtol=1e-5)

    @check_tf_min_version("2.6")
    def test_matmulinteger(self):
        x_val = np.array([1, 2, -3, -4], dtype=np.int8).reshape((2, 2))
        y_val = np.array([1, 2, -3, -4], dtype=np.int8).reshape((2, 2))
        def func(x, y):
            x_ = tf.matmul(x, y, output_type=tf.int32)
            return tf.identity(x_, name=_TFOUTPUT)
        self._run_test_case(func, [_OUTPUT], {_INPUT: x_val, _INPUT1: y_val})

    @check_onnxruntime_incompatibility("Sub")
    def test_sub(self):
        x_val = np.array([1.0, 2.0, -3.0, -4.0], dtype=np.float32).reshape((2, 2))
        def func(x):
            x_ = tf.subtract(x, x)
            return tf.identity(x_, name=_TFOUTPUT)
        self._run_test_case(func, [_OUTPUT], {_INPUT: x_val})

    @check_onnxruntime_incompatibility("Mul")
    def test_multiply(self):
        x_val = np.array([1.0, 2.0, -3.0, -4.0], dtype=np.float32).reshape((2, 2))
        def func(x):
            x_ = tf.multiply(x, x)
            return tf.identity(x_, name=_TFOUTPUT)
        self._run_test_case(func, [_OUTPUT], {_INPUT: x_val})

    @check_onnxruntime_incompatibility("Div")
    def test_div(self):
        x_val = np.array([1.0, 2.0, -3.0, -4.0], dtype=np.float32).reshape((2, 2))
        def func(x):
            x_ = tf.realdiv(x, x)
            return tf.identity(x_, name=_TFOUTPUT)
        self._run_test_case(func, [_OUTPUT], {_INPUT: x_val})

    @check_tf_min_version("1.14")
    @check_opset_min_version(11, "float equality")
    def test_div_no_nan(self):
        x_val = np.array([1.0, 2.0, -3.0, -4.0, 5.0, 0.0, float("nan"), float("-inf"), float("inf")], dtype=np.float32)
        y_val = np.array([1.0, 0.5, 0.0, -4.0, 0.0, 0.0, 0.0, 2.0, 0.0], dtype=np.float32)
        def func(x, y):
            x_ = tf.math.divide_no_nan(x, y)
            return tf.identity(x_, name=_TFOUTPUT)
        # TFLite expresses infinity as a value > 1e38
        self._run_test_case(func, [_OUTPUT], {_INPUT: x_val, _INPUT1: y_val}, mtol=1e38)

    @check_onnxruntime_incompatibility("Exp")
    def test_exp(self):
        x_val = np.array([1.0, 2.0, -3.0, -4.0], dtype=np.float32).reshape((2, 2))
        def func(x):
            x_ = tf.exp(x)
            return tf.identity(x_, name=_TFOUTPUT)
        self._run_test_case(func, [_OUTPUT], {_INPUT: x_val}, rtol=1e-05)

    @check_onnxruntime_incompatibility("Log")
    def test_log(self):
        x_val = np.array([1.0, 2.0, 3.0, 4.0], dtype=np.float32).reshape((2, 2))
        def func(x):
            x_ = tf.math.log(x)
            return tf.identity(x_, name=_TFOUTPUT)
        self._run_test_case(func, [_OUTPUT], {_INPUT: x_val})

    @check_onnxruntime_incompatibility("Log")
    def test_log_double(self):
        x_val = np.array([1.0, 2.0, 3.0, 4.0], dtype=np.float64).reshape((2, 2))
        def func(x):
            x_ = tf.math.log(x)
            return tf.identity(x_, name=_TFOUTPUT)
        self._run_test_case(func, [_OUTPUT], {_INPUT: x_val})

    def test_gather(self):
        x_val = np.array([[1, 2, 3], [4, 5, 6], [7, 8, 9]], dtype=np.float32)
        idx = np.array([1, 0, 2], dtype=np.int32)
        idx_flattened = np.array([i * x_val.shape[1] + idx for i in range(0, x_val.shape[0])])
        def func(x):
            x_ = tf.gather(tf.reshape(x, [-1]), tf.constant(idx_flattened))
            return tf.identity(x_, name=_TFOUTPUT)
        self._run_test_case(func, [_OUTPUT], {_INPUT: x_val})

    @check_tf_min_version("1.14")
    @check_opset_min_version(12, "GatherND with batch_dims")
    def test_gather_batch_dims_no_trans(self):
        x_val = np.arange(2 * 2 * 3 * 5 * 4, dtype=np.float32).reshape((2, 2, 3, 5, 4))
        idx_val = np.array([[[1, 0, 2, 0], [1, 1, 1, 0]], [[0, 0, 0, 0], [2, 1, 1, 0]]], dtype=np.int32)
        def func(x, idx):
            x_ = tf.gather(x, idx, batch_dims=2, axis=2)
            return tf.identity(x_, name=_TFOUTPUT)
        self._run_test_case(func, [_OUTPUT], {_INPUT: x_val, _INPUT1: idx_val})

    @check_tf_min_version("1.14")
    @check_opset_min_version(12, "GatherND with batch_dims")
    def test_gather_batch_dims(self):
        x_val = np.arange(2 * 2 * 3 * 5 * 4, dtype=np.float32).reshape((2, 2, 3, 5, 4))
        idx_val = np.array([[[1, 0, 2, 0], [1, 1, 1, 0]], [[0, 0, 0, 0], [2, 1, 1, 0]]], dtype=np.int32)
        def func(x, idx):
            x_ = tf.gather(x, idx, batch_dims=2, axis=3)
            return tf.identity(x_, name=_TFOUTPUT)
        self._run_test_case(func, [_OUTPUT], {_INPUT: x_val, _INPUT1: idx_val})

    @check_opset_min_version(10, "Slice")
    def test_roll_axis_scalar(self):
        x_val = np.arange(4 * 3 * 5 * 2, dtype=np.float32).reshape((4, 3, 5, 2))
        shift_val = np.array(4, dtype=np.int64)
        axes_val = np.array(2, dtype=np.int32)
        def func(x, shift):
            x_ = tf.roll(x, shift, axes_val)
            return tf.identity(x_, name=_TFOUTPUT)
        self._run_test_case(func, [_OUTPUT], {_INPUT: x_val, _INPUT1: shift_val})

    @check_opset_min_version(10, "Slice")
    def test_roll_axis_vector(self):
        x_val = np.arange(4 * 3 * 5 * 2, dtype=np.float32).reshape((4, 3, 5, 2))
        shift_val = np.array([2, 3, 4], dtype=np.int32)
        axes_val = np.array([1, 2, 1], dtype=np.int32)
        def func(x, shift):
            x_ = tf.roll(x, shift, axes_val)
            return tf.identity(x_, name=_TFOUTPUT)
        self._run_test_case(func, [_OUTPUT], {_INPUT: x_val, _INPUT1: shift_val})

    @check_opset_min_version(10, "Slice")
    def test_roll_neg_axis(self):
        def func(input_ids):
            shifted_input_ids = tf.cast(input_ids, tf.int32)
            shifted_input_ids = tf.roll(shifted_input_ids, 1, axis=-1)
            return tf.identity(shifted_input_ids, name=_TFOUTPUT)
        x_val = np.array([[0, 1, 2, 3, 4, 5, 6, 7], [1, 2, 3, 4, 5, 6, 7, 8]], dtype=np.int64)
        self._run_test_case(func, [_OUTPUT], {_INPUT: x_val})

    @check_opset_min_version(10, "Slice")
    def test_roll_neg_shift(self):
        x_val = np.arange(4 * 3 * 5 * 2, dtype=np.float32).reshape((4, 3, 5, 2))
        shift_val = np.array([-2, 13, -3], dtype=np.int32)
        axes_val = np.array([1, 2, -1], dtype=np.int32)
        def func(x, shift):
            x_ = tf.roll(x, shift, axes_val)
            return tf.identity(x_, name=_TFOUTPUT)
        self._run_test_case(func, [_OUTPUT], {_INPUT: x_val, _INPUT1: shift_val})

    @check_tf_min_version("2.2")
    def test_large_model_format(self):
        x_val = np.array([2.0], dtype=np.float32)
        y_const = np.arange(2000, dtype=np.float32)
        def func(x):
            x_ = tf.multiply(x, tf.constant(y_const))
            return tf.identity(x_, name=_TFOUTPUT)
        self._run_test_case(func, [_OUTPUT], {_INPUT: x_val}, large_model=True)

    @check_target('rs6', 'GatherNd')
    def test_gathernd(self):
        x_val = np.array([[1, 2, 3], [4, 5, 6], [7, 8, 9]], dtype=np.float32)
        indices = np.array([[[0, 1], [1, 1]], [[1, 2], [0, 2]]], dtype=np.int32)
        def func(x):
            x_ = tf.gather_nd(x, tf.constant(indices))
            return tf.identity(x_, name=_TFOUTPUT)
        self._run_test_case(func, [_OUTPUT], {_INPUT: x_val})

        x_val = np.array([1, 2, 3, 4, 5, 6, 7, 8, 9], dtype=np.float32)
        indices = np.array([[[0], [2]], [[4], [7]], [[6], [1]]], dtype=np.int32)
        def func(x):
            x_ = tf.gather_nd(x, tf.constant(indices))
            return tf.identity(x_, name=_TFOUTPUT)
        self._run_test_case(func, [_OUTPUT], {_INPUT: x_val})

    @check_target('rs6', 'GatherNd')
    def test_gathernd_less_index(self):
        x_val = np.array([[1, 2, 3], [4, 5, 6], [7, 8, 9]], dtype=np.float32)
        indices = np.array([[[0], [1]], [[2], [0]]], dtype=np.int32)
        def func(x):
            x_ = tf.gather_nd(x, tf.constant(indices))
            return tf.identity(x_, name=_TFOUTPUT)
        self._run_test_case(func, [_OUTPUT], {_INPUT: x_val})

        # shape: 2*2*2
        x_val = np.array([[[1, 2], [3, 4]], [[5, 6], [7, 8]]], dtype=np.float32)
        indices = np.array([[[0, 0], [0, 1]], [[1, 0], [1, 1]]], dtype=np.int32)
        def func(x):
            x_ = tf.gather_nd(x, tf.constant(indices))
            return tf.identity(x_, name=_TFOUTPUT)
        self._run_test_case(func, [_OUTPUT], {_INPUT: x_val})

    @skip_caffe2_backend()
    @check_opset_min_version(7, "tile")
    def test_tile(self):
        x_val = np.array([[0, 1], [2, 3]], dtype=np.float32)
        def func(x):
            multiple = tf.constant([2, 2])
            x_ = tf.tile(x, multiple)
            return tf.identity(x_, name=_TFOUTPUT)
        self._run_test_case(func, [_OUTPUT], {_INPUT: x_val})

    @check_opset_min_version(7, "tile")
    def test_tile_const(self):
        # Should be folded
        x_val = np.array([[0, 1], [2, 3]], dtype=np.float32)
        def func():
            multiple = tf.constant([1000, 2])
            x_ = tf.tile(tf.constant(x_val), multiple)
            return tf.identity(x_, name=_TFOUTPUT)
        self._run_test_case(func, [_OUTPUT], {}, graph_validator=lambda g: check_op_count(g, "Tile", 0, disabled=False))

    @check_opset_min_version(7, "tile")
    def test_tile_large_const(self):
        # Should not be folded since it is so large
        x_val = np.array([[0, 1], [2, 3]], dtype=np.float32)
        def func():
            multiple = tf.constant([1000000, 2])
            x_ = tf.tile(tf.constant(x_val), multiple)
            return tf.identity(x_, name=_TFOUTPUT)
        self._run_test_case(func, [_OUTPUT], {}, graph_validator=lambda g: check_op_count(g, "Tile", 1, disabled=False))

    @check_onnxruntime_incompatibility("Neg")
    def test_neg(self):
        x_val = np.array([1.0, 2.0, -3.0, -4.0], dtype=np.float32).reshape((2, 2))
        def func(x):
            x_ = tf.negative(x)
            return tf.identity(x_, name=_TFOUTPUT)
        self._run_test_case(func, [_OUTPUT], {_INPUT: x_val})

    @check_onnxruntime_incompatibility("Mul")
    def test_square(self):
        x_val = np.array([1.0, 2.0, -3.0, -4.0], dtype=np.float32).reshape((2, 2))
        def func(x):
            x_ = tf.square(x)
            return tf.identity(x_, name=_TFOUTPUT)
        self._run_test_case(func, [_OUTPUT], {_INPUT: x_val})

    @check_onnxruntime_incompatibility("Min")
    def test_min(self):
        x_val1 = np.array([4.0, 16.0, 4.0, 1.6], dtype=np.float32).reshape((2, 2))
        x_val2 = np.array([4.0, 4.0, 4.0, 4.0], dtype=np.float32).reshape((2, 2))
        def func(x1, x2):
            mi = tf.minimum(x1, x2)
            return tf.identity(mi, name=_TFOUTPUT)
        self._run_test_case(func, [_OUTPUT], {_INPUT: x_val1, _INPUT1: x_val2})

        x_val1 = np.array([4.0, 16.0, 4.0, 1.6], dtype=np.int32).reshape((2, 2))
        x_val2 = np.array([4.0, 4.0, 4.0, 4.0], dtype=np.int32).reshape((2, 2))
        def func(x1, x2):
            mi = tf.minimum(x1, x2)
            return tf.identity(mi, name=_TFOUTPUT)
        self._run_test_case(func, [_OUTPUT], {_INPUT: x_val1, _INPUT1: x_val2})

    @skip_caffe2_backend("issue with broadcasting scalar")
    @check_onnxruntime_incompatibility("Sub")
    def test_min_broadcast(self):
        # tests if the broadcast for min/max is working
        x_val1 = np.array([2.0, 16.0, 5.0, 1.6], dtype=np.float32).reshape((2, 2))
        x_val2 = np.array([4.0], dtype=np.float32)
        def func(x1):
            x2 = tf.constant(x_val2, dtype=tf.float32, name='x2')
            mi = tf.minimum(x1, x2)
            return tf.identity(mi, name=_TFOUTPUT)
        self._run_test_case(func, [_OUTPUT], {_INPUT: x_val1})

    @check_onnxruntime_incompatibility("Add")
    def test_logicaland(self):
        x_val1 = np.array([1, 0, 1, 1], dtype=bool).reshape((2, 2))
        x_val2 = np.array([0, 1, 1, 1], dtype=bool).reshape((2, 2))
        def func(x1, x2):
            mi = tf.logical_and(x1, x2)
            return tf.identity(mi, name=_TFOUTPUT)
        self._run_test_case(func, [_OUTPUT], {_INPUT: x_val1, _INPUT1: x_val2})

    @check_onnxruntime_incompatibility("Greater")
    def test_greater(self):
        for op in [tf.greater, tf.greater_equal]:
            x_val1 = np.array([4, 2, 4, 1], dtype=np.float32).reshape((2, 2))
            x_val2 = np.array([2, 4, 4, 1], dtype=np.float32).reshape((2, 2))
            def func(x1, x2):
                mi = op(x1, x2)
                return tf.identity(mi, name=_TFOUTPUT)
            self._run_test_case(func, [_OUTPUT], {_INPUT: x_val1, _INPUT1: x_val2})

    @check_onnxruntime_incompatibility("Greater")
    def test_greater_unsupport_type(self):
        for op in [tf.greater, tf.greater_equal]:
            x_val1 = np.array([4, 2, 4, 1], dtype=np.int32).reshape((2, 2))
            x_val2 = np.array([2, 4, 4, 1], dtype=np.int32).reshape((2, 2))
            def func(x1, x2):
                mi = op(x1, x2)
                return tf.identity(mi, name=_TFOUTPUT)
            self._run_test_case(func, [_OUTPUT], {_INPUT: x_val1, _INPUT1: x_val2})

    @check_onnxruntime_incompatibility("Less")
    def test_less(self):
        x_val1 = np.array([4, 2, 4, 1], dtype=np.float32).reshape((2, 2))
        x_val2 = np.array([2, 4, 4, 1], dtype=np.float32).reshape((2, 2))
        def func(x1, x2):
            mi = tf.less(x1, x2)
            return tf.identity(mi, name=_TFOUTPUT)
        self._run_test_case(func, [_OUTPUT], {_INPUT: x_val1, _INPUT1: x_val2})

    @check_onnxruntime_incompatibility("Less")
    def test_less_unsupport_type(self):
        x_val1 = np.array([4, 2, 4, 1], dtype=np.int32).reshape((2, 2))
        x_val2 = np.array([2, 4, 4, 1], dtype=np.int32).reshape((2, 2))
        def func(x1, x2):
            mi = tf.less(x1, x2)
            return tf.identity(mi, name=_TFOUTPUT)
        self._run_test_case(func, [_OUTPUT], {_INPUT: x_val1, _INPUT1: x_val2})

    @check_opset_min_version(11, "Equal")
    def test_equal_float(self):
        x_val1 = np.array([0., 1., 2., 3., 4., -1., -2], dtype=np.float32)
        x_val2 = np.array([0., 1., 2.1, 3.5, 4.6, -1.1, -2.9], dtype=np.float32)
        def func(x1, x2):
            mi = tf.equal(x1, x2)
            return tf.identity(mi, name=_TFOUTPUT)
        self._run_test_case(func, [_OUTPUT], {_INPUT: x_val1, _INPUT1: x_val2})

    def test_equal_string(self):
        x_val1 = np.array(['1'], dtype=np.string_)
        x_val2 = np.array(['2'], dtype=np.string_)
        def func(x1, x2):
            mi = tf.equal(x1, x2)
            return tf.identity(mi, name=_TFOUTPUT)
        self._run_test_case(func, [_OUTPUT], {_INPUT: x_val1, _INPUT1: x_val2})

    def test_equal(self):
        x_val1 = np.array([4, 2, 4, 1], dtype=np.int32).reshape((2, 2))
        x_val2 = np.array([2, 4, 4, 1], dtype=np.int32).reshape((2, 2))
        def func(x1, x2):
            mi = tf.equal(x1, x2)
            return tf.identity(mi, name=_TFOUTPUT)
        self._run_test_case(func, [_OUTPUT], {_INPUT: x_val1, _INPUT1: x_val2})

        x_val1 = np.array([4, 2, 4, 1], dtype=np.float32).reshape((2, 2))
        x_val2 = np.array([2, 4, 4, 1], dtype=np.float32).reshape((2, 2))
        def func(x1, x2):
            mi = tf.equal(x1, x2)
            return tf.identity(mi, name=_TFOUTPUT)
        self._run_test_case(func, [_OUTPUT], {_INPUT: x_val1, _INPUT1: x_val2})

    def test_not_equal(self):
        x_val1 = np.array([4, 2, 4, 1], dtype=np.int32).reshape((2, 2))
        x_val2 = np.array([2, 4, 4, 1], dtype=np.int32).reshape((2, 2))
        def func(x1, x2):
            mi = tf.not_equal(x1, x2)
            return tf.identity(mi, name=_TFOUTPUT)
        self._run_test_case(func, [_OUTPUT], {_INPUT: x_val1, _INPUT1: x_val2})

        x_val1 = np.array([4, 2, 4, 1], dtype=np.float32).reshape((2, 2))
        x_val2 = np.array([2, 4, 4, 1], dtype=np.float32).reshape((2, 2))
        def func(x1, x2):
            mi = tf.not_equal(x1, x2)
            return tf.identity(mi, name=_TFOUTPUT)
        self._run_test_case(func, [_OUTPUT], {_INPUT: x_val1, _INPUT1: x_val2})

    def test_sequeeze_no_axis_specified(self):
        x_val = np.array([1.0, 2.0, 3.0, 4.0], dtype=np.float32).reshape((2, 1, 2, 1, 1))
        def func(x):
            x_ = tf.squeeze(x)
            return tf.identity(x_, name=_TFOUTPUT)
        self._run_test_case(func, [_OUTPUT], {_INPUT: x_val})

    def test_sequeeze_no_axis(self):
        x_val = np.array([1.0, 2.0, 3.0, 4.0], dtype=np.float32).reshape((2, 2))
        def func(x):
            x_ = tf.squeeze(x)
            return tf.identity(x_, name=_TFOUTPUT)
        self._run_test_case(func, [_OUTPUT], {_INPUT: x_val})

    @check_opset_min_version(11, "Pad")
    def test_sequeeze_no_axis_specified_unknown_rank(self):
        x_val = np.array([1.0, 2.0, 3.0, 4.0], dtype=np.float32)
        y_val = np.array([2, 1, 2, 1, 1], dtype=np.int64)
        z_val = np.zeros((1, 2), dtype=np.int64)
        def func(x, y, z):
            y_ = tf.pad(y, z)
            x_ = tf.reshape(x, y_)
            x_ = tf.squeeze(x_)
            return tf.identity(x_, name=_TFOUTPUT)
        self._run_test_case(func, [_OUTPUT], {_INPUT: x_val, _INPUT1: y_val, _INPUT2: z_val})

    def test_sequeeze_positive_axis(self):
        x_val = np.array([1.0, 2.0, 3.0, 4.0], dtype=np.float32).reshape((2, 2, 1))
        def func(x):
            x_ = tf.squeeze(x, [2])
            return tf.identity(x_, name=_TFOUTPUT)
        self._run_test_case(func, [_OUTPUT], {_INPUT: x_val})

    def test_sequeeze_negative_axis(self):
        x_val = np.array([1.0, 2.0, 3.0, 4.0], dtype=np.float32).reshape((2, 2, 1))
        def func(x):
            x_ = tf.squeeze(x, [-1])
            return tf.identity(x_, name=_TFOUTPUT)
        self._run_test_case(func, [_OUTPUT], {_INPUT: x_val})

    def test_sequeeze_mixed_axis(self):
        x_val = np.array([1.0, 2.0, 3.0, 4.0], dtype=np.float32).reshape((1, 2, 2, 1))
        def func(x):
            x_ = tf.squeeze(x, [0, -1])
            return tf.identity(x_, name=_TFOUTPUT)
        self._run_test_case(func, [_OUTPUT], {_INPUT: x_val})

    @check_opset_min_version(11, "Squeeze")
    def test_sequeeze_mixed_axis_unknown_rank(self):
        x_val = np.array([1.0, 2.0, 3.0, 4.0], dtype=np.float32)
        y_val = np.array([2, 1, 2, 1, 1], dtype=np.int64)
        z_val = np.zeros((1, 2), dtype=np.int64)
        def func(x, y, z):
            y_ = tf.pad(y, z)
            x_ = tf.reshape(x, y_)
            x_ = tf.squeeze(x_, [1, -1])
            return tf.identity(x_, name=_TFOUTPUT)
        self._run_test_case(func, [_OUTPUT], {_INPUT: x_val, _INPUT1: y_val, _INPUT2: z_val})

    def test_transpose(self):
        x_val = np.array([1.0, 2.0, 3.0, 4.0, 5.0, 6.0], dtype=np.float32).reshape((2, 3))
        def func(x):
            x_ = tf.transpose(x)  # perm=[1,0])
            return tf.identity(x_, name=_TFOUTPUT)
        self._run_test_case(func, [_OUTPUT], {_INPUT: x_val})

    def test_reshape(self):
        x_val = np.array([1.0, 2.0, 3.0, 4.0], dtype=np.float32).reshape((2, 2))
        def func(x):
            shape = tf.constant([1, 4])
            x_ = tf.reshape(x, shape)
            return tf.identity(x_, name=_TFOUTPUT)
        self._run_test_case(func, [_OUTPUT], {_INPUT: x_val}, check_shape=True)

    def test_reshape_reshape(self):
        x_val = np.array([1.0, 2.0, 3.0, 4.0], dtype=np.float32).reshape((2, 2))
        def func(x):
            shape = tf.constant([1, 4])
            shape_2 = tf.constant([4, 1])
            x_ = tf.reshape(x, shape)
            x_ = tf.reshape(x_, shape_2)
            return tf.identity(x_, name=_TFOUTPUT)
        self._run_test_case(func, [_OUTPUT], {_INPUT: x_val},
                            graph_validator=lambda g: check_op_count(g, "Reshape", 1, disabled=False))

    @check_opset_min_version(6, "cast")
    def test_reshape_int(self):
        x_val = np.array([1, 2, 3, 4], dtype=np.int32).reshape((2, 2))
        def func(x):
            shape = tf.constant([1, 4])
            x_ = tf.reshape(x, shape)
            return tf.identity(x_, name=_TFOUTPUT)
        self._run_test_case(func, [_OUTPUT], {_INPUT: x_val}, check_shape=True)

    @check_opset_min_version(6, "cast")
    def test_reshape_dynamic(self):
        x_val = np.array([1.0, 2.0, 3.0, 4.0], dtype=np.float32).reshape((2, 2))
        shape_val = np.array([4, 1], dtype=np.int32)
        def func(x, shape):
            x_ = tf.reshape(x, shape)
            return tf.identity(x_, name=_TFOUTPUT)
        self._run_test_case(func, [_OUTPUT], {_INPUT: x_val, _INPUT1: shape_val}, check_shape=True)

    @check_onnxruntime_incompatibility("Relu")
    def test_relu(self):
        x_val = np.array([0.5, 1.0, -0.5, -1.0], dtype=np.float32).reshape((2, 2))
        def func(x):
            x_ = tf.nn.relu(x)
            return tf.identity(x_, name=_TFOUTPUT)
        self._run_test_case(func, [_OUTPUT], {_INPUT: x_val})

    @skip_caffe2_backend("fails on caffe2 with dim issue")
    @check_onnxruntime_incompatibility("Mul")
    @check_tf_min_version("1.6")
    def test_leaky_relu_int(self):
        # starting from tf 1.6, leaky_relu supports `feature` x of int type
        x_types = [np.int32, np.int64]
        for x_type in x_types:
            x_val = 1000 * np.random.random_sample([1000, 100]).astype(x_type)
            for alpha in [0.1, -0.1, 1.0, -1.0]:
                def func(x):
                    x_ = tf.nn.leaky_relu(x, alpha)
                    return tf.identity(x_, name=_TFOUTPUT)
                self._run_test_case(func, [_OUTPUT], {_INPUT: x_val})

    @skip_caffe2_backend("fails on caffe2 with dim issue")
    @check_onnxruntime_incompatibility("Mul")
    def test_leaky_relu_with_dependency(self):
        x_val = 1000 * np.random.random_sample([1000, 100]).astype(np.float32)
        def func(x):
            # simulate leaky_relu
            alpha = tf.constant(0.5)
            y = alpha * x
            x_ = tf.maximum(y, x)
            dependency = y - 1

            return tf.identity(x_, name=_TFOUTPUT), tf.identity(dependency, name=_TFOUTPUT1)
        self._run_test_case(func, [_OUTPUT, _OUTPUT1], {_INPUT: x_val})

    @skip_caffe2_backend("fails on caffe2 with dim issue")
    @check_onnxruntime_incompatibility("Mul")
    def test_leaky_relu_float(self):
        x_val = 1000 * np.random.random_sample([1000, 100]).astype(np.float32)
        for alpha in [0.1, -0.1, 1.0, -1.0]:
            def func(x):
                x_ = tf.nn.leaky_relu(x, alpha)
                return tf.identity(x_, name=_TFOUTPUT)
            self._run_test_case(func, [_OUTPUT], {_INPUT: x_val})

    @check_onnxruntime_incompatibility("Elu")
    def test_elu(self):
        x_val = np.array([0.5, 1.0, -0.5, -1.0], dtype=np.float32).reshape((2, 2))
        def func(x):
            x_ = tf.nn.elu(x)
            return tf.identity(x_, name=_TFOUTPUT)
        self._run_test_case(func, [_OUTPUT], {_INPUT: x_val})

    @check_onnxruntime_incompatibility("Tanh")
    def test_tanh(self):
        x_val = np.array([0.5, 1.0, -0.5, -1.0], dtype=np.float32).reshape((2, 2))
        def func(x):
            x_ = tf.tanh(x)
            return tf.identity(x_, name=_TFOUTPUT)
        self._run_test_case(func, [_OUTPUT], {_INPUT: x_val}, rtol=1e-05)

    def test_relu6(self):
        x_val = np.array([0.5, 1.0, -0.5, -1.0, 6, 7], dtype=np.float32).reshape((2, 3))
        def func(x):
            x_ = tf.nn.relu6(x)
            return tf.identity(x_, name=_TFOUTPUT)
        self._run_test_case(func, [_OUTPUT], {_INPUT: x_val})

    @check_onnxruntime_incompatibility("Sub")
    def test_relu6_dynamic(self):
        x_val = np.array([0.5, 1.0, -0.5, -1.0], dtype=np.float32).reshape((2, 2))
        def func(x):
            x_ = tf.nn.relu6(x)
            return tf.identity(x_, name=_TFOUTPUT)
        self._run_test_case(func, [_OUTPUT], {_INPUT: x_val})

    def test_concat(self):
        x_val1 = np.array([[1, 2, 3], [4, 5, 6]], dtype=np.float32)
        x_val2 = np.array([[7, 8, 9], [10, 11, 12]], dtype=np.float32)
        x_val3 = np.array([[13, 14, 15], [16, 17, 18]], dtype=np.float32)
        def func(x1, x2, x3):
            x_ = tf.concat([x1, x2, x3], 0)
            return tf.identity(x_, name=_TFOUTPUT)
        self._run_test_case(func, [_OUTPUT], {_INPUT: x_val1, _INPUT1: x_val2, "input3:0": x_val3})

    def test_concat_empty_const_input(self):
        x_val1 = np.array([1, 2, 3], dtype=np.float32)
        x_val2 = np.array([], dtype=np.float32)
        def func(x1):
            x2 = tf.constant(x_val2, dtype=tf.float32)
            x_ = tf.concat([x1, x2], 0)
            return tf.identity(x_, name=_TFOUTPUT)
        self._run_test_case(func, [_OUTPUT], {_INPUT: x_val1})

        x_val1 = np.array([[1, 2, 3]], dtype=np.float32)
        x_val2 = np.array([[]], dtype=np.float32)
        def func(x1):
            x2 = tf.constant(x_val2, dtype=tf.float32)
            x_ = tf.concat([x1, x2], 1)
            return tf.identity(x_, name=_TFOUTPUT)
        self._run_test_case(func, [_OUTPUT], {_INPUT: x_val1})

        x_val1 = np.array([1, 2, 3], dtype=np.float32)
        x_val2 = np.array([], dtype=np.float32)
        x_val3 = np.array([13, 14, 15], dtype=np.float32)
        def func(x1, x3):
            x2 = tf.constant(x_val2, dtype=tf.float32)
            x_ = tf.concat([x1, x2, x3], 0)
            return tf.identity(x_, name=_TFOUTPUT)
        self._run_test_case(func, [_OUTPUT], {_INPUT: x_val1, _INPUT1: x_val3})

    @check_opset_min_version(6, "cast")
    def test_concat_int64(self):
        x_val1 = np.array([[1, 2, 3], [4, 5, 6]], dtype=np.int64)
        x_val2 = np.array([[7, 8, 9], [10, 11, 12]], dtype=np.int64)
        x_val3 = np.array([[13, 14, 15], [16, 17, 18]], dtype=np.int64)
        def func(x1, x2, x3):
            x_ = tf.concat([x1, x2, x3], 0)
            return tf.identity(x_, name=_TFOUTPUT)
        self._run_test_case(func, [_OUTPUT], {_INPUT: x_val1, _INPUT1: x_val2, "input3:0": x_val3})

    def test_concat_negative_axis(self):
        x_val1 = np.array([[1, 2, 3], [4, 5, 6]], dtype=np.float32)
        x_val2 = np.array([[7, 8, 9], [10, 11, 12]], dtype=np.float32)
        x_val3 = np.array([[13, 14, 15], [16, 17, 18]], dtype=np.float32)
        def func(x1, x2, x3):
            x_ = tf.concat([x1, x2, x3], -1)
            return tf.identity(x_, name=_TFOUTPUT)
        self._run_test_case(func, [_OUTPUT], {_INPUT: x_val1, _INPUT1: x_val2, "input3:0": x_val3})

    def test_concat_negative_axis_none_shape(self):
        x_val = np.array([1.0, 2.0, 3.0, 4.0, 5.0, 6.0], dtype=np.float32).reshape((2, 3))
        y_val = np.array([7.0, 8.0, 9.0, 10.0, 11.0, 12.0], dtype=np.float32).reshape((2, 3))
        s1_val = np.array([1, 1], dtype=np.int32)
        s2_val = np.array([1, 1], dtype=np.int32)
        def func():
            x = tf_placeholder(tf.float32, [2, 3], name=_TFINPUT)
            y = tf_placeholder(tf.float32, [2, 3], name=_TFINPUT1)
            s1 = tf_placeholder(tf.int32, [2], name="input3")
            s2 = tf_placeholder(tf.int32, [2], name="input4")
            s = tf.add(s1, s2)
            x_with_none_shape = tf.slice(x, [0, 0], s)
            t = tf.concat([x_with_none_shape, y], -1)
            return tf.identity(t, name=_TFOUTPUT)
        self._run_test_case(func, [_OUTPUT], {_INPUT: x_val, _INPUT1: y_val, "input3:0": s1_val, "input4:0": s2_val},
                            as_session=True, premade_placeholders=True)

    def test_concat_const_string(self):
        x_val1 = np.array([["Hello world", "abc"], ["def", "♦♥♠♣"]], dtype=str)
        const_val = np.array([["Hello there", "wxyz"], ["", "π"]], dtype=str)
        def func(x1):
            x_ = tf.concat([x1, const_val], 0)
            return tf.identity(x_, name=_TFOUTPUT)
        self._run_test_case(func, [_OUTPUT], {_INPUT: x_val1})

    @check_onnxruntime_incompatibility("Pow")
    def test_pow(self):
        x_val = np.array([4.0, 16.0, 4.0, 1.6], dtype=np.float32)
        e = np.array([2.0, 2.0, 2.0, 2.0], dtype=np.float32)
        def func(x):
            x_ = tf.pow(x, tf.constant(e))
            return tf.identity(x_, name=_TFOUTPUT)
        self._run_test_case(func, [_OUTPUT], {_INPUT: x_val})

    def test_embedding_lookup(self):
        x_val1 = np.array([[1]], dtype=np.int32)
        x_val2 = np.array([[1, 2, 3], [4, 5, 6], [7, 8, 9], [10, 11, 12]], dtype=np.float32)
        def func(x):
            t = tf.constant(x_val2)
            x_ = tf.nn.embedding_lookup(t, x)
            return tf.identity(x_, name=_TFOUTPUT)
        self._run_test_case(func, [_OUTPUT], {_INPUT: x_val1})

    @skip_tflite("Advanced constant shape folding not implemented for tflite")
    @skip_tfjs("Advanced constant folding not implemented for tfjs")
    def test_slice_from_shape_const_fold(self):
        x_val = np.array([4, 3], dtype=np.int64)
        x_shape = np.array([-1, 3], dtype=np.int64)
        def func(x):
            z = tf.zeros(x)
            x = tf.reshape(z, tf.constant(x_shape))
            s = tf.shape(x)
            t1 = tf.constant([1], dtype=tf.int32)
            t2 = tf.constant([2], dtype=tf.int32)
            y = tf.strided_slice(s, t1, t2, shrink_axis_mask=1)
            return tf.identity(y, name=_TFOUTPUT)
        def graph_validator(g):
            # After constant folding just an input and const output node remain
            return len(g.get_nodes()) == 2
        self._run_test_case(func, [_OUTPUT], {_INPUT: x_val}, graph_validator=graph_validator)

    @timeout(5)
    def test_slice_const_fold_halts(self):
        # Regression test for infinite loop during constant-folding.
        x_val = np.array([4, 3], dtype=np.int32)
        x_shape = np.array([-1, 3], dtype=np.int32)
        def func(x):
            x_reshaped = tf.reshape(tf.zeros(x), tf.constant(x_shape))
            s = tf.shape(x_reshaped)
            const1 = tf.constant([1], dtype=tf.int32)
            const2 = tf.constant([2], dtype=tf.int32)
            s_indexed = tf.strided_slice(s, const1, const2, strides=const1, shrink_axis_mask=1)
            x_indexed = tf.strided_slice(x, const1, const2, strides=const1, shrink_axis_mask=1)
            mul = tf.multiply(s_indexed, tf.constant(2, dtype=s_indexed.dtype))
            add = const1 + x_indexed + mul
            return tf.identity(add, name=_TFOUTPUT)
        self._run_test_case(func, [_OUTPUT], {_INPUT: x_val})

    def test_slice(self):
        x_val = np.array([[1, 2, 3, 4], [5, 6, 7, 8]], dtype=np.float32)
        def func(x):
            t1 = tf.constant([0, 1], dtype=tf.int32)
            t2 = tf.constant([2, 2], dtype=tf.int32)
            x_ = tf.slice(x, t1, t2)
            return tf.identity(x_, name=_TFOUTPUT)
        self._run_test_case(func, [_OUTPUT], {_INPUT: x_val})

    def test_slice_neg_size(self):
        x_val = np.array([[1, 2, 3, 4], [5, 6, 7, 8]], dtype=np.float32)
        def func(x):
            t1 = tf.constant([0, 1], dtype=tf.int32)
            t2 = tf.constant([-1, 2], dtype=tf.int32)
            x_ = tf.slice(x, t1, t2)
            return tf.identity(x_, name=_TFOUTPUT)
        self._run_test_case(func, [_OUTPUT], {_INPUT: x_val})

    @check_opset_min_version(10, "Slice in opset 10 can accept dymaic 'start' and 'ends'")
    def test_slice_with_non_const(self):
        x_val = np.array([[1, 2, 3, 4], [5, 6, 7, 8]], dtype=np.float32)
        t1 = np.array([0, 1], dtype=np.int32)
        t2 = np.array([2, 2], dtype=np.int32)
        def func(x, t1, t2):
            x_ = tf.slice(x, t1, t2)
            return tf.identity(x_, name=_TFOUTPUT)
        self._run_test_case(func, [_OUTPUT], {_INPUT: x_val, _INPUT1: t1, _INPUT2: t2})

    @check_opset_min_version(10, "Slice in opset 10 can accept dymaic 'start' and 'ends'")
    def test_slice_with_size_is_negative_one(self):
        x_val = np.array([[1, 2, 3, 4], [5, 6, 7, 8]], dtype=np.float32)
        t1 = np.array([0, 1], dtype=np.int32)
        # input "size" contains -1
        t2 = np.array([2, -1], dtype=np.int32)
        def func(x, t1, t2):
            x_ = tf.slice(x, t1, t2)
            return tf.identity(x_, name=_TFOUTPUT)
        self._run_test_case(func, [_OUTPUT], {_INPUT: x_val, _INPUT1: t1, _INPUT2: t2})

    @skip_caffe2_backend()
    def test_slice1(self):
        # FIXME: only 1 dimension supported by caffe2
        x_val = np.array([[[1, 1, 1], [2, 2, 2]], [[3, 3, 3], [4, 4, 4]], [[5, 5, 5], [6, 6, 6]]], dtype=np.float32)
        def func(x):
            t1 = tf.constant([1, 0, 0], dtype=tf.int32)
            t2 = tf.constant([1, 1, 3], dtype=tf.int32)
            x_ = tf.slice(x, t1, t2)
            return tf.identity(x_, name=_TFOUTPUT)
        self._run_test_case(func, [_OUTPUT], {_INPUT: x_val})

    def test_split(self):
        x_val = np.linspace(1.0, 5 * 30.0, 5 * 30).astype(np.float32).reshape((5, 30))
        def func(x):
            x_, _, _ = tf.split(x, [4, 15, 11], 1)
            return tf.identity(x_, name=_TFOUTPUT)
        self._run_test_case(func, [_OUTPUT], {_INPUT: x_val})

    @check_opset_min_version(13, "Split")
    def test_split_nonconst(self):
        x_val = np.linspace(1.0, 5 * 30.0, 5 * 30).astype(np.float32).reshape((5, 30))
        y_val = np.array([4, 15, 11], np.int32)
        def func(x, y):
            x_, _, _ = tf.split(x, y, 1)
            return tf.identity(x_, name=_TFOUTPUT)
        self._run_test_case(func, [_OUTPUT], {_INPUT: x_val, _INPUT1: y_val})

    @skip_tfjs("TFJS executes model incorrectly")
    def test_split_with_more_outputs(self):
        x_val = np.linspace(1.0, 5 * 30.0, 5 * 30).astype(np.float32).reshape((5, 30))
        def func(x):
            return tf.split(x, [4, 15, 11], 1, name="split_test")
        self._run_test_case(func, ["split_test:0", "split_test:1", "split_test:2"], {_INPUT: x_val})

    def test_negative_split(self):
        x_val = np.linspace(1.0, 5 * 30.0, 5 * 30).astype(np.float32).reshape((5, 30))
        def func(x):
            x_, _, _ = tf.split(x, [4, 15, -1], 1)
            return tf.identity(x_, name=_TFOUTPUT)
        self._run_test_case(func, [_OUTPUT], {_INPUT: x_val})

    def test_reducesum(self):
        # not supported by onnx-caffe2
        x_val = np.array([1.0, 2.0, 3.0, 4.0], dtype=np.float32).reshape((2, 2))
        def func(x):
            x_ = tf.reduce_sum(x)
            return tf.identity(x_, name=_TFOUTPUT)
        self._run_test_case(func, [_OUTPUT], {_INPUT: x_val})

    @check_opset_min_version(13, "ReduceSum")
    def test_reducesum_nonconst_axis(self):
        x_val = np.array([1.0, 2.0, 3.0, 4.0], dtype=np.float32).reshape((2, 1, 2))
        y_val = np.array([1, 2], dtype=np.int32)
        def func(x, y):
            x_ = tf.reduce_sum(x, axis=y)
            return tf.identity(x_, name=_TFOUTPUT)
        self._run_test_case(func, [_OUTPUT], {_INPUT: x_val, _INPUT1: y_val})

    @check_opset_min_version(13, "ReduceSum")
    def test_reducesum_empty_axis(self):
        x_val = np.array([1.0, 2.0, 3.0, 4.0], dtype=np.float32).reshape((2, 1, 2))
        y_val = np.array([], dtype=np.int32)
        def func(x, y):
            x_ = tf.reduce_sum(x, axis=y)
            return tf.identity(x_, name=_TFOUTPUT)
        self._run_test_case(func, [_OUTPUT], {_INPUT: x_val, _INPUT1: y_val})

    @check_opset_min_version(11, "ScatterND")
    def test_segment_sum_data_vector(self):
        segs_val = np.array([0, 0, 0, 1, 2, 2, 3, 3], dtype=np.int32)
        data_val = np.array([5, 1, 7, 2, 3, 4, 1, 3], dtype=np.float32)
        def func(data, segments):
            x_ = tf.math.segment_sum(data, segments)
            return tf.identity(x_, name=_TFOUTPUT)
        self._run_test_case(func, [_OUTPUT], {_INPUT: data_val, _INPUT1: segs_val})

    @check_opset_min_version(11, "ScatterND")
    def test_segment_sum_unknown_rank(self):
        segs_val = np.array([0, 0, 0, 1, 2, 2, 3, 3], dtype=np.int32)
        data_val = np.arange(8 * 2 * 3, dtype=np.float32).reshape([8, 2, 3])
        data_shape_val = np.array([8, 2, 3, 1], dtype=np.int64)
        shape_pad_val = np.zeros((1, 2), dtype=np.int64)
        def func(data, segments, data_shape, shape_pad):
            # Some hackery to make the rank unknown
            data_shape_ = tf.pad(data_shape, shape_pad, constant_values=0)
            data = tf.reshape(data, data_shape_)
            x_ = tf.math.segment_sum(data, segments)
            return tf.identity(x_, name=_TFOUTPUT)
        self._run_test_case(func, [_OUTPUT],
                            {_INPUT: data_val, _INPUT1: segs_val, _INPUT2: data_shape_val, _INPUT3: shape_pad_val})

    @check_opset_min_version(11, "ScatterND")
    def test_segment_ops_data_tensor(self):
        for tf_op in [tf.math.segment_sum, tf.math.segment_prod, tf.math.segment_min, tf.math.segment_max]:
            segs_val = np.array([0, 0, 0, 1, 2, 2, 3, 3], dtype=np.int32)
            data_val = np.arange(8 * 2 * 3, dtype=np.float32).reshape([8, 2, 3])
            def func(data, segments):
                x_ = tf_op(data, segments)
                return tf.identity(x_, name=_TFOUTPUT)
            self._run_test_case(func, [_OUTPUT], {_INPUT: data_val, _INPUT1: segs_val})

    @check_opset_min_version(11, "ScatterND")
    @skip_tflite("unknown rank")
    def test_segment_mean_unknown_rank(self):
        segs_val = np.array([0, 0, 0, 1, 2, 2, 3, 3], dtype=np.int32)
        data_val = np.arange(8 * 2 * 3, dtype=np.float32).reshape([8, 2, 3])
        data_shape_val = np.array([8, 2, 3, 1], dtype=np.int64)
        shape_pad_val = np.zeros((1, 2), dtype=np.int64)
        def func(data, segments, data_shape, shape_pad):
            # Some hackery to make the rank unknown
            data_shape_ = tf.pad(data_shape, shape_pad, constant_values=0)
            data = tf.reshape(data, data_shape_)
            x_ = tf.math.segment_mean(data, segments)
            return tf.identity(x_, name=_TFOUTPUT)
        self._run_test_case(func, [_OUTPUT],
                            {_INPUT: data_val, _INPUT1: segs_val, _INPUT2: data_shape_val, _INPUT3: shape_pad_val})

    @check_opset_min_version(11, "ScatterND")
    def test_sparse_segment_sum(self):
        data_val = np.arange(8 * 2 * 3, dtype=np.float32).reshape([8, 2, 3])
        indices_val = np.array([2, 0, 1, 3, 5, 4, 3, 5, 5], dtype=np.int32)
        segs_val = np.array([0, 0, 0, 1, 2, 2, 3, 3, 3], dtype=np.int32)
        def func(data, indices, segments):
            x_ = tf.sparse.segment_sum(data, indices, segments)
            return tf.identity(x_, name=_TFOUTPUT)
        self._run_test_case(func, [_OUTPUT], {_INPUT: data_val, _INPUT1: indices_val, _INPUT2: segs_val})

    @check_opset_min_version(11, "ScatterND")
    def test_sparse_segment_mean(self):
        data_val = np.arange(8 * 2 * 3, dtype=np.float32).reshape([8, 2, 3])
        indices_val = np.array([2, 0, 1, 3, 5, 4, 3, 5, 5], dtype=np.int32)
        segs_val = np.array([0, 0, 0, 1, 2, 2, 3, 3, 3], dtype=np.int32)
        def func(data, indices, segments):
            x_ = tf.sparse.segment_mean(data, indices, segments)
            return tf.identity(x_, name=_TFOUTPUT)
        self._run_test_case(func, [_OUTPUT], {_INPUT: data_val, _INPUT1: indices_val, _INPUT2: segs_val})

    @check_opset_min_version(11, "ScatterND")
    def test_sparse_segment_sqrtn(self):
        data_val = np.arange(8 * 2 * 3, dtype=np.float32).reshape([8, 2, 3])
        indices_val = np.array([2, 0, 1, 3, 5, 4, 3, 5, 5], dtype=np.int32)
        segs_val = np.array([0, 0, 0, 1, 2, 2, 3, 3, 3], dtype=np.int32)
        def func(data, indices, segments):
            x_ = tf.sparse.segment_sqrt_n(data, indices, segments)
            return tf.identity(x_, name=_TFOUTPUT)
        self._run_test_case(func, [_OUTPUT], {_INPUT: data_val, _INPUT1: indices_val, _INPUT2: segs_val})

    @check_opset_min_version(11, "ScatterND")
    def test_sparse_segment_ops_with_num_segments(self):
        for tf_op in [tf.sparse.segment_sum, tf.sparse.segment_mean, tf.sparse.segment_sqrt_n]:
            data_val = np.arange(8 * 2 * 3, dtype=np.float32).reshape([8, 2, 3])
            indices_val = np.array([2, 0, 1, 3, 5, 4, 3, 5, 5], dtype=np.int32)
            segs_val = np.array([0, 0, 0, 1, 3, 3, 4, 4, 4], dtype=np.int32)
            def func(data, indices, segments):
                x_ = tf_op(data, indices, segments, num_segments=6)
                return tf.identity(x_, name=_TFOUTPUT)
            self._run_test_case(func, [_OUTPUT], {_INPUT: data_val, _INPUT1: indices_val, _INPUT2: segs_val})

    @check_opset_min_version(11, "ScatterND")
    @check_tf_min_version("2.3", "needs tf 2.3")
    def test_unsorted_segment_ops(self):
        tf_ops = [
            tf.math.unsorted_segment_max,
            tf.math.unsorted_segment_min,
            tf.math.unsorted_segment_sum,
            tf.math.unsorted_segment_prod,
            tf.math.unsorted_segment_mean,
            tf.math.unsorted_segment_sqrt_n,
        ]
        for tf_op in tf_ops:
            segs_val = np.array([1, 3, 0, 1, 2, 4, 2, 1], dtype=np.int32)
            data_val = np.arange(8 * 2 * 3, dtype=np.float32).reshape([8, 2, 3])
            def func(data, segments):
                x_ = tf_op(data, segments, num_segments=5)
                return tf.identity(x_, name=_TFOUTPUT)
            self._run_test_case(func, [_OUTPUT], {_INPUT: data_val, _INPUT1: segs_val})

    @check_opset_min_version(11, "ScatterND")
    @check_tf_min_version("2.3", "num_segments can be int64 in tf 2.3")
    def test_segment_op_types(self):
        data_dtypes = [np.int32, np.float32]
        seg_dtypes = [np.int32, np.int64]
        for dtypes in product(data_dtypes, seg_dtypes, seg_dtypes, seg_dtypes):
            data_val = np.arange(8 * 2 * 3, dtype=dtypes[0]).reshape([8, 2, 3])
            indices_val = np.array([2, 0, 1, 3, 5, 4, 3, 5, 5], dtype=dtypes[1])
            segs_val = np.array([0, 0, 0, 1, 3, 3, 4, 4, 4], dtype=dtypes[2])
            def func(data, indices, segments):
                x_ = tf.sparse.segment_sum(data, indices, segments, num_segments=np.array(6, dtype=dtypes[3]))
                return tf.identity(x_, name=_TFOUTPUT)
            self._run_test_case(func, [_OUTPUT], {_INPUT: data_val, _INPUT1: indices_val, _INPUT2: segs_val})

    @check_opset_min_version(11, "CumSum")
    @check_tf_min_version("1.14")
    def test_set_union(self):
        a_val = np.array([[10, 2, 30, 2, 5], [10, 9, 1, 9, 3]], np.int32)
        b_val = np.array([[4, 5, 10, 8, 9], [1, 4, 1, 1, 5]], np.int32)
        def func(a, b):
            s = tf.sets.union(a, b)
            indices, values, shape = s.indices, s.values, s.dense_shape
            indices = tf.identity(indices, name=_TFOUTPUT)
            values = tf.identity(values, name=_TFOUTPUT1)
            shape = tf.identity(shape, name=_TFOUTPUT2)
            return indices, values, shape
        self._run_test_case(func, [_OUTPUT, _OUTPUT1, _OUTPUT2], {_INPUT: a_val, _INPUT1: b_val})

    @check_opset_min_version(11, "CumSum")
    @check_tf_min_version("1.14")
    def test_set_intersection(self):
        a_val = np.array([[10, 2, 30, 2, 5], [10, 9, 1, 9, 3]], np.int32)
        b_val = np.array([[4, 5, 10, 8, 9], [1, 4, 1, 1, 5]], np.int32)
        def func(a, b):
            s = tf.sets.intersection(a, b)
            indices, values, shape = s.indices, s.values, s.dense_shape
            indices = tf.identity(indices, name=_TFOUTPUT)
            values = tf.identity(values, name=_TFOUTPUT1)
            shape = tf.identity(shape, name=_TFOUTPUT2)
            return indices, values, shape
        self._run_test_case(func, [_OUTPUT, _OUTPUT1, _OUTPUT2], {_INPUT: a_val, _INPUT1: b_val})

    @check_opset_min_version(11, "CumSum")
    @check_tf_min_version("1.14")
    def test_set_difference(self):
        a_val = np.array([[10, 2, 30, 2, 5], [10, 9, 1, 9, 3]], np.int32)
        b_val = np.array([[4, 5, 10, 8, 9], [1, 4, 1, 1, 5]], np.int32)
        for aminusb in [True, False]:
            def func(a, b):
                s = tf.sets.difference(a, b, aminusb)
                indices, values, shape = s.indices, s.values, s.dense_shape
                indices = tf.identity(indices, name=_TFOUTPUT)
                values = tf.identity(values, name=_TFOUTPUT1)
                shape = tf.identity(shape, name=_TFOUTPUT2)
                return indices, values, shape
            self._run_test_case(func, [_OUTPUT, _OUTPUT1, _OUTPUT2], {_INPUT: a_val, _INPUT1: b_val})

    @check_onnxruntime_incompatibility("Sqrt")
    def test_sqrt(self):
        x_val = np.array([4.0, 16.0, 4.0, 1.6], dtype=np.float32).reshape((2, 2))
        def func(x):
            x_ = tf.math.sqrt(x)
            return tf.identity(x_, name=_TFOUTPUT)
        self._run_test_case(func, [_OUTPUT], {_INPUT: x_val})

    def _test_range_const(self, extra_opset=None):
        process_args = {}
        if extra_opset is not None:
            process_args["extra_opset"] = [extra_opset]

        def func():
            x = tf.range(5)
            return tf.identity(x, name=_TFOUTPUT)
        self._run_test_case(func, [_OUTPUT], {}, process_args=process_args)

        def func():
            x = tf.range(3, 3, 5)
            return tf.identity(x, name=_TFOUTPUT)
        self._run_test_case(func, [_OUTPUT], {}, process_args=process_args)

        def func():
            x = tf.range(0, -5, -2)
            return tf.identity(x, name=_TFOUTPUT)
        self._run_test_case(func, [_OUTPUT], {}, process_args=process_args)

        def func():
            x = tf.range(-5.0, 5.0, 1.5)
            return tf.identity(x, name=_TFOUTPUT)
        self._run_test_case(func, [_OUTPUT], {}, process_args=process_args)

        def func():
            x = tf.range(2.5, 5.0, 10.0)
            return tf.identity(x, name=_TFOUTPUT)
        self._run_test_case(func, [_OUTPUT], {}, process_args=process_args)

    def _test_range_non_const(self, extra_opset=None):
        process_args = {}
        if extra_opset is not None:
            process_args["extra_opset"] = [extra_opset]

        def func():
            x = tf.range(5.0)
            return tf.identity(x, name=_TFOUTPUT)
        g = self._run_test_case(func, [_OUTPUT], {}, process_args=process_args)
        # TODO: tf-2.0 uses the optimizer which will most likely make the range const which is not what we want to test
        # self.assertTrue(extra_opset is None
        #                or check_node_domain(group_nodes_by_type(g)["Range"][0], extra_opset.domain))

        def func():
            x = tf.range(0, -5.0, -2)
            return tf.identity(x*x, name=_TFOUTPUT)
        g = self._run_test_case(func, [_OUTPUT], {}, process_args=process_args)
        # TODO: tf-2.0 uses the optimizer which will most likely make the range const  which is not what we want to test
        # self.assertTrue(extra_opset is None
        #                or check_node_domain(group_nodes_by_type(g)["Range"][0], extra_opset.domain))

        # disable this case due to onnxruntime loop issue
        # https://github.com/microsoft/onnxruntime/issues/1272
        # x = tf.range(3.0, 3.0, 5)
        # return tf.identity(x, name=_TFOUTPUT)
        # g = self._run_test_case(func, [_OUTPUT], {}, process_args=process_args)
        # self.assertTrue(extra_opset is None
        #                 or check_node_domain(group_nodes_by_type(g)["Range"][0], extra_opset.domain))

        delta_val = np.array(1.5, dtype=np.float32)
        def func(delta):
            x = tf.range(-5.0, 5.0, delta)
            return tf.identity(x, name=_TFOUTPUT)
        g = self._run_test_case(func, [_OUTPUT], {_INPUT: delta_val}, process_args=process_args)
        self.assertTrue(extra_opset is None
                        or check_node_domain(group_nodes_by_type(g)["Range"][0], extra_opset.domain))

        start_val = np.array(2.5, dtype=np.float32)
        def func(start):
            x = tf.range(start, 5.0, 10.0)
            return tf.identity(x, name=_TFOUTPUT)
        g = self._run_test_case(func, [_OUTPUT], {_INPUT: start_val}, process_args=process_args)
        self.assertTrue(extra_opset is None
                        or check_node_domain(group_nodes_by_type(g)["Range"][0], extra_opset.domain))

    @check_opset_min_version(7, "cast")
    def test_range_const(self):
        self._test_range_const()

    def test_range_non_const(self):
        self._test_range_non_const()

    @test_ms_domain()
    def test_ms_range_const(self, extra_opset):
        self._test_range_const(extra_opset)

    @test_ms_domain()
    def test_ms_range_non_const(self, extra_opset):
        self._test_range_non_const(extra_opset)

    @check_onnxruntime_incompatibility("Sqrt")
    def test_rsqrt(self):
        x_val = np.array([4.0, 16.0, 4.0, 1.6], dtype=np.float32).reshape((2, 2))
        def func(x):
            x_ = tf.math.rsqrt(x)
            return tf.identity(x_, name=_TFOUTPUT)
        self._run_test_case(func, [_OUTPUT], {_INPUT: x_val}, rtol=1e-05)

    @check_onnxruntime_incompatibility("Reciprocal")
    def test_reciprocal(self):
        x_val = np.array([1.0, 2.0, -3.0, -4.0], dtype=np.float32).reshape((2, 2))
        def func(x):
            x_ = tf.math.reciprocal(x)
            return tf.identity(x_, name=_TFOUTPUT)
        self._run_test_case(func, [_OUTPUT], {_INPUT: x_val}, rtol=1e-04)

    def test_reducemax(self):
        # not supported by onnx-caffe2
        x_val = np.array([1.0, 2.0, -3.0, -4.0], dtype=np.float32).reshape((2, 2))
        def func(x):
            x_ = tf.reduce_max(x)
            return tf.identity(x_, name=_TFOUTPUT)
        self._run_test_case(func, [_OUTPUT], {_INPUT: x_val}, rtol=1e-05)

    def test_reducemax_global_max_pool(self):
        for keepdims in [True, False]:
            x_val = make_xval((2, 3, 4, 5, 6))
            def func(x):
                x_ = tf.reduce_max(x, axis=[2, 3, 4], keepdims=keepdims)
                return tf.add(x_, 0, name=_TFOUTPUT)
            self._run_test_case(func, [_OUTPUT], {_INPUT: x_val})

    @skip_caffe2_backend()
    def test_reduceprod(self):
        x_val = np.array([1.0, 2.0, -3.0, -4.0], dtype=np.float32).reshape((2, 2))
        def func(x):
            x_ = tf.reduce_prod(x)
            return tf.identity(x_, name=_TFOUTPUT)
        self._run_test_case(func, [_OUTPUT], {_INPUT: x_val})

    def test_reducemean(self):
        x_val = np.array([1.0, 2.0, -3.0, -4.0], dtype=np.float32).reshape((2, 2))
        def func(x):
            x_ = tf.reduce_mean(x)
            return tf.identity(x_, name=_TFOUTPUT)
        self._run_test_case(func, [_OUTPUT], {_INPUT: x_val})

    def test_reducemean_global_avg_pool(self):
        for keepdims in [True, False]:
            x_val = make_xval((2, 3, 4, 5))
            def func(x):
                x_ = tf.reduce_mean(x, axis=[2, 3], keepdims=keepdims)
                return tf.add(x_, 0, name=_TFOUTPUT)
            self._run_test_case(func, [_OUTPUT], {_INPUT: x_val})

    @skip_caffe2_backend()
    @check_onnxruntime_incompatibility("Pow")
    def test_pow_scalar(self):
        x_val = np.array([4.0, 16.0, 4.0, 1.6], dtype=np.float32)
        e = np.array(2.0, dtype=np.float32)
        def func(x):
            x_ = tf.pow(x, tf.constant(e))
            return tf.identity(x_, name=_TFOUTPUT)
        self._run_test_case(func, [_OUTPUT], {_INPUT: x_val})

    @skip_caffe2_backend()
    def test_pad_const_default_val(self):
        params = [
            ("CONSTANT", [[1, 1], [2, 2]], [[1.0, 1.2], [2.3, 3.4], [4.5, 5.7]]),
            ("CONSTANT", [[0, 0], [3, 3], [3, 3], [0, 0]], np.random.randn(1, 3, 4, 5).astype(np.float32)),
        ]
        for p in params:
            mode, pad, xv = p
            x_val = np.array(xv, dtype=np.float32)
            def func(x):
                paddings = tf.constant(pad)
                op = tf.pad(x, paddings, mode)
                return tf.identity(op, name=_TFOUTPUT)
            self.logger.debug(str(p))
            self._run_test_case(func, [_OUTPUT], {_INPUT: x_val})

    @skip_caffe2_backend()
    def test_pad_const(self):
        x_val = np.array([[1, 2, 3], [4, 5, 6]], dtype=np.float32)
        def func(x):
            paddings = tf.constant([[1, 1], [2, 2]], name="paddings")
            op = tf.pad(x, paddings, mode="CONSTANT", name="const_with_val", constant_values=999)
            return tf.identity(op, name=_TFOUTPUT)
        self._run_test_case(func, [_OUTPUT], {_INPUT: x_val})

    @skip_caffe2_backend()
    def test_pad_reflect(self):
        x_val = np.array([[1, 2, 3], [4, 5, 6]], dtype=np.float32)
        def func(x):
            paddings = tf.constant([[1, 1], [2, 2]], name="paddings")
            op = tf.pad(x, paddings, mode="REFLECT", name="reflect")
            return tf.identity(op, name=_TFOUTPUT)
        self._run_test_case(func, [_OUTPUT], {_INPUT: x_val})

    @check_opset_min_version(9, "Compress")
    def test_pad_symmetric(self):
        x_val = make_xval([4, 1, 5])
        def func(x):
            paddings = tf.constant([[1, 3], [0, 0], [2, 4]], name="paddings")
            op = tf.pad(x, paddings, mode="SYMMETRIC", name="symmetric")
            return tf.identity(op, name=_TFOUTPUT)
        self._run_test_case(func, [_OUTPUT], {_INPUT: x_val})

    @check_opset_min_version(11, "Pad")
    def test_dynamic_pad_symmetric(self):
        x_val = make_xval([4, 1, 5])
        y_val = np.array([[1, 3], [0, 0], [2, 4]], np.int32)
        def func(x, y):
            op = tf.pad(x, y, mode="SYMMETRIC", name="symmetric")
            return tf.identity(op, name=_TFOUTPUT)
        self._run_test_case(func, [_OUTPUT], {_INPUT: x_val, _INPUT1: y_val})

    @skip_caffe2_backend()
    def test_randomuniform(self):
        def func():
            shape = tf.constant([2, 3], name="shape")
            x_ = random_uniform(shape, name="rand", dtype=tf.float32)
            x_ = tf.identity(x_, name="output1")
            x_ = tf.identity(x_, name="output2")
            return tf.identity(x_, name=_TFOUTPUT)
        # since results are random, compare the shapes only
        self._run_test_case(func, [_OUTPUT], {}, check_value=False, check_shape=True)

    def test_random_std_normal(self):
        def func():
            shape = tf.constant([20, 10, 50], name="shape")
            x_ = tf.random.normal(shape)
            return tf.identity(x_, name=_TFOUTPUT)
        # since results are random, compare the shapes only
        g = self._run_test_case(func, [_OUTPUT], {}, check_value=False, check_shape=True)
        results = self.run_backend(g, g.outputs, {})[0]
        self.assertTrue(-0.1 < np.mean(results) < 0.1)
        self.assertTrue(0.9 < np.std(results) < 1.1)

    def test_randomnormal(self):
        def func():
            shape = tf.constant([20, 10, 50], name="shape")
            x_ = tf.random.normal(shape, mean=10, stddev=2)
            return tf.identity(x_, name=_TFOUTPUT)
        # since results are random, compare the shapes only
        g = self._run_test_case(func, [_OUTPUT], {}, check_value=False, check_shape=True)
        results = self.run_backend(g, g.outputs, {})[0]
        self.assertTrue(9.8 < np.mean(results) < 10.2)
        self.assertTrue(1.9 < np.std(results) < 2.1)

    @check_opset_min_version(9, "RandomNormalLike")
    def test_randomnormal_unknown_shape(self):
        shape_val = np.array([20, 10, 50], np.int32)
        def func(shape):
            x_ = tf.random.normal(shape)
            return tf.identity(x_, name=_TFOUTPUT)
        # since results are random, compare the shapes only
        feed_dict = {_INPUT: shape_val}
        g = self._run_test_case(func, [_OUTPUT], feed_dict, check_value=False, check_shape=True)
        if "input" in g.input_names:
            # TFLite inputs don't have port numbers
            feed_dict = {k.split(":")[0]: v for k, v in feed_dict.items()}
        results = self.run_backend(g, g.outputs, feed_dict)[0]
        self.assertTrue(-0.1 < np.mean(results) < 0.1)
        self.assertTrue(0.9 < np.std(results) < 1.1)

    @check_opset_min_version(10, "TopK")
    def test_random_shuffle(self):
        x_val = make_xval([5, 4, 3])
        def func(x):
            x_ = tf.random.shuffle(x)
            return tf.identity(x_, name=_TFOUTPUT)
        # since results are random, compare the shapes only
        g = self._run_test_case(func, [_OUTPUT], {_INPUT: x_val}, check_value=False, check_shape=True)
        feed_dict = {_INPUT: x_val}
        if "input" in g.input_names:
            # TFLite inputs don't have port numbers
            feed_dict = {k.split(":")[0]: v for k, v in feed_dict.items()}
        results = self.run_backend(g, g.outputs, feed_dict)
        np.testing.assert_allclose(x_val, np.sort(results[0], axis=0))

    def test_randomuniform_int(self):
        def func():
            shape = tf.constant([100, 3], name="shape")
            x_ = random_uniform(shape, name="rand", dtype=tf.int32, minval=2, maxval=10)
            x_ = tf.identity(x_, name="output1")
            x_ = tf.identity(x_, name="output2")
            return tf.identity(x_, name=_TFOUTPUT)
        # since results are random, compare the shapes only
        g = self._run_test_case(func, [_OUTPUT], {}, check_value=False, check_shape=True)
        results = self.run_backend(g, g.outputs, {})
        numbers = set(results[0].flatten())
        self.assertEqual(sorted(numbers), list(range(2, 10)))

    def test_randomuniform_int_scalar(self):
        def func():
            shape = tf.constant(np.array([], np.int32), name="shape")
            x_ = random_uniform(shape, name="rand", dtype=tf.int32, minval=2, maxval=10)
            x_ = tf.identity(x_, name="output1")
            x_ = tf.identity(x_, name="output2")
            return tf.identity(x_, name=_TFOUTPUT)
        # since results are random, compare the shapes only
        g = self._run_test_case(func, [_OUTPUT], {}, check_value=False, check_shape=True)
        results = self.run_backend(g, g.outputs, {})
        self.assertTrue(2 <= results[0] < 10)

    def test_randomuniform_int_nonconst_max(self):
        m_val = np.array(8, dtype=np.int32)
        def func(m):
            shape = tf.constant([100, 3], name="shape")
            x_ = random_uniform(shape, name="rand", dtype=tf.int32, minval=0, maxval=m)
            x_ = tf.identity(x_, name="output1")
            x_ = tf.identity(x_, name="output2")
            return tf.identity(x_, name=_TFOUTPUT)
        g = self._run_test_case(func, [_OUTPUT], {_INPUT: m_val}, check_value=False, check_shape=True)
        feed_dict = {_INPUT: m_val}
        if "input" in g.input_names:
            # TFLite inputs don't have port numbers
            feed_dict = {k.split(":")[0]: v for k, v in feed_dict.items()}
        results = self.run_backend(g, g.outputs, feed_dict)
        numbers = set(results[0].flatten())
        self.assertEqual(sorted(numbers), list(range(8)))

    def test_randomuniform_int_nonconst_min_max(self):
        n_val = np.array(2, dtype=np.int32)
        m_val = np.array(10, dtype=np.int32)
        def func(n, m):
            shape = tf.constant([100, 3], name="shape")
            x_ = random_uniform(shape, name="rand", dtype=tf.int32, minval=n, maxval=m)
            x_ = tf.identity(x_, name="output1")
            x_ = tf.identity(x_, name="output2")
            return tf.identity(x_, name=_TFOUTPUT)
        g = self._run_test_case(func, [_OUTPUT], {_INPUT: n_val, _INPUT1: m_val}, check_value=False, check_shape=True)
        feed_dict = {_INPUT: n_val, _INPUT1: m_val}
        if "input" in g.input_names:
            # TFLite inputs don't have port numbers
            feed_dict = {k.split(":")[0]: v for k, v in feed_dict.items()}
        results = self.run_backend(g, g.outputs, feed_dict)
        numbers = set(results[0].flatten())
        self.assertEqual(sorted(numbers), list(range(2, 10)))

    @check_opset_min_version(9, "RandomUniformLike")
    def test_randomuniform_int_nonconst_min_max_shape(self):
        n_val = np.array(2, dtype=np.int32)
        m_val = np.array(10, dtype=np.int32)
        s_val = np.array([100, 3], dtype=np.int64)
        def func(n, m, s):
            x_ = random_uniform(s, name="rand", dtype=tf.int32, minval=n, maxval=m)
            x_ = tf.identity(x_, name="output1")
            x_ = tf.identity(x_, name="output2")
            return tf.identity(x_, name=_TFOUTPUT)
        g = self._run_test_case(func, [_OUTPUT], {_INPUT: n_val, _INPUT1: m_val, _INPUT2: s_val},
                                check_value=False, check_shape=True)
        feed_dict = {_INPUT: n_val, _INPUT1: m_val, _INPUT2: s_val}
        if "input" in g.input_names:
            # TFLite inputs don't have port numbers
            feed_dict = {k.split(":")[0]: v for k, v in feed_dict.items()}
        results = self.run_backend(g, g.outputs, feed_dict)
        numbers = set(results[0].flatten())
        self.assertEqual(sorted(numbers), list(range(2, 10)))

    @skip_caffe2_backend()
    @check_opset_after_tf_version("2.2", 9, "RandomUniform")
    def test_randomuniform_dyn_shape(self):
        # test for dynamic shape coming from a shape op
        x_val = np.array([0, 1, 2, 3, 5], dtype=np.int64)
        def func(x):
            ret = random_uniform(x[3:], dtype=tf.float32)
            return tf.identity(ret, name=_TFOUTPUT)
        # since results are random, compare the shapes only
        self._run_test_case(func, [_OUTPUT], {_INPUT: x_val}, check_value=False, check_shape=True)

    @skip_caffe2_backend()
    def test_randomuniform_calc_shape(self):
        # test for dynamic shape coming from some subgraph
        x_val = np.array([[1, 2, 3], [4, 5, 6], [7, 8, 9]], dtype=np.float32)
        def func(x):
            x_ = tf.identity(x)
            x_ = tf.shape(x_, name="shape")[1:]
            x_ = random_uniform(x_, name="rand", dtype=tf.float32)
            x_ = tf.identity(x_)
            return tf.identity(x_, name=_TFOUTPUT)
        # since results are random, compare the shapes only
        self._run_test_case(func, [_OUTPUT], {_INPUT: x_val}, check_value=False, check_shape=True)

    @check_opset_min_version(9, "Compress")
    @skip_onnx_checker("Checker fails type inference for Compress")
    def test_sample_distorted_bounding_box_v2(self):
        x_val = np.array([200, 300, 3], dtype=np.int32)
        y_val = np.random.uniform(size=[1, 1000, 4]).astype(np.float32)
        y_val = np.array([[0, 0, 0.1, 0.1], [0.9, 0.9, 1, 1]], np.float32).reshape([1, 2, 4])

        def func(image_size, bounding_boxes):
            begin, size, bboxes = tf.image.sample_distorted_bounding_box(
                image_size, bounding_boxes, seed=42, min_object_covered=0.8,
                aspect_ratio_range=[0.05, 3], area_range=[0.05, 1], max_attempts=100,
                use_image_if_no_bounding_boxes=False)
            begin_ = tf.identity(begin, name=_TFOUTPUT)
            size_ = tf.identity(size, name=_TFOUTPUT1)
            bboxes_ = tf.identity(bboxes, name=_TFOUTPUT2)
            return begin_, size_, bboxes_
        # since results are random, compare the shapes only
        self._run_test_case(func, [_OUTPUT, _OUTPUT1, _OUTPUT2], {_INPUT: x_val, _INPUT1: y_val},
                            check_value=False, check_shape=True)

    @skip_caffe2_backend()
    def test_argminmax(self):
        x_val = np.array([0.5, 1.0, -0.5, -1.0], dtype=np.float32).reshape((2, 2))
        def func(x):
            x_ = tf.argmin(x, axis=0)
            return tf.identity(x_, name=_TFOUTPUT)
        self._run_test_case(func, [_OUTPUT], {_INPUT: x_val})

        x_val = np.array([1, 2, -2, -1], dtype=np.int32).reshape((2, 2))
        def func(x):
            x_ = tf.argmax(x)
            return tf.identity(x_, name=_TFOUTPUT)
        self._run_test_case(func, [_OUTPUT], {_INPUT: x_val})

        x_val = np.array([1, 2, -2, -1], dtype=np.int32).reshape((2, 2))
        def func(x):
            x_ = tf.argmax(x, output_type=x_val.dtype)
            return tf.identity(x_, name=_TFOUTPUT)
        self._run_test_case(func, [_OUTPUT], {_INPUT: x_val})

    @check_opset_min_version(6, "cast")
    def test_cast(self):
        x_val = np.array([1.0, 2.0, -3.0, -4.0], dtype=np.float32).reshape((2, 2))
        def func(x):
            x_ = tf.cast(x, tf.int32)
            return tf.identity(x_, name=_TFOUTPUT)
        self._run_test_case(func, [_OUTPUT], {_INPUT: x_val})

    @skip_tflite("tflite does not support uint32 if tf version <= 2.3.0")
    @check_opset_min_version(6, "cast")
    def test_cast_unit32(self):
        x_val = np.array([1, 2, 3, 4], dtype=np.uint32).reshape((2, 2))
        def func(x):
            x_ = tf.cast(x, tf.uint64)
            return tf.identity(x_, name=_TFOUTPUT)
        self._run_test_case(func, [_OUTPUT], {_INPUT: x_val})

    @check_opset_min_version(7, "sign")
    def test_sign(self):
        x_vals = [np.array([1.0, 2.0, 0.0, -1.0, 0.0, -2.0], dtype=np.float32).reshape((2, 3)),
                  np.array([1, 2, 0, -1, 0, -2], dtype=np.int32).reshape((2, 3)),
                  np.array([1, 2, 0, -1, 0, -2], dtype=np.int64).reshape((2, 3))]
        for x_val in x_vals:
            def func(x):
                x_ = tf.math.sign(x)
                return tf.identity(x_, name=_TFOUTPUT)
            self._run_test_case(func, [_OUTPUT], {_INPUT: x_val})

    @skip_tfjs("tfjs produces incorrect results")
    def test_onehot0(self):
        x_val = np.array([0, 1, 2], dtype=np.int32)
        depth = 5
        for dtype, axis in [(tf.float32, -1), (tf.int64, 0), (tf.float64, 1)]:
            def func(x):
                val1 = tf.constant(5, dtype)
                val2 = tf.constant(1, dtype)
                x_ = tf.one_hot(x, depth, on_value=val1, axis=axis, off_value=val2, dtype=dtype)
                return tf.identity(x_, name=_TFOUTPUT)
            self._run_test_case(func, [_OUTPUT], {_INPUT: x_val})

    @unittest.skip("only rank 1 is currently implemented")
    def test_onehot1(self):
        # only rank 1 is currently implemented
        x_val = np.array([[0, 2], [1, -1]], dtype=np.int32)
        depth = 3
        def func(x):
            x_ = tf.one_hot(x, depth, on_value=5.0, axis=-1, off_value=0.0, dtype=tf.float32)
            return tf.identity(x_, name=_TFOUTPUT)
        self._run_test_case(func, [_OUTPUT], {_INPUT: x_val})

    @check_target("rs6", "onehot")
    def test_onehot2(self):
        for axis in [-1, 0, 1]:
            x_val = np.array([0, 1, 2, 1, 2, 0, 1, 2, 1, 2], dtype=np.int32)
            depth = 20
            def func(x):
                x_ = tf.one_hot(x, depth, on_value=5.0, axis=axis, off_value=1.0, dtype=tf.float32)
                return tf.identity(x_, name=_TFOUTPUT)
            self._run_test_case(func, [_OUTPUT], {_INPUT: x_val})

    @check_target("rs6", "onehot")
    @check_opset_min_version(9, "onehot")
    def test_onehot3(self):
        # rank 1
        for np_dtype in [np.int32, np.int64]:
            x_val = np.array([0, 1, 2, 1, 2, 0, 1, 2, 1, 2], dtype=np_dtype)
            depth = np.array(20).astype(np.int64)
            def func(x):
                on_off = np.array([5.6, 1.2]).astype(np_dtype)
                x_ = tf.one_hot(x, depth, on_value=on_off[0], axis=-1, off_value=on_off[1])
                return tf.identity(x_, name=_TFOUTPUT)
            graph = self._run_test_case(func, [_OUTPUT], {_INPUT: x_val})
            self.assertTrue(len(group_nodes_by_type(graph)["OneHot"]) == 1, "onnx onehot should be used")
        # rank 2
        for aixs in [-1, 0, 1, 2]:
            for np_dtype in [np.int32, np.int64]:
                x_val = np.arange(0, 50, dtype=np_dtype).reshape([-1, 10])
                depth = np.array(20).astype(np.int64)
                def func(x):
                    on_off = np.array([5.6, 1.2]).astype(np_dtype)
                    x_ = tf.one_hot(x, depth, on_value=on_off[0], axis=aixs, off_value=on_off[1])
                    return tf.identity(x_, name=_TFOUTPUT)
                graph = self._run_test_case(func, [_OUTPUT], {_INPUT: x_val})
                self.assertTrue(len(group_nodes_by_type(graph)["OneHot"]) == 1, "onnx onehot should be used")

    @check_opset_min_version(9, "onehot")
    @skip_tfjs("tfjs produces incorrect results")
    def test_onehot_rank0(self):
        depth = 5
        for np_dtype in [np.int32, np.int64]:
            x_val = np.array(3, dtype=np_dtype)
            for axis in [-1, 0]:
                def func(x):
                    x_ = tf.one_hot(x, depth, axis=axis)
                    return tf.identity(x_, name=_TFOUTPUT)
                self._run_test_case(func, [_OUTPUT], {_INPUT: x_val})

    @skip_caffe2_backend("issue undefined dim 1")
    @check_tf_max_version("1.15", "not supported in tf-2.0")
    def test_flatten0(self):
        x_val = np.array([[[1, 2, 3], [4, 5, 6], [7, 8, 9]]], dtype=np.float32)
        def func(x):
            x_ = tf.contrib.layers.flatten(x)
            return tf.identity(x_, name=_TFOUTPUT)
        self._run_test_case(func, [_OUTPUT], {_INPUT: x_val})

    @skip_caffe2_backend("issue undefined dim 1")
    @check_tf_max_version("1.15", "not supported in tf-2.0")
    def test_flatten1(self):
        x_val = np.array([[[[1, 2, 3], [4, 5, 6], [7, 8, 9]]]], dtype=np.float32)
        def func(x):
            x_ = tf.contrib.layers.flatten(x)
            return tf.identity(x_, name=_TFOUTPUT)
        self._run_test_case(func, [_OUTPUT], {_INPUT: x_val})

    @check_tf_max_version("1.15", "not supported in tf-2.0")
    def test_flatten2(self):
        x_val = np.array([[[1, 2, 3], [4, 5, 6], [7, 8, 9]]], dtype=np.float32)
        def func(x):
            x_ = tf.contrib.layers.flatten(x)
            return tf.identity(x_, name=_TFOUTPUT)
        self._run_test_case(func, [_OUTPUT], {_INPUT: x_val})

    def test_cancel_transpose(self):
        x_val = np.array([[[[1, 2, 3], [4, 5, 6], [7, 8, 9]]]], dtype=np.float32)
        def func(x):
            x_ = tf.identity(x, _TFINPUT)
            x_ = tf.transpose(x_, perm=NHWC_TO_NCHW)
            x_ = tf.transpose(x_, perm=NCHW_TO_NHWC)
            return tf.identity(x_, name=_TFOUTPUT)
        self._run_test_case(func, [_OUTPUT], {_INPUT: x_val})

    @check_onnxruntime_min_version("0.5.0", "topk-10's shape inference function has a bug")
    @check_opset_min_version(6, "cast")
    def test_topk1(self):
        x_val = np.arange(3 * 2 * 3).astype("float32")
        def func(x):
            values, _ = tf.nn.top_k(x, 5, sorted=True)
            return tf.identity(values, name=_TFOUTPUT)
        self._run_test_case(func, [_OUTPUT], {_INPUT: x_val})

    @check_opset_min_version(10, "TopK with dynamic K")
    def test_topk2(self):
        x_val = np.arange(3 * 2 * 3).astype("float32")
        k_val = np.array(10).astype(np.int32)
        def func(x, k):
            values, _ = tf.nn.top_k(x, k, sorted=True)
            return tf.identity(values, name=_TFOUTPUT)
        self._run_test_case(func, [_OUTPUT], {_INPUT: x_val, _INPUT1: k_val})

    @check_onnxruntime_min_version("0.5.0", "topk-10's shape inference function has a bug")
    def test_topk3(self):
        # test topk index output
        x_val = np.arange(3 * 2 * 3).astype("float32")
        def func(x):
            _, idx = tf.nn.top_k(x, 5, sorted=True)
            return tf.identity(idx, name=_TFOUTPUT)
        self._run_test_case(func, [_OUTPUT], {_INPUT: x_val})

    def test_stack_axis(self):
        for axis in [0, 1]:
            x_val = [np.random.randn(3, 4).astype("float32") for _ in range(10)]
            def func():
                x = [tf.constant(x_val[i], dtype=tf.float32) for i in range(10)]
                x_ = tf.stack(x, axis=axis)
                return tf.identity(x_, name=_TFOUTPUT)
            self._run_test_case(func, [_OUTPUT], {})

    def test_unstack_axis(self):
        for axis in [0, 1]:
            x_val = np.random.randn(10, 3, 4).astype("float32")
            def func():
                x = tf.constant(x_val, dtype=tf.float32)
                x_ = tf.unstack(x, axis=axis)
                return tf.identity(x_, name=_TFOUTPUT)
            self._run_test_case(func, [_OUTPUT], {})

    def _test_reorganize_data(self, op, shape):
        x_val = make_xval(shape)
        def func(x):
            x_ = op(x, block_size=2)
            return tf.identity(x_, name=_TFOUTPUT)
        self._run_test_case(func, [_OUTPUT], {_INPUT: x_val})

    @skip_caffe2_backend("Space2Depth not implemented")
    def test_space_to_depth(self):
        self._test_reorganize_data(tf.nn.space_to_depth, [1, 28, 28, 3])

    @skip_caffe2_backend("Depth2Space not implemented")
    def test_depth_to_space(self):
        self._test_reorganize_data(tf.nn.depth_to_space, [1, 14, 14, 12])

    def _test_reorganize_data_gpu(self, op, shape):
        x_val = make_xval(shape)
        def func(x):
            x_ = op(x, block_size=2, data_format="NCHW")
            return tf.identity(x_, name=_TFOUTPUT)
        self._run_test_case(func, [_OUTPUT], {_INPUT: x_val})

    @skip_tf_cpu("only tf_gpu can run Space2Depth with NCHW format")
    @skip_caffe2_backend("Space2Depth not implemented")
    def test_space_to_depth_gpu(self):
        self._test_reorganize_data_gpu(tf.nn.space_to_depth, [1, 3, 50, 80])

    @skip_tf_cpu("only tf_gpu can run Depth2Space with NCHW format")
    @skip_caffe2_backend("Depth2Space not implemented")
    def test_depth_to_space_gpu(self):
        self._test_reorganize_data_gpu(tf.nn.depth_to_space, [1, 120, 25, 40])

    @check_opset_min_version(6, "addn")
    def test_addn(self):
        x_val = np.arange(3 * 2 * 3).astype("float32")
        def func(x):
            x_ = tf.add_n([x, x, x])
            return tf.identity(x_, name=_TFOUTPUT)
        self._run_test_case(func, [_OUTPUT], {_INPUT: x_val})

    @skip_caffe2_backend("multiple dims not supported")
    def test_strided_slice1(self):
        x_val = np.arange(3 * 2 * 3).astype("float32").reshape((3, 2, 3))
        def func(x):
            x_ = tf.strided_slice(x, [1, 0, 0], [2, 1, 3], [1, 1, 1])
            return tf.identity(x_, name=_TFOUTPUT)
        self._run_test_case(func, [_OUTPUT], {_INPUT: x_val})

    def test_strided_slice2(self):
        x_val = np.arange(3 * 2 * 3).astype("float32").reshape((3, 2, 3))
        def func(x):
            x_ = tf.strided_slice(x, [1, 0, 0], [2, 2, 3], [1, 1, 1])
            return tf.identity(x_, name=_TFOUTPUT)
        self._run_test_case(func, [_OUTPUT], {_INPUT: x_val})

    def test_strided_slice3(self):
        x_val = np.arange(3 * 2 * 3).astype("float32").reshape((3, 2, 3))
        def func(x):
            x_ = x[1:]
            return tf.identity(x_, name=_TFOUTPUT)
        self._run_test_case(func, [_OUTPUT], {_INPUT: x_val})

    def test_strided_slice4(self):
        x_val = np.arange(3 * 2 * 3).astype("float32").reshape((3, 2, 3))
        def func(x):
            x_ = x[:2]
            return tf.identity(x_, name=_TFOUTPUT)
        self._run_test_case(func, [_OUTPUT], {_INPUT: x_val})

    @skip_caffe2_backend("multiple dims not supported")
    def test_strided_slice5(self):
        x_val = np.arange(3 * 2 * 3).astype("float32").reshape((3, 2, 3))
        def func(x):
            x_ = x[:2, 0:1, 1:]
            return tf.identity(x_, name=_TFOUTPUT)
        self._run_test_case(func, [_OUTPUT], {_INPUT: x_val})

    @skip_caffe2_backend("multiple dims not supported")
    def test_strided_slice6(self):
        # example from here:
        # https://www.tensorflow.org/versions/r1.0/api_docs/cc/class/tensorflow/ops/strided-slice
        x_val = np.arange(5 * 6).astype("float32").reshape((5, 6))
        def func(x):
            x_ = x[2, :]
            return tf.identity(x_, name=_TFOUTPUT)
        self._run_test_case(func, [_OUTPUT], {_INPUT: x_val})

    @skip_caffe2_backend("multiple dims not supported")
    def test_strided_slice7(self):
        x_val = np.arange(5 * 6).astype("float32").reshape((5, 6))
        def func(x):
            x_ = tf.strided_slice(x, [0, 1], [3, 4], [1, 1], begin_mask=2)
            return tf.identity(x_, name=_TFOUTPUT)
        self._run_test_case(func, [_OUTPUT], {_INPUT: x_val})

        def func(x):
            x_ = tf.strided_slice(x, [0, 1], [3, 4], [1, 1], end_mask=2)
            return tf.identity(x_, name=_TFOUTPUT)
        self._run_test_case(func, [_OUTPUT], {_INPUT: x_val})

        def func(x):
            x_ = tf.strided_slice(x, [0, 1], [3, 4], [1, 1], shrink_axis_mask=2)
            return tf.identity(x_, name=_TFOUTPUT)
        self._run_test_case(func, [_OUTPUT], {_INPUT: x_val})

        def func(x):
            x_ = tf.strided_slice(x, [0, 1], [3, 4], [1, 1], ellipsis_mask=2)
            return tf.identity(x_, name=_TFOUTPUT)
        self._run_test_case(func, [_OUTPUT], {_INPUT: x_val})

    @skip_caffe2_backend("multiple dims not supported")
    def test_strided_slice8(self):
        x_val = np.arange(1 * 2 * 3 * 4 * 5 * 6).astype("float32").reshape((1, 2, 3, 4, 5, 6))
        def func(x):
            x_ = x[0:1, ..., 1, 2:, :6]
            return tf.identity(x_, name=_TFOUTPUT)
        self._run_test_case(func, [_OUTPUT], {_INPUT: x_val})

        x_val = np.arange(1 * 2 * 3 * 4 * 5 * 6).astype("float32").reshape((1, 2, 3, 4, 5, 6))
        def func(x):
            x_ = x[0:1, 1, 2:, :6, ...]
            return tf.identity(x_, name=_TFOUTPUT)
        self._run_test_case(func, [_OUTPUT], {_INPUT: x_val})

        x_val = np.arange(1 * 2 * 3 * 4 * 5 * 6).astype("float32").reshape((1, 2, 3, 4, 5, 6))
        def func(x):
            x_ = x[..., 0:1, 1, 2:, :6]
            return tf.identity(x_, name=_TFOUTPUT)
        self._run_test_case(func, [_OUTPUT], {_INPUT: x_val})

    @check_opset_min_version(10, "Slice")
    @skip_caffe2_backend("multiple dims not supported")
    def test_strided_slice_dynamic_1(self):
        # simple case
        x_val = np.arange(3 * 2 * 3).astype("float32").reshape((3, 2, 3))
        y_val = np.array([0, 1, 2], dtype=np.int32)
        def func(x, y):
            x_ = tf.strided_slice(x, y, [2, 2, 3], [1, 1, 1])
            return tf.identity(x_, name=_TFOUTPUT)
        self._run_test_case(func, [_OUTPUT], {_INPUT: x_val, _INPUT1: y_val})

    @check_opset_min_version(10, "Slice")
    @skip_caffe2_backend("multiple dims not supported")
    def test_strided_slice_dynamic_2(self):
        # int32
        x_val = np.arange(3 * 2 * 3).astype("int32").reshape((3, 2, 3))
        y_val = np.array([0, 1, 2], dtype=np.int32)
        def func(x, y):
            x_ = tf.strided_slice(x, y, [2, 2, 3], [1, 1, 1])
            return tf.identity(x_, name=_TFOUTPUT)
        self._run_test_case(func, [_OUTPUT], {_INPUT: x_val, _INPUT1: y_val})

    @check_opset_min_version(10, "Slice")
    @skip_caffe2_backend("multiple dims not supported")
    def test_strided_slice_dynamic_3(self):
        # common usage, ellipsis_mask
        x_val = np.arange(3 * 2 * 3).astype("float32").reshape((3, 2, 3))
        y_val = np.array(1, dtype=np.int32)
        def func(x, y):
            x_ = x[y:2, :, :]
            return tf.identity(x_, name=_TFOUTPUT)
        self._run_test_case(func, [_OUTPUT], {_INPUT: x_val, _INPUT1: y_val})

    @skip_tflite("tflite converts strided slice incorrectly (steps 1 dim larger than starts/stops)")
    @check_opset_min_version(10, "Slice")
    @skip_caffe2_backend("multiple dims not supported")
    def test_strided_slice_dynamic_4(self):
        # begin_mask, end_mask
        x_val = np.arange(3 * 2 * 3).astype("float32").reshape((3, 2, 3))
        y_val = np.array(1, dtype=np.int32)
        def func(x, y):
            x_ = x[y:, :y]
            return tf.identity(x_, name=_TFOUTPUT)
        self._run_test_case(func, [_OUTPUT], {_INPUT: x_val, _INPUT1: y_val})

    @skip_tflite("tflite converts strided slice incorrectly (steps 1 dim larger than starts/stops)")
    @check_opset_min_version(10, "Slice")
    @skip_caffe2_backend("multiple dims not supported")
    def test_strided_slice_dynamic_5(self):
        # only slice the first axis
        x_val = np.arange(3 * 2 * 3).astype("float32").reshape((3, 2, 3))
        y_val = np.array(1, dtype=np.int32)
        def func(x, y):
            x_ = x[y:2]
            return tf.identity(x_, name=_TFOUTPUT)
        self._run_test_case(func, [_OUTPUT], {_INPUT: x_val, _INPUT1: y_val})

    @skip_tflite("tflite converts strided slice incorrectly (steps 1 dim larger than starts/stops)")
    @check_opset_min_version(10, "Slice")
    @skip_caffe2_backend("multiple dims not supported")
    def test_strided_slice_dynamic_6(self):
        # shrink mask
        x_val = np.arange(3 * 2 * 3).astype("float32").reshape((3, 2, 3))
        y_val = np.array(1, dtype=np.int32)
        def func(x, y):
            x_ = x[y]
            return tf.identity(x_, name=_TFOUTPUT)
        self._run_test_case(func, [_OUTPUT], {_INPUT: x_val, _INPUT1: y_val})

        x_val = np.arange(3 * 2 * 3).astype("float32").reshape((3, 2, 3))
        y_val = np.array(-1, dtype=np.int32)
        def func(x, y):
            x_ = x[y]
            return tf.identity(x_, name=_TFOUTPUT)
        self._run_test_case(func, [_OUTPUT], {_INPUT: x_val, _INPUT1: y_val})

    @check_opset_min_version(10, "Slice")
    @skip_caffe2_backend("multiple dims not supported")
    def test_strided_slice_dynamic_7(self):
        x_val = np.arange(1 * 2 * 3 * 4 * 5 * 6).astype("float32").reshape((1, 2, 3, 4, 5, 6))
        y_val = np.array(1, dtype=np.int32)
        def func(x, y):
            x_ = x[0:y, ..., y, y:, :y]
            return tf.identity(x_, name=_TFOUTPUT)
        self._run_test_case(func, [_OUTPUT], {_INPUT: x_val, _INPUT1: y_val})

        x_val = np.arange(1 * 2 * 3 * 4 * 5 * 6).astype("float32").reshape((1, 2, 3, 4, 5, 6))
        y_val = np.array(1, dtype=np.int32)
        def func(x, y):
            x_ = x[0:y, y, y:, :y, ...]
            return tf.identity(x_, name=_TFOUTPUT)
        self._run_test_case(func, [_OUTPUT], {_INPUT: x_val, _INPUT1: y_val})

        x_val = np.arange(1 * 2 * 3 * 4 * 5 * 6).astype("float32").reshape((1, 2, 3, 4, 5, 6))
        y_val = np.array(1, dtype=np.int32)
        def func(x, y):
            x_ = x[..., 0:y, y, y:, :y]
            return tf.identity(x_, name=_TFOUTPUT)
        self._run_test_case(func, [_OUTPUT], {_INPUT: x_val, _INPUT1: y_val})

    @check_opset_min_version(10, "Slice")
    def test_strided_slice_reverse_1(self):
        x_val = np.arange(16 * 32).astype(np.float32).reshape((1, 16, 32, 1))
        def func(x):
            return tf.concat([x[:, :, :10], x[:, :, :21:-1]], axis=0, name=_TFOUTPUT)
        self._run_test_case(func, [_OUTPUT], {_INPUT: x_val})

    @check_opset_min_version(10, "Slice")
    def test_strided_slice_reverse_2(self):
        x_val = np.arange(16 * 32).astype(np.float32).reshape((1, 16, 32, 1))
        def func(x):
            return tf.concat([x[:, :, :10], x[:, :, 9::-1]], axis=0, name=_TFOUTPUT)
        self._run_test_case(func, [_OUTPUT], {_INPUT: x_val})

    @skip_tflite("tflite converts strided slice incorrectly (steps 1 dim larger than starts/stops)")
    @check_opset_min_version(10, "Slice")
    def test_strided_slice_reverse_3(self):
        x_val = np.zeros((1, 16, 32, 1)).astype(np.float32)
        y_val = np.array(9).astype(np.int32)
        z_val = np.array(-1).astype(np.int32)
        def func(x, y, z):
            return tf.concat([x[:, :, :10], x[:, :, y::z]], axis=0, name=_TFOUTPUT)
        self._run_test_case(func, [_OUTPUT], {_INPUT: x_val, _INPUT1: y_val, _INPUT2: z_val})

    @check_opset_min_version(10, "Slice")
    @skip_tfjs("TFJS executes model incorrectly")
    def test_new_axis_mask(self):
        def func(x, y):
            x_ = x[tf.newaxis, 0:y, y::2, tf.newaxis, :, tf.newaxis, :y, tf.newaxis, ..., 9]
            return tf.identity(x_, name=_TFOUTPUT)
        x_val = np.arange(5*10*10*10*10*20*30).astype("float32").reshape((5, 10, 10, 10, 10, 20, 30))
        y_val = np.array(9, dtype=np.int32)
        self._run_test_case(func, [_OUTPUT], {_INPUT: x_val, _INPUT1: y_val})

    @check_opset_min_version(10, "Slice")
    @skip_tflite("not supported in tflite")
    def test_strided_slice_ellipse(self):
        def func1(x):
            x_ = x[..., tf.newaxis]
            return tf.identity(x_, name=_TFOUTPUT)
        shape = [1, 8, 64]
        x_val = np.arange(np.prod(shape)).astype("float32").reshape(shape)
        self._run_test_case(func1, [_OUTPUT], {_INPUT: x_val})

        def func2(x):
            x_ = x[:, tf.newaxis, ..., :, tf.newaxis]
            return tf.identity(x_, name=_TFOUTPUT)
        shape = [2, 3, 4, 5]
        x_val = np.arange(np.prod(shape)).astype("float32").reshape(shape)
        self._run_test_case(func2, [_OUTPUT], {_INPUT: x_val})

    @check_opset_min_version(10, "Slice")
    @skip_tflite("not supported in tflite")
    def test_strided_slice_only_ellipsis(self):
        def func1(x):
            x_ = x[...]
            return tf.identity(x_, name=_TFOUTPUT)
        shape = [1, 8, 64]
        x_val = np.arange(np.prod(shape)).astype("float32").reshape(shape)
        self._run_test_case(func1, [_OUTPUT], {_INPUT: x_val})

    @check_opset_min_version(7, "batchnorm")
    def test_fused_batchnorm(self):
        x_shape = [1, 28, 28, 2]
        x_dtype = np.float32
        scale_dtype = np.float32
        scale_shape = [2]
        # only nhwc is support on cpu for tensorflow
        data_format = "NHWC"
        x_val = np.random.random_sample(x_shape).astype(x_dtype)
        scale_val = np.random.random_sample(scale_shape).astype(scale_dtype)
        offset_val = np.random.random_sample(scale_shape).astype(scale_dtype)
        mean_val = np.random.random_sample(scale_shape).astype(scale_dtype)
        var_val = np.random.random_sample(scale_shape).astype(scale_dtype)
        def func(x):
            scale = tf.constant(scale_val, name='scale')
            offset = tf.constant(offset_val, name='offset')
            mean = tf.constant(mean_val, name='mean')
            var = tf.constant(var_val, name='variance')
            epsilon = 0.001
            y, _, _ = fused_batch_norm(
                x, scale, offset, mean=mean, variance=var,
                epsilon=epsilon, data_format=data_format, is_training=False)
            return tf.identity(y, name=_TFOUTPUT)
        self._run_test_case(func, [_OUTPUT], {_INPUT: x_val}, rtol=1e-04)

    @check_opset_min_version(7, "batchnorm")
    @check_tf_min_version("2.4", "tf version above 2.4 supports NDHWC")
    def test_fused_batchnorm_3d(self):
        x_shape = [1, 28, 28, 2, 2]
        x_dtype = np.float32
        scale_dtype = np.float32
        scale_shape = [2]
        data_format = "NDHWC"
        x_val = np.random.random_sample(x_shape).astype(x_dtype)
        scale_val = np.random.random_sample(scale_shape).astype(scale_dtype)
        offset_val = np.random.random_sample(scale_shape).astype(scale_dtype)
        mean_val = np.random.random_sample(scale_shape).astype(scale_dtype)
        var_val = np.random.random_sample(scale_shape).astype(scale_dtype)
        def func(x):
            scale = tf.constant(scale_val, name='scale')
            offset = tf.constant(offset_val, name='offset')
            mean = tf.constant(mean_val, name='mean')
            var = tf.constant(var_val, name='variance')
            epsilon = 0.001
            y, _, _ = fused_batch_norm(
                x, scale, offset, mean=mean, variance=var,
                epsilon=epsilon, data_format=data_format, is_training=False)
            return tf.identity(y, name=_TFOUTPUT)
        self._run_test_case(func, [_OUTPUT], {_INPUT: x_val}, rtol=1e-04)

    @check_opset_min_version(7, "batchnorm")
    @skip_tfjs("TFJS executes model incorrectly")
    def test_fused_batchnorm_training(self):
        x_shape = [1, 28, 28, 2]
        x_dtype = np.float32
        scale_dtype = np.float32
        scale_shape = [2]
        # only nhwc is support on cpu for tensorflow
        data_format = "NHWC"
        x_val = np.random.random_sample(x_shape).astype(x_dtype)
        scale_val = np.random.random_sample(scale_shape).astype(scale_dtype)
        offset_val = np.random.random_sample(scale_shape).astype(scale_dtype)
        def func(x):
            scale = tf.constant(scale_val, name='scale')
            offset = tf.constant(offset_val, name='offset')
            epsilon = 0.001
            y, _, _ = fused_batch_norm(
                x, scale, offset, mean=None, variance=None,
                epsilon=epsilon, data_format=data_format, is_training=True)
            return tf.identity(y, name=_TFOUTPUT)
        self._run_test_case(func, [_OUTPUT], {_INPUT: x_val}, rtol=1e-04)

    @skip_tflite("tflite converts aborts")
    @skip_tfjs("TFJS executes model incorrectly")
    @check_opset_min_version(11, "batchnorm")
    @check_tf_min_version("2.4")
    def test_batchnorm_mixed(self):
        x_shape = [1, 32, 32, 2]
        x_dtype = np.float16
        scale_dtype = np.float32
        scale_shape = [2]
        x_val = np.random.random_sample(x_shape).astype(x_dtype)
        scale_val = np.random.random_sample(scale_shape).astype(scale_dtype)
        offset_val = np.random.random_sample(scale_shape).astype(scale_dtype)
        mean_val = np.random.random_sample(scale_shape).astype(scale_dtype)
        var_val = np.random.random_sample(scale_shape).astype(scale_dtype)
        def func(x, mean, offset, var):
            scale = tf.constant(scale_val, name='scale')
            y = tf.raw_ops.FusedBatchNormV3(x=x, scale=scale, offset=offset, mean=mean, variance=var,
                                            is_training=False, name=_TFOUTPUT)
            return y
        self._run_test_case(func, [_OUTPUT],
                            {_INPUT: x_val, _INPUT1: mean_val, _INPUT2: offset_val, _INPUT3: var_val})

    @check_opset_min_version(7, "batchnorm")
    @check_tf_min_version("1.13")
    def test_batchnorm(self):
        x_shape = [1, 128, 128, 2]
        x_dtype = np.float32
        scale_dtype = np.float32
        scale_shape = [2]
        x_val = np.random.random_sample(x_shape).astype(x_dtype)
        scale_val = np.random.random_sample(scale_shape).astype(scale_dtype)
        offset_val = np.random.random_sample(scale_shape).astype(scale_dtype)
        mean_val = np.random.random_sample(scale_shape).astype(scale_dtype)
        var_val = np.random.random_sample(scale_shape).astype(scale_dtype)
        def func(x, mean, offset, var):
            scale = tf.constant(scale_val, name='scale')
            epsilon = 0.001
            y = tf.nn.batch_normalization(x, mean, var, offset, scale, epsilon)
            return tf.identity(y, name=_TFOUTPUT)
        self._run_test_case(func, [_OUTPUT], {_INPUT: x_val, _INPUT1: mean_val, _INPUT2: offset_val, _INPUT3: var_val})

    @check_opset_min_version(7, "batchnorm")
    def test_conv2d_batchnorm_fusion(self):
        x_shape = [1, 28, 28, 2]
        x_val = np.random.random_sample(x_shape).astype(np.float32)
        w = np.array([[2., 1., 1.],
                      [1., 3., 1.],
                      [1., 1., 4.]], dtype=np.float32).reshape(_KERNEL3x3)
        # 2 channels for input and output
        w = np.concatenate([w, w, w, w]).reshape([3, 3, 2, 2])
        scale_dtype = np.float32
        scale_shape = x_shape[-1:]
        scale_val = np.random.random_sample(scale_shape).astype(scale_dtype)
        offset_val = np.random.random_sample(scale_shape).astype(scale_dtype)
        mean_val = np.random.random_sample(scale_shape).astype(scale_dtype)
        var_val = np.random.random_sample(scale_shape).astype(scale_dtype)

        def func_conv2d(x):
            kernel = tf.constant(w, dtype=tf.float32, name='k')
            conv = tf.nn.conv2d(x, kernel, strides=[1, 1, 1, 1], padding='VALID')
            return conv

        def func_fusedbn(x):
            scale = tf.constant(scale_val, name='scale')
            offset = tf.constant(offset_val, name='offset')
            mean = tf.constant(mean_val, name='mean')
            var = tf.constant(var_val, name='variance')
            epsilon = 0.1234
            y, _, _ = fused_batch_norm(
                func_conv2d(x), scale, offset, mean=mean, variance=var,
                epsilon=epsilon, data_format='NHWC', is_training=False)
            return tf.identity(y, name=_TFOUTPUT)

        def graph_validator(g):
            if 'BatchNormalization' in [n.type for n in g.get_nodes()]:
                return False
            return True

        self._run_test_case(func_fusedbn, [_OUTPUT], {_INPUT: x_val}, rtol=1e-05, graph_validator=graph_validator)

    @check_tf_min_version("1.15")
    @check_opset_min_version(10, "quantize_and_dequantize")
    def test_qdq_unsigned_input(self):
        x_shape = [3, 3, 2]
        x_val = np.arange(1, 1+np.prod(x_shape)).astype("float32").reshape(x_shape)
        def func(x):
            x_ = quantize_and_dequantize(x, 1.0, 6.0, signed_input=False, range_given=True)
            return tf.identity(x_, name=_TFOUTPUT)
        _ = self._run_test_case(func, [_OUTPUT], {_INPUT: x_val})

    @check_tf_min_version("1.15")
    @check_opset_min_version(10, "quantize_and_dequantize")
    def test_qdq_optimizer(self):
        x_shape = [3, 3, 2]
        x_val = np.arange(1, 1+np.prod(x_shape)).astype("float32").reshape(x_shape)
        def func(x):
            x_ = quantize_and_dequantize(x, 1.0, 6.0, signed_input=False, range_given=True)
            x_ = tf.transpose(x_, [1, 2, 0])
            x_ = tf.reshape(x_, tf.constant([9, 2]))
            x_ = quantize_and_dequantize(x_, 1.0, 6.0, signed_input=False, range_given=True)
            return tf.identity(x_, name=_TFOUTPUT)
        _ = self._run_test_case(func, [_OUTPUT], {_INPUT: x_val},
                                graph_validator=lambda g: check_op_count(g, "DequantizeLinear", 1, disabled=False))

    @check_tf_min_version("1.15")
    @check_opset_min_version(10, "quantize_and_dequantize")
    def test_qdq_optimizer_split_concat(self):
        x_shape = [7, 3, 5]
        y_shape = [7, 2, 5]
        x_val = np.arange(1, 1+np.prod(x_shape)).astype("float32").reshape(x_shape)
        y_val = np.arange(1, 1+np.prod(y_shape)).astype("float32").reshape(y_shape)
        def func(x, y):
            x_ = quantize_and_dequantize(x, 1.0, 30.0, signed_input=False, range_given=True)
            a, _, c = tf.unstack(x_, axis=1)
            ac = tf.stack([a, c], axis=1)
            y_ = quantize_and_dequantize(y, 1.0, 30.0, signed_input=False, range_given=True)
            m = tf.matmul(ac, tf.transpose(y_, [0, 2, 1]))
            m_ = m[2:, :, :]
            m_ = quantize_and_dequantize(m_, 1.0, 30.0, signed_input=False, range_given=True)
            return tf.identity(m_, name=_TFOUTPUT)
        def validate_graph(g):
            # MatMul should be wrapped in Dq/Q
            for n in g.get_nodes():
                if n.type == "MatMul":
                    if not all(inp.type == "DequantizeLinear" for inp in n.inputs):
                        return False
                    if not all(c.type == "QuantizeLinear" for c in g.find_output_consumers(n.output[0])):
                        return False
            return True

        _ = self._run_test_case(func, [_OUTPUT], {_INPUT: x_val, _INPUT1: y_val}, graph_validator=validate_graph)

    @check_tf_min_version("1.15")
    @check_opset_min_version(11, "ScatterND")
    @skip_tflite("TFLite uses a pattern for ScatterND so number of DequantizeLinear won't match")
    def test_qdq_optimizer_scatter(self):
        x_val = np.array([10, 20, 30, 40], dtype=np.float32).reshape((4))
        y_val = np.array([0, 2], dtype=np.int64).reshape((2, 1))
        z_val = np.array([8, 11], dtype=np.float32).reshape((2))

        def func(x, y, z):
            x_ = quantize_and_dequantize(x, 1.0, 30.0, signed_input=False, range_given=True)
            z_ = quantize_and_dequantize(z, 1.0, 30.0, signed_input=False, range_given=True)
            w = tf.tensor_scatter_nd_update(x_, y, z_)
            w_ = quantize_and_dequantize(w, 1.0, 30.0, signed_input=False, range_given=True)
            return tf.identity(w_, name=_TFOUTPUT)
        self._run_test_case(func, [_OUTPUT], {_INPUT: x_val, _INPUT1: y_val, _INPUT2: z_val},
                            graph_validator=lambda g: check_op_count(g, "DequantizeLinear", 1, disabled=False))

        def func(x, y, z):
            x_ = quantize_and_dequantize(x, 1.0, 30.0, signed_input=False, range_given=True)
            w = tf.tensor_scatter_nd_update(x_, y, z)
            w_ = quantize_and_dequantize(w, 1.0, 30.0, signed_input=False, range_given=True)
            return tf.identity(w_, name=_TFOUTPUT)
        self._run_test_case(func, [_OUTPUT], {_INPUT: x_val, _INPUT1: y_val, _INPUT2: z_val})

    @check_tf_min_version("1.15")
    @check_opset_min_version(10, "quantize_and_dequantize")
    def test_qdq_dyn_range_unsigned_input(self):
        x_shape = [3, 3, 2]
        x_val = np.arange(1, 1+np.prod(x_shape)).astype("float32").reshape(x_shape) + 0.1
        def func(x):
            x_ = quantize_and_dequantize(x, 1.0, 6.0, signed_input=False, range_given=False)
            return tf.identity(x_, name=_TFOUTPUT)
        _ = self._run_test_case(func, [_OUTPUT], {_INPUT: x_val})

    @skip_tflite("tflite converter mistranslates quantize op")
    @check_tf_min_version("1.15")
    @check_opset_min_version(10, "quantize_and_dequantize")
    def test_qdq_signed_input(self):
        x_shape = [3, 3, 2]
        x_val = np.arange(-np.prod(x_shape)/2, np.prod(x_shape)/2).astype("float32").reshape(x_shape)
        def func(x):
            x_ = quantize_and_dequantize(x, -6.0, 6.0, signed_input=True, narrow_range=False, range_given=True)
            return tf.identity(x_, name=_TFOUTPUT)
        _ = self._run_test_case(func, [_OUTPUT], {_INPUT: x_val})

    @skip_tflite("tflite converter crashes")
    @check_tf_min_version("2.0")
    @check_opset_min_version(13, "quantize_and_dequantize")
    def test_qdq_per_channel_signed_input(self):
        x_shape = [3, 3, 2]
        x_val = np.arange(-np.prod(x_shape)/2, np.prod(x_shape)/2).astype("float32").reshape(x_shape)
        def func(x):
            x_ = quantize_and_dequantize(x, np.array([-1.72, -3.89]).astype(np.float32), \
                                         np.array([5.12, 2.36]).astype(np.float32), \
                                         signed_input=True, narrow_range=False, \
                                         range_given=True, axis=-1)
            return tf.identity(x_, name=_TFOUTPUT)
        _ = self._run_test_case(func, [_OUTPUT], {_INPUT: x_val})

    @skip_tflite("tflite converter crashes")
    @check_tf_min_version("2.0")
    @check_opset_min_version(13, "quantize_and_dequantize")
    def test_qdq_dyn_range_per_channel_signed_input(self):
        x_shape = [3, 3, 2]
        x_val = np.arange(-np.prod(x_shape)/2, np.prod(x_shape)/2).astype("float32").reshape(x_shape)
        def func(x):
            x_ = quantize_and_dequantize(x, np.array([-1.72, -3.89]).astype(np.float32), \
                                         np.array([5.12, 2.36]).astype(np.float32), \
                                         signed_input=True, narrow_range=False, \
                                         range_given=False, axis=-1)
            return tf.identity(x_, name=_TFOUTPUT)
        _ = self._run_test_case(func, [_OUTPUT], {_INPUT: x_val})

    @skip_caffe2_backend()
    @check_opset_min_version(7, "resize_nearest_neighbor")
    def test_resize_nearest_neighbor(self):
        x_shape = [1, 15, 20, 2]
        x_new_size = [30, 40]
        x_val = np.arange(1, 1 + np.prod(x_shape)/10, 0.1).astype("float32").reshape(x_shape)
        def func(x):
            x_new_size_ = tf.constant(x_new_size)
            x_ = resize_nearest_neighbor(x, x_new_size_)
            return tf.identity(x_, name=_TFOUTPUT)
        _ = self._run_test_case(func, [_OUTPUT], {_INPUT: x_val})

    @check_opset_min_version(9, "resize_nearest_neighbor")
    def test_resize_nearest_neighbor_with_non_const(self):
        x_shape = [3, 10, 8, 5]
        x_val = np.arange(1, 1 + np.prod(x_shape)/10, 0.1, dtype=np.float32).reshape(x_shape)
        x_new_size = np.array([20, 16]).astype(np.int32)
        def func(x, x_new_size_):
            x_ = resize_nearest_neighbor(x, x_new_size_)
            return tf.identity(x_, name=_TFOUTPUT)
        self._run_test_case(func, [_OUTPUT], {_INPUT: x_val, _INPUT1: x_new_size})

    @skip_caffe2_backend()
    @check_opset_min_version(7, "resize_bilinear")
    def test_resize_bilinear(self):
        x_shape = [1, 15, 20, 2]
        x_new_size = [30, 40]
        x_val = np.arange(1, 1 + np.prod(x_shape)).astype("float32").reshape(x_shape)
        def func(x):
            x_new_size_ = tf.constant(x_new_size)
            x_ = resize_bilinear(x, x_new_size_)
            return tf.identity(x_, name=_TFOUTPUT)
        _ = self._run_test_case(func, [_OUTPUT], {_INPUT: x_val})

    @skip_caffe2_backend()
    @check_tf_min_version("1.14")
    @check_opset_min_version(11, "coordinate_transformation_mode attr of resize_bilinear")
    def test_resize_bilinear_align_coreners(self):
        x_shape = [1, 15, 20, 2]
        x_new_size = [30, 40]
        x_val = np.arange(1, 1 + np.prod(x_shape)/10, 0.1).astype("float32").reshape(x_shape)
        def func(x):
            x_new_size_ = tf.constant(x_new_size)
            x_ = resize_bilinear(x, x_new_size_, align_corners=True)
            return tf.identity(x_, name=_TFOUTPUT)
        _ = self._run_test_case(func, [_OUTPUT], {_INPUT: x_val})

    @skip_caffe2_backend()
    @check_tf_min_version("1.14")
    @check_opset_min_version(11, "coordinate_transformation_mode attr")
    def test_resize_bilinear_half_pixel_centers(self):
        x_shape = [1, 15, 20, 2]
        x_new_size = [30, 40]
        x_val = np.arange(1, 1 + np.prod(x_shape)/10, 0.1).astype("float32").reshape(x_shape)
        def func(x):
            x_new_size_ = tf.constant(x_new_size)
            x_ = resize_bilinear(x, x_new_size_, half_pixel_centers=True)
            return tf.identity(x_, name=_TFOUTPUT)
        _ = self._run_test_case(func, [_OUTPUT], {_INPUT: x_val})

    @check_opset_min_version(9, "resize_bilinear")
    def test_resize_bilinear_with_non_const(self):
        x_shape = [3, 10, 8, 5]
        x_val = np.arange(1, 1 + np.prod(x_shape)/10, 0.1, dtype=np.float32).reshape(x_shape)
        x_new_size = np.array([20, 16]).astype(np.int32)
        def func(x, x_new_size_):
            x_ = resize_bilinear(x, x_new_size_)
            return tf.identity(x_, name=_TFOUTPUT)
        self._run_test_case(func, [_OUTPUT], {_INPUT: x_val, _INPUT1: x_new_size})

    @check_opset_min_version(10, "resize scale can less than 1")
    def test_resize_bilinear_with_non_const2(self):
        # scales has an element larger than 1 and also has an element less that 1
        x_shape = [3, 100, 8, 5]
        x_val = np.arange(1, 1 + np.prod(x_shape)/10, 0.1, dtype=np.float32).reshape(x_shape)
        x_new_size = np.array([20, 16]).astype(np.int32)
        def func(x, x_new_size_):
            x_ = resize_bilinear(x, x_new_size_)
            return tf.identity(x_, name=_TFOUTPUT)
        self._run_test_case(func, [_OUTPUT], {_INPUT: x_val, _INPUT1: x_new_size})

    @check_tf_min_version("1.14")
    @check_opset_min_version(11, "resize_bilinear_v2")
    def test_resize_bilinear_v2_with_non_const(self):
        x_shape = [3, 10, 8, 5]
        x_val = np.arange(1, 1 + np.prod(x_shape)/10, 0.1, dtype=np.float32).reshape(x_shape)
        x_new_size = np.array([20, 16]).astype(np.int32)
        def func(x, x_new_size_):
            x_ = resize_bilinear_v2(x, x_new_size_)
            return tf.identity(x_, name=_TFOUTPUT)
        self._run_test_case(func, [_OUTPUT], {_INPUT: x_val, _INPUT1: x_new_size})

    def test_adjust_contrast(self):
        def func(x, y):
            x_ = tf.image.adjust_contrast(x, y)
            return tf.identity(x_, name=_TFOUTPUT)
        for x_shape in [[4, 3, 2], [2, 3, 4, 5], [3, 4, 2, 4, 3]]:
            x_val = np.arange(1, 1 + np.prod(x_shape), dtype=np.float32).reshape(x_shape)
            y_val = np.array(2.1, np.float32)
            self._run_test_case(func, [_OUTPUT], {_INPUT: x_val, _INPUT1: y_val})

    @check_opset_min_version(11, "GatherElements")
    def test_adjust_saturation(self):
        x_val = np.array([[1, 2, 3], [4, 4, 4], [3, 2, 3], [3, 2, 2]], dtype=np.float32).reshape([2, 2, 3])
        y_val = np.array(2.1, np.float32)
        def func(x, y):
            x_ = tf.image.adjust_saturation(x, y)
            return tf.identity(x_, name=_TFOUTPUT)
        self._run_test_case(func, [_OUTPUT], {_INPUT: x_val, _INPUT1: y_val})
        y_val = np.array(0.5, np.float32)
        self._run_test_case(func, [_OUTPUT], {_INPUT: x_val, _INPUT1: y_val})

    @check_opset_min_version(11, "GatherND")
    def test_adjust_hue(self):
        x_val = np.array([[1, 2, 3], [4, 4, 4], [10, 2, 1], [10, 1, 2],
                          [4, 6, 5], [5, 6, 4], [1, 3, 2], [3, 5, 3]], dtype=np.float32).reshape([2, 4, 3])
        def func(x, y):
            x_ = tf.image.adjust_hue(x, y)
            return tf.identity(x_, name=_TFOUTPUT)
        for i in range(-10, 10, 2):
            y_val = np.array(i / 10, np.float32)
            self._run_test_case(func, [_OUTPUT], {_INPUT: x_val, _INPUT1: y_val}, rtol=1e-6, atol=2e-5)

    # https://github.com/microsoft/onnxruntime/issues/12302
    @skip_onnxruntime_backend("resize op can't work well under Cubic mode with ORT 1.12")
    @check_tf_min_version("2.0", "Results are slightly different in tf1")
    @check_opset_min_version(11, "resize bicubic")
    def test_resize_bicubic(self):
        x_shape = [1, 15, 20, 2]
        new_size_val = np.array([30, 40], dtype=np.int32)
        x_val = np.arange(1, 1 + np.prod(x_shape)/10, 0.1).astype("float32").reshape(x_shape)
        def func(x, new_size):
            y = tf.image.resize(x, new_size, method=tf.image.ResizeMethod.BICUBIC)
            return tf.identity(y, name=_TFOUTPUT)
        _ = self._run_test_case(func, [_OUTPUT], {_INPUT: x_val, _INPUT1: new_size_val}, rtol=1e-6, atol=1e-5)

    @check_opset_min_version(10, "resize scale can less than 1")
    def test_resize_nearest_neighbor2(self):
        x_shape = [1, 300, 20, 2]
        x_new_size = [30, 40]
        x_val = np.arange(1, 1 + np.prod(x_shape)/10, 0.1).astype("float32").reshape(x_shape)
        def func(x):
            x_new_size_ = tf.constant(x_new_size)
            x_ = resize_nearest_neighbor(x, x_new_size_)
            return tf.identity(x_, name=_TFOUTPUT)
        _ = self._run_test_case(func, [_OUTPUT], {_INPUT: x_val})

    @check_tf_min_version("1.14")
    @check_opset_min_version(11, "coordinate_transformation_mode attr")
    def test_resize_nearest_neighbor_half_pixel_centers(self):
        x_shape = [1, 10, 20, 2]
        x_new_size = [20, 40]
        x_val = np.arange(1, 1 + np.prod(x_shape)/10, 0.1).astype("float32").reshape(x_shape)
        def func(x):
            x_new_size_ = tf.constant(x_new_size)
            x_ = resize_nearest_neighbor(x, x_new_size_, half_pixel_centers=True)
            return tf.identity(x_, name=_TFOUTPUT)
        _ = self._run_test_case(func, [_OUTPUT], {_INPUT: x_val})

    @check_tf_min_version("1.14")
    @check_opset_min_version(11, "coordinate_transformation_mode and nearest_mode attr")
    def test_resize_nearest_neighbor_align_corners(self):
        x_shape = [1, 10, 20, 2]
        x_new_size = [20, 40]
        x_val = np.arange(1, 1 + np.prod(x_shape)/10, 0.1).astype("float32").reshape(x_shape)
        def func(x):
            x_new_size_ = tf.constant(x_new_size)
            x_ = resize_nearest_neighbor(x, x_new_size_, align_corners=True)
            return tf.identity(x_, name=_TFOUTPUT)
        _ = self._run_test_case(func, [_OUTPUT], {_INPUT: x_val})

    @check_opset_min_version(9, "fill")
    def test_fill_float32(self):
        x_shape = [1, 15, 20, 2]
        x_val = np.arange(1, 1 + np.prod(x_shape)).astype("float32").reshape(x_shape)
        def func(x0):
            x1 = tf.fill(x_val.shape, 9.0)
            x2 = tf.add(x0, x1)
            return tf.identity(x2, name=_TFOUTPUT)
        self._run_test_case(func, [_OUTPUT], {_INPUT: x_val})

    @check_opset_min_version(9, "fill")
    def test_fill_int32(self):
        x_shape = [1, 15, 20, 2]
        x_val = np.arange(1, 1 + np.prod(x_shape)).astype("int32").reshape(x_shape)
        def func(x0):
            x1 = tf.fill(x_val.shape, 9)
            x2 = tf.add(x0, x1)
            return tf.identity(x2, name=_TFOUTPUT)
        self._run_test_case(func, [_OUTPUT], {_INPUT: x_val})

    @check_opset_min_version(7, "fill")
    def test_fill7_float32(self):
        x_shape = [1, 15, 20, 2]
        x_val = np.arange(1, 1 + np.prod(x_shape)).astype("float32").reshape(x_shape)
        def func(x0):
            x1 = tf.fill(x_val.shape, 9.0)
            x2 = tf.add(x0, x1)
            return tf.identity(x2, name=_TFOUTPUT)
        self._run_test_case(func, [_OUTPUT], {_INPUT: x_val})

    @check_opset_min_version(7, "fill")
    def test_fill7_int32(self):
        x_shape = [1, 15, 20, 2]
        x_val = np.arange(1, 1 + np.prod(x_shape)).astype("int32").reshape(x_shape)
        def func(x0):
            x1 = tf.fill(x_val.shape, 9)
            x2 = tf.add(x0, x1)
            return tf.identity(x2, name=_TFOUTPUT)
        self._run_test_case(func, [_OUTPUT], {_INPUT: x_val})

    @check_opset_min_version(7, "div")
    def test_tf_div(self):
        # pylint: disable=E0001,C0415
        from tensorflow.python.ops.gen_math_ops import div
        shape = 1000
        # test floating data
        x_val = (np.random.sample(shape) + 1e-6).astype(np.float32)
        y_val = (np.random.sample(shape) + 1e-6).astype(np.float32)
        def func(x, y):
            output = div(x, y, name=_TFOUTPUT)
            # assert output.op.type == "Div"
            return output
        self._run_test_case(func, [_OUTPUT], {_INPUT: x_val, _INPUT1: y_val})

        # test integer data
        x_val = (100 * np.random.sample(shape) + 1).astype(np.int32)
        y_val = (100 * np.random.sample(shape) + 1).astype(np.int32)
        def func(x, y):
            output = div(x, y, name=_TFOUTPUT)
            # assert output.op.type == "Div"
            return output
        self._run_test_case(func, [_OUTPUT], {_INPUT: x_val, _INPUT1: y_val})

    @check_opset_min_version(7, "erf")
    def test_erf(self):
        x_shape = [2, 2]
        x_val0 = np.random.random(np.prod(x_shape)).astype(np.float32).reshape(x_shape)
        x_val1 = np.array([[-1, -0.5], [1, 0.5]]).astype(np.float32)
        for x_val in [x_val0, x_val1]:
            def func(x):
                x_ = tf.math.erf(x)
                return tf.identity(x_, name=_TFOUTPUT)
            self._run_test_case(func, [_OUTPUT], {_INPUT: x_val}, rtol=0.01)

    @check_opset_min_version(8, "Scan")
    @skip_opset(9, "ReverseSequence")
    def test_reverse_sequence_batch_major(self):
        x_val = np.array([[[1, 2, 3], [4, 5, 6], [0, 0, 0]],
                          [[1, 2, 3], [4, 5, 6], [7, 8, 9]],
                          [[1, 2, 3], [0, 0, 0], [0, 0, 0]]],
                         dtype=np.float32)
        def func(x):
            x_ = tf.reverse_sequence(x, seq_axis=1, batch_axis=0, seq_lengths=[2, 3, 1])
            return tf.identity(x_, name=_TFOUTPUT)
        self._run_test_case(func, [_OUTPUT], {_INPUT: x_val})

        x_val = np.array([[1, 2, 3], [1, 2, 3], [1, 2, 3],
                          [4, 5, 6], [4, 5, 6], [1, 1, 1],
                          [0, 0, 0], [7, 8, 9], [0, 0, 0]
                          ],
                         dtype=np.float32)
        def func(x):
            x_ = tf.reverse_sequence(x, seq_axis=1, batch_axis=0, seq_lengths=[3] * 9)
            return tf.identity(x_, name=_TFOUTPUT)
        self._run_test_case(func, [_OUTPUT], {_INPUT: x_val})

        x_val_shape = [5, 5, 7, 8, 9]
        x_val = np.random.randint(0, 100, x_val_shape).astype(np.float32)
        def func(x):
            x_ = tf.reverse_sequence(x, seq_axis=1, batch_axis=0, seq_lengths=[5, 5, 5, 5, 5])
            return tf.identity(x_, name=_TFOUTPUT)
        self._run_test_case(func, [_OUTPUT], {_INPUT: x_val})

    @check_opset_min_version(8, "Scan")
    @skip_opset(9, "ReverseSequence")
    def test_reverse_sequence_time_major(self):
        x_val = np.array([[[1, 2, 3], [1, 2, 3], [1, 2, 3]],
                          [[4, 5, 6], [4, 5, 6], [0, 0, 0]],
                          [[0, 0, 0], [7, 8, 9], [0, 0, 0]]],
                         dtype=np.float32)
        def func(x):
            x_ = tf.reverse_sequence(x, seq_axis=0, batch_axis=1, seq_lengths=[2, 3, 1])
            return tf.identity(x_, name=_TFOUTPUT)
        self._run_test_case(func, [_OUTPUT], {_INPUT: x_val})
        x_val = np.array([[1, 2, 3], [1, 2, 3], [1, 2, 3],
                          [4, 5, 6], [4, 5, 6], [1, 1, 1],
                          [0, 0, 0], [7, 8, 9], [0, 0, 0]],
                         dtype=np.float32)
        def func(x):
            x_ = tf.reverse_sequence(x, seq_axis=0, batch_axis=1, seq_lengths=[9, 9, 9])
            return tf.identity(x_, name=_TFOUTPUT)
        self._run_test_case(func, [_OUTPUT], {_INPUT: x_val})
        x_val_shape = [5, 5, 7, 8, 9]
        x_val = np.random.randint(0, 100, x_val_shape).astype(np.float32)
        def func(x):
            x_ = tf.reverse_sequence(x, seq_axis=0, batch_axis=1, seq_lengths=[5, 5, 5, 5, 5])
            return tf.identity(x_, name=_TFOUTPUT)
        self._run_test_case(func, [_OUTPUT], {_INPUT: x_val})

    @skip_tflite("tflite interpreter crashes on empty axis")
    @check_opset_min_version(10, "ReverseSequence")
    def test_reversev2_constant_axis(self):
        # Tests for constant axis.
        x_val_shape = [1, 2, 3, 4]
        x_val = np.random.randint(0, 100, x_val_shape).astype(np.float32)
        def func(x):
            x_ = reverse_v2(x, axis=[3])
            return tf.identity(x_, name=_TFOUTPUT)
        self._run_test_case(func, [_OUTPUT], {_INPUT: x_val})

        # Empty axis vector.
        x_val_shape = [2, 3, 4]
        x_val = np.random.randint(0, 100, x_val_shape).astype(np.float32)
        def func(x):
            x_ = reverse_v2(x, axis=[])
            return tf.identity(x_, name=_TFOUTPUT)
        self._run_test_case(func, [_OUTPUT], {_INPUT: x_val})

    @skip_tflite("tflite reverse_v2 does not support multiple axes")
    @check_opset_min_version(10, "ReverseSequence")
    def test_reversev2_vector_axis(self):
        x_val_shape = [1, 2, 3, 4]
        x_val = np.random.randint(0, 100, x_val_shape).astype(np.float32)
        def func(x):
            x_ = reverse_v2(x, axis=[0, -3, 2, 3])
            return tf.identity(x_, name=_TFOUTPUT)
        self._run_test_case(func, [_OUTPUT], {_INPUT: x_val})

        x_val_shape = [2, 3, 4]
        x_val = np.random.randint(0, 100, x_val_shape).astype(np.float32)
        def func(x):
            x_ = reverse_v2(x, axis=[-3, 1, 2])
            return tf.identity(x_, name=_TFOUTPUT)
        self._run_test_case(func, [_OUTPUT], {_INPUT: x_val})

        x_val_shape = [5, 5, 9, 7, 8, 9]
        x_val = np.random.randint(0, 100, x_val_shape).astype(np.float32)
        def func(x):
            x_ = reverse_v2(x, axis=[0, 1, -2, 3, 5])
            return tf.identity(x_, name=_TFOUTPUT)
        self._run_test_case(func, [_OUTPUT], {_INPUT: x_val})

    @skip_tflite("tflite interpreter crashes on empty axis")
    @check_opset_min_version(10, "ReverseSequence")
    def test_reversev2_1D_tensor(self):
        # For tensors with 1 dimension and no axis to reverse.
        # Adds an identity block.
        x_val_shape = [4]
        x_val = np.random.randint(0, 100, x_val_shape).astype(np.float32)
        def func(x):
            x_ = reverse_v2(x, axis=[0])
            return tf.identity(x_, name=_TFOUTPUT)
        self._run_test_case(func, [_OUTPUT], {_INPUT: x_val})

        def func(x):
            x_ = reverse_v2(x, axis=[])
            return tf.identity(x_, name=_TFOUTPUT)
        self._run_test_case(func, [_OUTPUT], {_INPUT: x_val})

    @check_opset_min_version(7, "GreaterEqual")
    def test_where(self):
        x_val = np.array([1, 2, -3, 4, -5, -6, -7, 8, 9, 0], dtype=np.float32)
        true_result = np.array([111, 222, 333, 444, 555, 666, 777, 888, 999, 1000],
                               dtype=np.float32)
        false_result = np.array([-111, -222, -333, -444, -555, -666, -777, -888, -999, -1000],
                                dtype=np.float32)
        def func(x):
            picks = tf.where(x > -1, true_result, false_result)
            return tf.identity(picks, name=_TFOUTPUT)
        self._run_test_case(func, [_OUTPUT], {_INPUT: x_val})

        x_val = np.array(1, dtype=np.float32)
        true_result = np.array(100, dtype=np.float32)
        false_result = np.array(-111, dtype=np.float32)
        def func(x):
            picks = tf.where(x > -1, true_result, false_result)
            return tf.identity(picks, name=_TFOUTPUT)
        self._run_test_case(func, [_OUTPUT], {_INPUT: x_val})

    @check_opset_min_version(9, "IsNaN")
    def test_where_isnan(self):
        x_val = np.array([1, 2, -3, float('nan'), -5, -6, float('nan'), 8, 9, 0], dtype=np.float32)
        true_result = np.array([111, 222, 333, 444, 555, 666, 777, 888, 999, 1000],
                               dtype=np.float32)
        def func(x):
            picks = tf.where(is_nan(x), true_result, x)
            return tf.identity(picks, name=_TFOUTPUT)
        self._run_test_case(func, [_OUTPUT], {_INPUT: x_val})

    @check_opset_min_version(9, "IsNaN")
    def test_where_ismulinf(self):
        x_val1 = np.array([np.inf], dtype=np.float32)
        x_val2 = np.array([0], dtype=np.float32)
        true_result = np.array([np.inf], dtype=np.float32)
        def func(x1, x2):
            mul = tf.multiply(x1, x2)
            picks = tf.where(x1 < mul, true_result, x2)
            return tf.identity(picks, name=_TFOUTPUT)
        self._run_test_case(func, [_OUTPUT], {_INPUT: x_val1, _INPUT1: x_val2})

    @check_opset_min_version(9, "Where for strings needs opset 9")
    @skip_tfjs("Technically tf where doesn't support strings and tfjs doesn't like it")
    def test_where_string(self):
        x_val = np.array([1, 2, -3, 4, -5, -6, -7, 8, 9, 0], dtype=np.float32)
        true_result = np.array([111, 222, 333, 444, 555, 666, 777, 888, 999, 1000],
                               dtype=str)
        false_result = np.array([-111, -222, -333, -444, -555, -666, -777, -888, -999, -1000],
                                dtype=str)
        def func(x):
            picks = tf.where(x > -1, true_result, false_result)
            return tf.identity(picks, name=_TFOUTPUT)
        self._run_test_case(func, [_OUTPUT], {_INPUT: x_val})

    @check_opset_min_version(7, "GreaterEqual")
    def test_where_bool(self):
        x_val = np.array([1, 2, -3, 4, -5], dtype=np.float32)
        true_result = np.array([True, False, True, False, True],
                               dtype=bool)
        false_result = np.array([False, True, False, True, True],
                                dtype=bool)
        def func(x):
            picks = tf.where(x > -1, true_result, false_result)
            return tf.identity(picks, name=_TFOUTPUT)
        self._run_test_case(func, [_OUTPUT], {_INPUT: x_val})

    @check_opset_min_version(7, "GreaterEqual")
    #@check_target("rs6", "onnxruntime Where type limitation")
    def test_where_int32(self):
        x_val = np.array([1, 2, -3, 4, -5, -6, -7, 8, 9, 0], dtype=np.int32)
        true_result = np.array([111, 222, 333, 444, 555, 666, 777, 888, 999, 1000],
                               dtype=np.int32)
        false_result = np.array([-111, -222, -333, -444, -555, -666, -777, -888, -999, -1000],
                                dtype=np.int32)
        def func(x):
            picks = tf.where(tf.greater_equal(x, 0), true_result, false_result)
            return tf.identity(picks, name=_TFOUTPUT)
        self._run_test_case(func, [_OUTPUT], {_INPUT: x_val})

    @check_opset_min_version(7, "GreaterEqual")
    @check_tf_max_version("1.15", "issues in tf-2.0, fix later")
    def test_where_with_two_rank_input(self):
        x_val = np.array([1, 2, -3, 4, -5, -6, -7, 8, 9, 0], dtype=np.float32)
        true_result = np.array([[111, 111], [222, 222], [333, 333], [444, 444], [555, 555],
                                [666, 666], [777, 777], [888, 888], [999, 999], [1000, 1000]],
                               dtype=np.float32)
        false_result = np.array([[-111, -111], [-222, -222], [-333, -333], [-444, -444], [-555, -555],
                                 [-666, -666], [-777, -777], [-888, -888], [-999, -999], [-1000, -1000]],
                                dtype=np.float32)
        def func(x):
            cond = tf.greater_equal(x, 0)
            picks = tf.where(cond, true_result, false_result)
            return tf.identity(picks, name=_TFOUTPUT)
        self._run_test_case(func, [_OUTPUT], {_INPUT: x_val})

    @check_opset_min_version(7, "GreaterEqual")
    def test_where_with_two_rank_condition(self):
        x_val = np.array([[1, 2, -3, 4, -5, -6, -7, 8, 9, 0]], dtype=np.float32)
        true_result = np.array([[111, 222, 333, 444, 555, 666, 777, 888, 999, 1000]],
                               dtype=np.float32)
        false_result = np.array([[-111, -222, -333, -444, -555, -666, -777, -888, -999, -1000]],
                                dtype=np.float32)
        def func(x):
            picks = tf.where(tf.greater_equal(x, 0), true_result, false_result)
            return tf.identity(picks, name=_TFOUTPUT)
        self._run_test_case(func, [_OUTPUT], {_INPUT: x_val})

    @check_opset_min_version(7, "GreaterEqual")
    def test_where_with_three_rank_condition(self):
        x_val = np.array([[[1, 2, -3, 4, -5, -6, -7, 8, 9, 0]]], dtype=np.float32)
        true_result = np.array([[[111, 222, 333, 444, 555, 666, 777, 888, 999, 1000]]],
                               dtype=np.float32)
        false_result = np.array([[[-111, -222, -333, -444, -555, -666, -777, -888, -999, -1000]]],
                                dtype=np.float32)
        def func(x):
            picks = tf.where(tf.greater_equal(x, 0), true_result, false_result)
            return tf.identity(picks, name=_TFOUTPUT)

        self._run_test_case(func, [_OUTPUT], {_INPUT: x_val})

    @check_opset_min_version(7, "GreaterEqual")
    def test_where_scalar(self):
        x_val = np.array(6, dtype=np.float32)
        true_result = np.array([111, 222, 333, 444, 555, 666, 777, 888, 999, 1000],
                               dtype=np.float32)
        false_result = np.array([-111, -222, -333, -444, -555, -666, -777, -888, -999, -1000],
                                dtype=np.float32)
        def func(x):
            picks = tf.where(tf.greater_equal(x, 0), true_result, false_result)
            return tf.identity(picks, name=_TFOUTPUT)
        self._run_test_case(func, [_OUTPUT], {_INPUT: x_val})

    @check_opset_min_version(9, "NonZero")
    #@check_target("rs6", "onnxruntime Transpose type limitation")
    def test_where_with_cond_only(self):
        for np_type in [np.int32, np.float32]:
            x_val = np.random.randint(0, 2, size=[10, 20, 30]).astype(np_type)
            def func(x):
                # FIXME: was tf_placeholder(tf_type, shape=[None] * x_val.ndim, name=_TFINPUT)
                res = tf.where(x)
                return tf.identity(res, name=_TFOUTPUT)
            self._run_test_case(func, [_OUTPUT], {_INPUT: x_val})

    @check_tf_min_version("1.14", "tf.strings.lower")
    @check_opset_min_version(10, "StringNormalizer")
    def test_string_lower(self):
        text_val1 = np.array([["a", "Test 1 2 3", "♠♣"], ["Hi there", "test test", "♥♦"]], dtype=str)
        def func(text1):
            x = tf.strings.lower(text1)
            x_ = tf.identity(x, name=_TFOUTPUT)
            return x_
        self._run_test_case(func, [_OUTPUT], {_INPUT: text_val1})

    @check_tf_min_version("1.14", "tf.strings.lower")
    @check_opset_min_version(10, "StringNormalizer")
    def test_string_lower_flat(self):
        text_val1 = np.array(["a", "Test 1 2 3", "♠♣", "Hi there", "test test", "♥♦"], dtype=str)
        def func(text1):
            x = tf.strings.lower(text1)
            x_ = tf.identity(x, name=_TFOUTPUT)
            return x_
        self._run_test_case(func, [_OUTPUT], {_INPUT: text_val1})

    @check_tf_min_version("1.14", "tf.strings.lower")
    @check_opset_min_version(10, "StringNormalizer")
    def test_string_upper(self):
        text_val1 = np.array([["a", "Test 1 2 3", "♠♣"], ["Hi there", "test test", "♥♦"]], dtype=str)
        def func(text1):
            x = tf.strings.upper(text1)
            x_ = tf.identity(x, name=_TFOUTPUT)
            return x_
        self._run_test_case(func, [_OUTPUT], {_INPUT: text_val1})

    @check_opset_min_version(6, "cast")
    def test_shape_int32(self):
        x_val = np.array([[[1, 1, 1], [2, 2, 2]], [[3, 3, 3], [4, 4, 4]]], dtype=np.float32)
        def func(x):
            x_ = tf.multiply(x, x)
            x_ = tf.shape(x_, out_type=tf.int32)
            return tf.identity(x_, name=_TFOUTPUT)
        kwargs = {"check_dtype": True}
        self._run_test_case(func, [_OUTPUT], {_INPUT: x_val}, **kwargs)

    @unittest.skipIf(get_test_config().is_onnxruntime_backend and get_test_config().opset < 7,
                     "mul-1, mul-6 not supported in onnxruntime. conversion is covered since opset6")
    def test_shape_int64(self):
        x_val = np.array([[[1, 1, 1], [2, 2, 2]], [[3, 3, 3], [4, 4, 4]]], dtype=np.float32)
        def func(x):
            x_ = tf.multiply(x, x)
            x_ = tf.shape(x_, out_type=tf.int64)
            return tf.identity(x_, name=_TFOUTPUT)
        kwargs = {"check_dtype": True}
        self._run_test_case(func, [_OUTPUT], {_INPUT: x_val}, **kwargs)

    # @check_opset_min_version(7, "broadcasting op")
    @unittest.skip("disable it for now, since fold const has bug")
    def test_softmax_cross_entropy_with_logits(self):
        num_class = 5
        data_shape = [100, num_class]
        for np_dtype in [np.int32, np.int64]:
            label_val = np.random.randint(0, num_class - 1, data_shape).astype(np_dtype)
            logits_val = np.random.random(data_shape).astype(np.float32)

            def func(label, logits):
                res1 = tf.nn.softmax_cross_entropy_with_logits_v2(labels=label, logits=logits)
                return tf.identity(res1, name=_TFOUTPUT)
            self._run_test_case(func, [_OUTPUT], {_INPUT: label_val, _INPUT1: logits_val}, atol=1e-5)

    @check_opset_min_version(9, "sparse_softmax_cross_entropy_with_logits")
    def test_sparse_softmax_cross_entropy_with_logits(self):
        # FIXME: fails for opset 8 on onnxruntime-1.0, disable for now
        num_class = 5
        label_val = np.array([3, 2, 0, 4]).astype(np.int32)
        logits_val = np.random.random((len(label_val), num_class)).astype(np.float32)
        def func(label, logits):
            res1 = tf.nn.sparse_softmax_cross_entropy_with_logits(labels=label, logits=logits)
            return tf.identity(res1, name=_TFOUTPUT)
        self._run_test_case(func, [_OUTPUT], {_INPUT: label_val, _INPUT1: logits_val})

    @check_target('rs6', 'SparseSoftmaxCrossEntropyWithLogits')
    def test_sparse_softmax_cross_entropy_with_logits_large_class(self):
        num_class = 30000
        label_val = np.array([3374, 2127, 10002, 48]).astype(np.int32)
        logits_val = np.random.random((len(label_val), num_class)).astype(np.float32)

        def func(label, logits):
            res = tf.nn.sparse_softmax_cross_entropy_with_logits(labels=label, logits=logits)
            return tf.identity(res, name=_TFOUTPUT)

        self._run_test_case(func, [_OUTPUT], {_INPUT: label_val, _INPUT1: logits_val}, rtol=1e-6)

    def test_matrix_band_part(self):
        input_val = np.random.randint(0, 666, (10, 15)).astype(np.int32)
        def func(input_x):
            res = tf.linalg.band_part(input_x, -1, 0)
            res1 = tf.linalg.band_part(input_x, 0, -1)
            return tf.identity(res, name=_TFOUTPUT), tf.identity(res1, name=_TFOUTPUT1)
        self._run_test_case(func, [_OUTPUT, _OUTPUT1], {_INPUT: input_val})

    def test_matrix_band_part_2(self):
        input_val = np.random.randint(0, 666, (1, 1)).astype(np.int32)
        def func(input_x):
            res = tf.linalg.band_part(input_x, -1, 0)
            res1 = tf.linalg.band_part(input_x, 0, -1)
            return tf.identity(res, name=_TFOUTPUT), tf.identity(res1, name=_TFOUTPUT1)
        self._run_test_case(func, [_OUTPUT, _OUTPUT1], {_INPUT: input_val})

    @check_opset_min_version(11, "CumSum")
    def test_matrix_band_part_3(self):
        for low, high in [(-1, 3), (2, 3), (4, 3), (0, -1), (0, 0), (-1, -1)]:
            input_val = np.random.randint(0, 666, (10, 15)).astype(np.int32)
            def func(input_x):
                res = tf.linalg.band_part(input_x, low, high)
                return tf.identity(res, name=_TFOUTPUT)
            self._run_test_case(func, [_OUTPUT], {_INPUT: input_val})

    @check_opset_min_version(11, "CumSum")
    def test_matrix_band_part_4(self):
        for low, high in [(-1, 3), (2, 3), (4, 3), (0, -1), (0, 0)]:
            input_val = np.random.randint(0, 666, (2, 3, 10, 15)).astype(np.int32)
            def func(input_x):
                res = tf.linalg.band_part(input_x, low, high)
                return tf.identity(res, name=_TFOUTPUT)
            self._run_test_case(func, [_OUTPUT], {_INPUT: input_val})

    @check_opset_min_version(11, "CumSum")
    def test_matrix_band_part_5(self):
        for low_val, high_val in [(2, 3), (4, 3), (0, 0), (2, 0)]:
            low_val = np.array(low_val, np.int32)
            high_val = np.array(high_val, np.int32)
            input_val = np.random.randint(0, 666, (2, 3, 10, 15)).astype(np.int32)
            def func(input_x, low, high):
                res = tf.linalg.band_part(input_x, low, high)
                return tf.identity(res, name=_TFOUTPUT)
            self._run_test_case(func, [_OUTPUT], {_INPUT: input_val, _INPUT1: low_val, _INPUT2: high_val})

    def test_floordiv(self):
        input_val_1 = np.random.random_sample(100).astype(np.int32)
        input_val_2 = (np.random.random_sample(100) + 1).astype(np.int32)
        def func(input_1, input_2):
            res = tf.math.floordiv(input_1, input_2)
            return tf.identity(res, name=_TFOUTPUT)
        self._run_test_case(func, [_OUTPUT], {_INPUT: input_val_1, _INPUT1: input_val_2})

        input_val_1 = np.random.random_sample(100).astype(np.float32)
        input_val_2 = (np.random.random_sample(100) + 1).astype(np.float32)
        def func(input_1, input_2):
            res = tf.math.floordiv(input_1, input_2)
            return tf.identity(res, name=_TFOUTPUT)
        self._run_test_case(func, [_OUTPUT], {_INPUT: input_val_1, _INPUT1: input_val_2})

        # test broadcasting
        input_val_1 = np.random.random_sample((10, 50)).astype(np.float32)
        input_val_2 = (np.random.random_sample(50) + 1).astype(np.float32)
        def func(input_1, input_2):
            res = tf.math.floordiv(input_1, input_2)
            return tf.identity(res, name=_TFOUTPUT)
        self._run_test_case(func, [_OUTPUT], {_INPUT: input_val_1, _INPUT1: input_val_2})

    def test_floormod(self):
        input_val_1 = 100 * np.random.random_sample(100).astype(np.int32)
        input_val_2 = (100 * np.random.random_sample(100) + 1).astype(np.int32)
        def func(input_1, input_2):
            res = floormod(input_1, input_2)
            return tf.identity(res, name=_TFOUTPUT)
        self._run_test_case(func, [_OUTPUT], {_INPUT: input_val_1, _INPUT1: input_val_2})

        input_val_1 = 100 * np.random.random_sample(100).astype(np.float32)
        input_val_2 = (100 * np.random.random_sample(100) + 1).astype(np.float32)
        def func(input_1, input_2):
            res = floormod(input_1, input_2)
            return tf.identity(res, name=_TFOUTPUT)
        self._run_test_case(func, [_OUTPUT], {_INPUT: input_val_1, _INPUT1: input_val_2}, rtol=1e-5)

        # test broadcasting case
        input_val_1 = (50 * np.random.random_sample((10, 50)) + 1).astype(np.float32)
        input_val_2 = (50 * np.random.random_sample(50) + 1).astype(np.float32)
        def func(input_1, input_2):
            res = floormod(input_1, input_2)
            return tf.identity(res, name=_TFOUTPUT)
        self._run_test_case(func, [_OUTPUT], {_INPUT: input_val_1, _INPUT1: input_val_2}, rtol=1e-4)

    def test_logical_not(self):
        input_val = np.random.randint(0, 2, (10, 20)).astype(bool)
        def func(x):
            res = tf.logical_not(x)
            return tf.identity(res, name=_TFOUTPUT)
        self._run_test_case(func, [_OUTPUT], {_INPUT: input_val})

    def test_reduce_all(self):
        input_val = np.random.randint(0, 2, (2, 20)).astype(bool)
        def func(x):
            res = tf.reduce_all(input_tensor=x, keepdims=False)
            res1 = tf.reduce_all(input_tensor=x, axis=[0], keepdims=False)
            return tf.identity(res, name=_TFOUTPUT), tf.identity(res1, name=_TFOUTPUT1)
        self._run_test_case(func, [_OUTPUT, _OUTPUT1], {_INPUT: input_val})

        input_val = np.random.randint(0, 2, (2, 20)).astype(bool)
        def func(input_x):
            res = tf.reduce_all(input_tensor=input_x, keepdims=True)
            res1 = tf.reduce_all(input_tensor=input_x, axis=[0], keepdims=True)
            return tf.identity(res, name=_TFOUTPUT), tf.identity(res1, name=_TFOUTPUT1)
        self._run_test_case(func, [_OUTPUT, _OUTPUT1], {_INPUT: input_val})

    def test_reduce_any(self):
        input_val = np.random.randint(0, 2, (2, 20)).astype(bool)
        def func(x):
            res = tf.reduce_any(input_tensor=x, keepdims=False)
            res1 = tf.reduce_any(input_tensor=x, axis=[0], keepdims=False)
            return tf.identity(res, name=_TFOUTPUT), tf.identity(res1, name=_TFOUTPUT1)
        self._run_test_case(func, [_OUTPUT, _OUTPUT1], {_INPUT: input_val})

        input_val = np.random.randint(0, 2, (2, 20)).astype(bool)
        def func(x):
            res = tf.reduce_any(input_tensor=x, keepdims=True)
            res1 = tf.reduce_any(input_tensor=x, axis=[0], keepdims=True)
            return tf.identity(res, name=_TFOUTPUT), tf.identity(res1, name=_TFOUTPUT1)
        self._run_test_case(func, [_OUTPUT, _OUTPUT1], {_INPUT: input_val})

    @check_opset_min_version(11, "ReduceMin")
    def test_reduce_all_negative_axis(self):
        input_val = np.random.randint(0, 2, (2, 20)).astype(bool)
        def func(x):
            res = tf.reduce_all(input_tensor=x, keepdims=False)
            res1 = tf.reduce_all(input_tensor=x, axis=[-1], keepdims=False)
            return tf.identity(res, name=_TFOUTPUT), tf.identity(res1, name=_TFOUTPUT1)
        self._run_test_case(func, [_OUTPUT, _OUTPUT1], {_INPUT: input_val})

        input_val = np.random.randint(0, 2, (2, 20)).astype(bool)
        def func(input_x):
            res = tf.reduce_all(input_tensor=input_x, keepdims=True)
            res1 = tf.reduce_all(input_tensor=input_x, axis=[-1], keepdims=True)
            return tf.identity(res, name=_TFOUTPUT), tf.identity(res1, name=_TFOUTPUT1)
        self._run_test_case(func, [_OUTPUT, _OUTPUT1], {_INPUT: input_val})

    @check_opset_min_version(11, "ReduceSum")
    def test_reduce_any_negative_axis(self):
        input_val = np.random.randint(0, 2, (2, 20)).astype(bool)
        def func(x):
            res = tf.reduce_any(input_tensor=x, keepdims=False)
            res1 = tf.reduce_any(input_tensor=x, axis=[-1], keepdims=False)
            return tf.identity(res, name=_TFOUTPUT), tf.identity(res1, name=_TFOUTPUT1)
        self._run_test_case(func, [_OUTPUT, _OUTPUT1], {_INPUT: input_val})

        input_val = np.random.randint(0, 2, (2, 20)).astype(bool)
        def func(x):
            res = tf.reduce_any(input_tensor=x, keepdims=True)
            res1 = tf.reduce_any(input_tensor=x, axis=[-1], keepdims=True)
            return tf.identity(res, name=_TFOUTPUT), tf.identity(res1, name=_TFOUTPUT1)
        self._run_test_case(func, [_OUTPUT, _OUTPUT1], {_INPUT: input_val})

    @check_opset_min_version(11, "ReduceSum")
    @check_tf_min_version("1.15")
    def test_reduce_any_empty_axis(self):
        input_val = np.random.randint(0, 2, (2, 20)).astype(bool)
        def func(x):
            res = tf.reduce_any(input_tensor=x, keepdims=False)
            res1 = tf.reduce_any(input_tensor=x, axis=[], keepdims=False)
            return tf.identity(res, name=_TFOUTPUT), tf.identity(res1, name=_TFOUTPUT1)
        self._run_test_case(func, [_OUTPUT, _OUTPUT1], {_INPUT: input_val})

    def test_reduce_all_scalar_axis(self):
        input_val = np.random.randint(0, 2, (2, 20)).astype(bool)
        def func(x):
            res = tf.reduce_all(input_tensor=x, keepdims=False)
            res1 = tf.reduce_all(input_tensor=x, axis=0, keepdims=False)
            return tf.identity(res, name=_TFOUTPUT), tf.identity(res1, name=_TFOUTPUT1)
        self._run_test_case(func, [_OUTPUT, _OUTPUT1], {_INPUT: input_val})

    @check_opset_min_version(13, "ReduceSum")
    @check_tf_min_version("1.15")
    def test_reduce_any_nonconst_axis(self):
        input_val = np.random.randint(0, 2, (2, 20)).astype(bool)
        y_val = np.array([1], np.int32)
        def func(x, y):
            res = tf.reduce_any(input_tensor=x, axis=y, keepdims=False)
            return tf.identity(res, name=_TFOUTPUT)
        self._run_test_case(func, [_OUTPUT], {_INPUT: input_val, _INPUT1: y_val})

    @check_opset_min_version(7, "fill")
    def test_zeros_like(self):
        input_x = np.random.random_sample([10, 20]).astype(np.float32)
        input_y = np.array([20, 10]).astype(np.int64)

        def func(x, y):
            z = tf.reshape(x, y)
            return tf.zeros_like(z, name=_TFOUTPUT)

        self._run_test_case(func, [_OUTPUT], {_INPUT: input_x, _INPUT1: input_y})
        self._run_test_case(func, [_OUTPUT], {_INPUT: input_x.astype(np.int32), _INPUT1: input_y})

    @check_opset_min_version(8, "BroadcastTo")
    def test_zeros_like_bool(self):
        input_x = np.random.random_sample([10, 20]).astype(np.float32)
        input_y = np.array([20, 10]).astype(np.int64)

        def func(x, y):
            z = tf.reshape(x, y)
            return tf.zeros_like(z, name=_TFOUTPUT)

        self._run_test_case(func, [_OUTPUT], {_INPUT: input_x > 0.5, _INPUT1: input_y})

    @check_opset_min_version(9, "ConstantOfShape")
    def test_zeros_like_opset9(self):
        input_x = np.random.random_sample([3, 16, 16]).astype(np.float32)
        input_y = np.array([16, 16, 3]).astype(np.int64)

        def func(x, y):
            z = tf.reshape(x, y)
            return tf.zeros_like(z, name=_TFOUTPUT)

        self._run_test_case(func, [_OUTPUT], {_INPUT: input_x, _INPUT1: input_y})
        self._run_test_case(func, [_OUTPUT], {_INPUT: input_x.astype(np.int32), _INPUT1: input_y}, as_session=True,
                            graph_validator=lambda g: check_op_count(g, "ConstantOfShape", 1, disabled=False))

    @check_opset_min_version(9, "is_nan")
    def test_isnan(self):
        # only compatible with dtype `float32`
        x_val1 = np.array([1.0, 2.0, -3.0, -4.0], dtype=np.float32).reshape((2, 2))
        x_val2 = np.array([np.nan, np.nan, np.nan, np.nan], dtype=np.float32).reshape((2, 2))
        x_val3 = np.array([1.0, np.nan, -3.0, np.nan], dtype=np.float32).reshape((2, 2))
        for x_val in [x_val1, x_val2, x_val3]:
            def func(x):
                x_ = is_nan(x)
                return tf.identity(x_, name=_TFOUTPUT)
            self._run_test_case(func, [_OUTPUT], {_INPUT: x_val})

    def test_ceil(self):
        x_val = np.array([-1.5, 1.2], dtype=np.float32)
        def func(x):
            x_ = tf.math.ceil(x)
            return tf.identity(x_, name=_TFOUTPUT)
        self._run_test_case(func, [_OUTPUT], {_INPUT: x_val})

    def test_softplus(self):
        x_val = np.array([-1, 0, 1], dtype=np.float32)
        def func(x):
            x_ = tf.math.softplus(x)
            return tf.identity(x_, name=_TFOUTPUT)
        self._run_test_case(func, [_OUTPUT], {_INPUT: x_val})

    def test_softsign(self):
        x_val = np.array([-1, 0, 1], dtype=np.float32)
        def func(x):
            x_ = tf.math.softsign(x)
            return tf.identity(x_, name=_TFOUTPUT)
        self._run_test_case(func, [_OUTPUT], {_INPUT: x_val})

    def test_batch_to_spacend(self):
        block_size = [2, 2]
        crop = [[1, 0], [2, 1]]

        input_val = np.random.random_sample([40, 3, 5, 100]).astype(np.float32)
        def func(x):
            return batch_to_space_nd(x, block_size, crop, name=_TFOUTPUT)
        self._run_test_case(func, [_OUTPUT], {_INPUT: input_val})

    @check_opset_min_version(11, "BatchToSpaceND")
    @unittest.skip("this was recently removed - but don't we want this to work ?")
    def test_batch_to_spacend_non_const(self):
        def func(input_x, block_shape, crops):
            return batch_to_space_nd(input_x, block_shape, crops, name=_TFOUTPUT)
        input_x_val = np.random.random_sample([40, 3, 5, 100]).astype(np.float32)  # NHWC
        block_shape_val = np.array([2, 2]).astype(np.int64)
        crops_val = np.array([[1, 0], [2, 1]]).astype(np.int64)
        self._run_test_case(func, [_OUTPUT], {_INPUT: input_x_val, _INPUT1: block_shape_val, _INPUT2: crops_val})

    @check_opset_min_version(11, "SpaceToBatchND")
    @unittest.skip("this was recently removed - but don't we want this to work ?")
    def test_space_to_batchnd_non_const(self):
        input_x_val = np.random.random_sample([40, 5, 7, 66]).astype(np.float32)  # NHWC
        def func(input_x, block_size, pad):
            return batch_to_space_nd(input_x, block_size, pad, name=_TFOUTPUT)
        block_size_val = np.array([2, 2]).astype(np.int64)
        pad_val = np.array([[0, 1], [2, 1]]).astype(np.int64)
        self._run_test_case(func, [_OUTPUT], {_INPUT: input_x_val, _INPUT1: block_size_val, _INPUT2: pad_val})

    @check_opset_min_version(11, "BatchToSpaceND")
    def test_batch_to_spacend_non_const_7d(self):
        x_type, y_type, z_type = np.float32, np.int64, np.int64
        # test 3D upto 7D input tensors
        for x_shape in [[12, 4, 4], [12, 4, 8, 3], [12, 4, 8, 3, 2], [12, 4, 8, 3, 2, 3], [12, 4, 8, 3, 2, 1, 3]]:
            # test 1D upto 2D block shapes
            for block_shape in [[2, 3], [2, 2], [2]]:
                # crop 1 layer at end of each dim
                # x and z can be dynamic.
                # y = block_shape cannot be dynamic without change to Transpose op spec
                crops = [[0, 1] for dim in block_shape]
                y_val = np.array(block_shape).astype(y_type)
                x_val = np.array([x + 1 for x in range(0, np.prod(x_shape))], dtype=x_type).reshape(x_shape)
                z_val = np.array(crops).astype(z_type)
                def func(x, z):
                    y = tf.constant(dtype=y_type, value=y_val, shape=y_val.shape, name=_TFINPUT1)
                    return batch_to_space_nd(x, y, z, name=_TFOUTPUT)
                self._run_test_case(func, [_OUTPUT], {_INPUT: x_val, _INPUT2: z_val})

    def test_depthwise_dilations_pattern(self):
        x_val = np.random.random_sample([1, 33, 34, 960]).astype(np.float32)
        kernel = np.random.random_sample([3, 3, 960, 1]).astype(np.float32)
        block_size = np.array([3, 3], np.int64)
        pad = np.array([[2, 4], [5, 3]])
        crop = np.array([[0, 0], [0, 0]])
        def func(x):
            y = space_to_batch_nd(x, block_size, pad)
            z = tf.nn.depthwise_conv2d(y, kernel, strides=[1, 1, 1, 1], padding='VALID')
            return batch_to_space_nd(z, block_size, crop, name=_TFOUTPUT)
        self._run_test_case(func, [_OUTPUT], {_INPUT: x_val})

    @check_opset_min_version(11, "SpaceToBatchND")
    def test_space_to_batchnd_non_const_7d(self):
        x_type, y_type, z_type = np.float32, np.int64, np.int64
        # test 3D upto 7D input tensors
        for x_shape in [[2, 4, 4], [1, 4, 8, 3], [1, 4, 8, 3, 2], [1, 4, 8, 3, 2, 3], [1, 4, 8, 3, 2, 1, 3]]:
            # test 1D upto 2D block shapes
            for block_shape in [[2], [2, 2]]:
                # pad 1 layer at begin and end of each dim
                pads = [[1, 1] for dim in block_shape]
                y_val = np.array(block_shape).astype(y_type)
                x_val = np.array([x + 1 for x in range(0, np.prod(x_shape))], dtype=x_type).reshape(x_shape)
                z_val = np.array(pads).astype(z_type)
                # x and z can be dynamic.
                # y = block_shape cannot be dynamic without change to Transpose op spec
                def func(x, z):
                    y = tf.constant(dtype=y_type, value=y_val, shape=y_val.shape, name=_TFINPUT1)
                    return space_to_batch_nd(x, y, z, name=_TFOUTPUT)
                self._run_test_case(func, [_OUTPUT], {_INPUT: x_val, _INPUT2: z_val})

    @check_opset_min_version(10, "CropAndResize")
    def test_crop_and_resize(self):
        boxes_val = [[0.5, 0.7, 0.7, 0.9], [0.2, 0.4, 0.4, 0.6]]
        def func(input_x, box_ind):
            boxes = tf.constant(boxes_val, dtype=tf.float32)
            corp_size = tf.constant(np.array([20, 20]).astype(np.int32))
            return tf.image.crop_and_resize(input_x, boxes, box_ind, corp_size, name=_TFOUTPUT, method='bilinear')

        input_x_val = np.random.randint(low=0, high=256, size=[2, 36, 36, 3]).astype(np.float32)  # NHWC
        box_ind_val = np.array([1, 0]).astype(np.int32)
        self._run_test_case(func, [_OUTPUT], {_INPUT: input_x_val, _INPUT2: box_ind_val},
                            rtol=1e-04, atol=1e-03)

    @check_opset_min_version(11, "CropAndResize")
    def test_crop_and_resize_linear(self):
        def func(input_x, boxes, box_ind, corp_size):
            return tf.image.crop_and_resize(input_x, boxes, box_ind, corp_size, name=_TFOUTPUT, method='bilinear')

        input_x_val = np.random.randint(low=0, high=256, size=[2, 36, 36, 3]).astype(np.float32)  # NHWC
        boxes_val = np.array([[0.5, 0.7, 0.7, 0.9], [0.2, 0.4, 0.4, 0.6]]).astype(np.float32)
        box_ind_val = np.array([1, 0]).astype(np.int32)
        corp_size_val = np.array([20, 20]).astype(np.int32)
        self._run_test_case(func, [_OUTPUT],
                            {_INPUT: input_x_val, _INPUT1: boxes_val, _INPUT2: box_ind_val, _INPUT3: corp_size_val},
                            rtol=1e-05, atol=1e-04)

    @check_tf_min_version("1.9")
    @check_opset_min_version(11, "CropAndResize")
    def test_crop_and_resize_nearest(self):
        def func(input_x, boxes, box_ind, corp_size):
            return tf.image.crop_and_resize(input_x, boxes, box_ind, corp_size, name=_TFOUTPUT, method='nearest')
        input_x_val = np.random.randint(low=0, high=256, size=[1, 36, 36, 3]).astype(np.float32)  # NHWC
        boxes_val = np.array([[0.2, 0.4, 0.6, 0.8]]).astype(np.float32)
        box_ind_val = np.array([0]).astype(np.int32)
        corp_size_val = np.array([30, 30]).astype(np.int32)
        self._run_test_case(func, [_OUTPUT],
                            {_INPUT: input_x_val, _INPUT1: boxes_val, _INPUT2: box_ind_val, _INPUT3: corp_size_val},
                            rtol=1e-05, atol=1e-04)

    @check_opset_min_version(11, "CropAndResize")
    def test_crop_and_resize_extrapolation(self):
        def func(input_x, boxes, box_ind, corp_size):
            return tf.image.crop_and_resize(input_x, boxes, box_ind, corp_size, name=_TFOUTPUT, extrapolation_value=1.0)
        input_x_val = np.random.randint(low=0, high=256, size=[1, 36, 36, 3]).astype(np.float32)  # NHWC
        boxes_val = np.array([[0.2, 0.4, 1.2, 1.4]]).astype(np.float32)
        box_ind_val = np.array([0]).astype(np.int32)
        corp_size_val = np.array([40, 40]).astype(np.int32)
        self._run_test_case(func, [_OUTPUT],
                            {_INPUT: input_x_val, _INPUT1: boxes_val, _INPUT2: box_ind_val, _INPUT3: corp_size_val},
                            rtol=1e-04, atol=1e-03)

    @check_opset_min_version(11, "CropAndResize")
    def test_crop_and_resize_empty_tensor(self):
        def func(input_x, boxes, box_ind, corp_size):
            return tf.image.crop_and_resize(input_x, boxes, box_ind, corp_size, name=_TFOUTPUT, extrapolation_value=1.0)
        input_x_val = np.random.randint(low=0, high=256, size=[0, 36, 36, 3]).astype(np.float32)  # NHWC
        boxes_val = np.array([]).astype(np.float32).reshape([0, 4])
        box_ind_val = np.array([]).astype(np.int32)
        corp_size_val = np.array([40, 40]).astype(np.int32)
        self._run_test_case(func, [_OUTPUT],
                            {_INPUT: input_x_val, _INPUT1: boxes_val, _INPUT2: box_ind_val, _INPUT3: corp_size_val},
                            rtol=1e-04, atol=1e-03)

    def test_batch_to_space3d(self):
        block_size = [2, 2]
        crop = [[0, 1], [2, 1]]
        input_val = np.random.random_sample([40, 3, 100]).astype(np.float32)
        def func(x):
            return batch_to_space_nd(x, block_size, crop, name=_TFOUTPUT)
        self._run_test_case(func, [_OUTPUT], {_INPUT: input_val})

    def test_space_to_batchnd(self):
        block_size = [2, 2]
        pad = [[0, 1], [2, 1]]
        input_val = np.random.random_sample([40, 5, 7, 66]).astype(np.float32)
        def func(x):
            return space_to_batch_nd(x, block_size, pad, name=_TFOUTPUT)
        self._run_test_case(func, [_OUTPUT], {_INPUT: input_val})

        pad = [[0, 0], [1, 2]]
        input_val = np.random.random_sample([10, 6, 7, 66]).astype(np.float32)
        def func(x):
            return space_to_batch_nd(x, block_size, pad, name=_TFOUTPUT)
        self._run_test_case(func, [_OUTPUT], {_INPUT: input_val})

    @check_opset_min_version(10, "is_inf")
    def test_isinf(self):
        x_types = [np.float32, np.float64]
        for x_type in x_types:
            x_val1 = np.array([1.0, -2.0, 3.0, -4.0], dtype=x_type)
            x_val2 = np.array([np.inf, np.inf, np.inf, np.inf], dtype=x_type).reshape((2, 2))
            x_val3 = np.array([1.0, np.inf, -3.0, np.inf, 5.0, np.inf, -7.0, np.inf], dtype=x_type).reshape((2, 2, 2))
            for x_val in [x_val1, x_val2, x_val3]:
                def func(x):
                    x_ = is_inf(x)
                    return tf.identity(x_, name=_TFOUTPUT)
                self._run_test_case(func, [_OUTPUT], {_INPUT: x_val})

    @check_tf_min_version("2.3")
    @check_opset_min_version(10, "NonMaxSuppression")
    def test_non_max_suppression_v2(self):
        box_num = 10
        boxes_val = np.random.random_sample([box_num, 4]).astype(np.float32)
        scores_val = np.random.random_sample([box_num]).astype(np.float32)

        def func(boxes, scores):
            res1 = tf.raw_ops.NonMaxSuppressionV2(boxes=boxes, scores=scores,
                                                  max_output_size=int(box_num / 2), iou_threshold=0.5)
            res2 = tf.raw_ops.NonMaxSuppressionV2(boxes=boxes, scores=scores,
                                                  max_output_size=0, iou_threshold=0.5)
            return tf.identity(res1, name=_TFOUTPUT), tf.identity(res2, name=_TFOUTPUT1)

        self._run_test_case(func, [_OUTPUT, _OUTPUT1], {_INPUT: boxes_val, _INPUT1: scores_val})

    @check_tf_min_version("2.3")
    @check_opset_min_version(10, "NonMaxSuppression")
    def test_non_max_suppression_v3(self):
        box_num = 10
        boxes_val = np.random.random_sample([box_num, 4]).astype(np.float32)
        scores_val = np.random.random_sample([box_num]).astype(np.float32)

        def func(boxes, scores):
            res1 = tf.raw_ops.NonMaxSuppressionV3(boxes=boxes, scores=scores, score_threshold=0.1,
                                                  max_output_size=int(box_num / 2), iou_threshold=0.5)
            res2 = tf.raw_ops.NonMaxSuppressionV3(boxes=boxes, scores=scores, score_threshold=0.1,
                                                  max_output_size=0, iou_threshold=0.5)
            return tf.identity(res1, name=_TFOUTPUT), tf.identity(res2, name=_TFOUTPUT1)

        self._run_test_case(func, [_OUTPUT, _OUTPUT1], {_INPUT: boxes_val, _INPUT1: scores_val})

    @check_tf_min_version("2.3")
    @check_opset_min_version(10, "NonMaxSuppression")
    @skip_tfjs("TFJS executes model incorrectly")
    def test_non_max_suppression_v4(self):
        box_num = 10
        boxes_val = np.random.random_sample([box_num, 4]).astype(np.float32)
        scores_val = np.random.random_sample([box_num]).astype(np.float32)

        def func1(boxes, scores):
            res1, res2 = tf.raw_ops.NonMaxSuppressionV4(boxes=boxes, scores=scores, score_threshold=0.1,
                                                        max_output_size=int(box_num / 2), iou_threshold=0.5)
            return tf.identity(res1, name=_TFOUTPUT), tf.identity(res2, name=_TFOUTPUT1)

        self._run_test_case(func1, [_OUTPUT, _OUTPUT1], {_INPUT: boxes_val, _INPUT1: scores_val})

        def func2(boxes, scores):
            res1, res2 = tf.raw_ops.NonMaxSuppressionV4(boxes=boxes, scores=scores, score_threshold=0.1,
                                                        max_output_size=2 * box_num, iou_threshold=0.5,
                                                        pad_to_max_output_size=True)
            return tf.identity(res1, name=_TFOUTPUT), tf.identity(res2, name=_TFOUTPUT1)

        self._run_test_case(func2, [_OUTPUT, _OUTPUT1], {_INPUT: boxes_val, _INPUT1: scores_val})

    @check_tf_min_version("2.3")
    @check_opset_min_version(10, "NonMaxSuppression")
    def test_non_max_suppression_v5(self):
        box_num = 10
        boxes_val = np.random.random_sample([box_num, 4]).astype(np.float32)
        scores_val = np.random.random_sample([box_num]).astype(np.float32)

        def func1(boxes, scores):
            res1, res2, res3 = tf.raw_ops.NonMaxSuppressionV5(boxes=boxes, scores=scores, score_threshold=0.1,
                                                              max_output_size=int(box_num / 2), iou_threshold=0.5,
                                                              soft_nms_sigma=0)
            return tf.identity(res1, name=_TFOUTPUT), tf.identity(res2, name=_TFOUTPUT1), \
                   tf.identity(res3, name=_TFOUTPUT2)

        self._run_test_case(func1, [_OUTPUT, _OUTPUT1, _OUTPUT2], {_INPUT: boxes_val, _INPUT1: scores_val})

        def func2(boxes, scores):
            res1, res2, res3 = tf.raw_ops.NonMaxSuppressionV5(boxes=boxes, scores=scores, score_threshold=0.1,
                                                              max_output_size=2 * box_num, iou_threshold=0.5,
                                                              soft_nms_sigma=0, pad_to_max_output_size=True)
            return tf.identity(res1, name=_TFOUTPUT), tf.identity(res2, name=_TFOUTPUT1), \
                   tf.identity(res3, name=_TFOUTPUT2)

        self._run_test_case(func2, [_OUTPUT, _OUTPUT1, _OUTPUT2], {_INPUT: boxes_val, _INPUT1: scores_val})

    @check_opset_min_version(10, "NonMaxSuppression")
    def test_non_max_suppression(self):
        box_num = 10
        boxes_val = np.random.random_sample([box_num, 4]).astype(np.float32)
        scores_val = np.random.random_sample([box_num]).astype(np.float32)

        def func(boxes, scores):
            res1 = tf.image.non_max_suppression(boxes, scores, max_output_size=int(box_num / 2))
            res2 = tf.image.non_max_suppression(boxes, scores, max_output_size=0)
            return tf.identity(res1, name=_TFOUTPUT), tf.identity(res2, name=_TFOUTPUT1)

        self._run_test_case(func, [_OUTPUT, _OUTPUT1], {_INPUT: boxes_val, _INPUT1: scores_val})

    @check_opset_min_version(10, "NonMaxSuppression")
    @allow_missing_shapes("TF shape inference misses reshape to scalar")
    @skip_tfjs("TFJS executes model incorrectly")
    def test_non_max_suppression_v4_padded(self):
        box_num = 10
        boxes_val = np.random.random_sample([box_num, 4]).astype(np.float32)
        scores_val = np.random.random_sample([box_num]).astype(np.float32)

        def func(boxes, scores):
            ret1, ret2 = tf.image.non_max_suppression_padded(boxes, scores, max_output_size=int(box_num * 2),
                                                             pad_to_max_output_size=True)
            return tf.identity(ret1, name=_TFOUTPUT), tf.identity(ret2, name=_TFOUTPUT1)

        self._run_test_case(func, [_OUTPUT, _OUTPUT1], {_INPUT: boxes_val, _INPUT1: scores_val})

    @check_opset_min_version(10, "NonMaxSuppression")
    @allow_missing_shapes("TF shape inference misses reshape to scalar")
    @skip_tfjs("TFJS executes model incorrectly")
    def test_non_max_suppression_v4_no_padding(self):
        box_num = 10
        boxes_val = np.random.random_sample([box_num, 4]).astype(np.float32)
        scores_val = np.random.random_sample([box_num]).astype(np.float32)

        def func(boxes, scores):
            ret1, ret2 = tf.image.non_max_suppression_padded(boxes, scores, max_output_size=int(box_num),
                                                             pad_to_max_output_size=False)
            return tf.identity(ret1, name=_TFOUTPUT), tf.identity(ret2, name=_TFOUTPUT1)

        self._run_test_case(func, [_OUTPUT, _OUTPUT1], {_INPUT: boxes_val, _INPUT1: scores_val})

    @check_tf_min_version("1.15")
    @check_opset_min_version(10, "NonMaxSuppression")
    def test_non_max_suppression_v5(self):
        box_num = 10
        boxes_val = np.random.random_sample([box_num, 4]).astype(np.float32)
        scores_val = np.random.random_sample([box_num]).astype(np.float32)

        def func(boxes, scores):
            ret1, ret2 = tf.image.non_max_suppression_with_scores(boxes, scores, max_output_size=int(box_num / 2),
                                                                  soft_nms_sigma=0.0)
            return tf.identity(ret1, name=_TFOUTPUT), tf.identity(ret2, name=_TFOUTPUT1)

        self._run_test_case(func, [_OUTPUT, _OUTPUT1], {_INPUT: boxes_val, _INPUT1: scores_val})

    @check_tf_min_version("2.3")
    @check_opset_min_version(12, "GatherND with batch_dims")
    def test_combined_non_max_suppression_pad_and_clip(self):
        batch_size = 8
        box_num = 10
        classes_num = 2
        max_total_size = 9
        boxes_val = np.random.random_sample([batch_size, box_num, 1, 4]).astype(np.float32) * 2 - 0.5
        scores_val = np.random.random_sample([batch_size, box_num, classes_num]).astype(np.float32)

        def func(boxes, scores):
            nmsed_boxes, nmsed_scores, nmsed_classes, valid_detections = \
                tf.image.combined_non_max_suppression(boxes=boxes, scores=scores, score_threshold=0.1,
                                                      max_output_size_per_class=3, max_total_size=max_total_size,
                                                      iou_threshold=0.5, pad_per_class=True, clip_boxes=True)
            out1 = tf.identity(nmsed_boxes, name=_TFOUTPUT)
            out2 = tf.identity(nmsed_scores, name=_TFOUTPUT1)
            out3 = tf.identity(nmsed_classes, name=_TFOUTPUT2)
            out4 = tf.identity(valid_detections, name=_TFOUTPUT3)
            return out1, out2, out3, out4

        self._run_test_case(func, [_OUTPUT, _OUTPUT1, _OUTPUT2, _OUTPUT3], {_INPUT: boxes_val, _INPUT1: scores_val})

    @check_tf_min_version("2.3")
    @check_opset_min_version(12, "GatherND with batch_dims")
    def test_combined_non_max_suppression_no_pad_no_clip(self):
        batch_size = 8
        box_num = 10
        classes_num = 2
        max_total_size = 9
        boxes_val = np.random.random_sample([batch_size, box_num, 1, 4]).astype(np.float32) * 2 - 0.5
        scores_val = np.random.random_sample([batch_size, box_num, classes_num]).astype(np.float32)

        def func(boxes, scores):
            nmsed_boxes, nmsed_scores, nmsed_classes, valid_detections = \
                tf.image.combined_non_max_suppression(boxes=boxes, scores=scores, score_threshold=0.1,
                                                      max_output_size_per_class=3, max_total_size=max_total_size,
                                                      iou_threshold=0.5, pad_per_class=False, clip_boxes=False)
            out1 = tf.identity(nmsed_boxes, name=_TFOUTPUT)
            out2 = tf.identity(nmsed_scores, name=_TFOUTPUT1)
            out3 = tf.identity(nmsed_classes, name=_TFOUTPUT2)
            out4 = tf.identity(valid_detections, name=_TFOUTPUT3)
            return out1, out2, out3, out4

        self._run_test_case(func, [_OUTPUT, _OUTPUT1, _OUTPUT2, _OUTPUT3], {_INPUT: boxes_val, _INPUT1: scores_val})

    def _conv1d_test(self, x_val, w, stride=None, padding="VALID", rtol=1e-07):
        if stride is None:
            stride = 1
        def func(x):
            kernel = tf.constant(w, dtype=tf.float32, name='k')
            conv = tf.nn.conv1d(x, kernel, stride=stride, padding=padding)
            return tf.identity(conv, name=_TFOUTPUT)
        self._run_test_case(func, [_OUTPUT], {_INPUT: x_val}, rtol=rtol)

    def test_conv1d_1(self):
        x_val = make_xval((1, 7, 1))
        w = np.array([2., 1., 3.], dtype=np.float32).reshape(3, 1, 1)
        self._conv1d_test(x_val, w)

    def test_conv1d_2(self):
        x_val = make_xval((1, 7, 1))
        w = np.array([2., 1., 3.], dtype=np.float32).reshape(3, 1, 1)
        self._conv1d_test(x_val, w, stride=2)

    def test_conv1d_3(self):
        x_val = make_xval((1, 7, 1))
        w = np.array([2., 1., 3.], dtype=np.float32).reshape(3, 1, 1)
        self._conv1d_test(x_val, w, padding="SAME")

    def test_conv1d_4(self):
        x_val = make_xval((1, 7, 1))
        w = np.array([2., 1., 3.], dtype=np.float32).reshape(3, 1, 1)
        self._conv1d_test(x_val, w, rtol=1e-05)

    def test_conv1d_5(self):
        x_val = make_xval((1, 7, 1))
        w = np.array([3., 3., 3.], dtype=np.float32).reshape(3, 1, 1)
        self._conv1d_test(x_val, w)

    @check_opset_min_version(10, "ThresholdedRelu")
    def test_thresholded_relu(self):
        # tf.keras.layers.ThresholdedReLU only supports `float32` for x
        x_val = np.array([0.0, 1.0, -1.0, 2.0, -2.0, 0.5, -0.5, 1.5, -1.5], dtype=np.float32).reshape((3, 3))
        theta_vals = [0.0, 0.5, 1.0, 2.0]
        for theta_val in theta_vals:
            def func(x):
                t = tf.keras.layers.ThresholdedReLU(theta=theta_val)
                x_ = t.call(x)
                return tf.identity(x_, name=_TFOUTPUT)
            self._run_test_case(func, [_OUTPUT], {_INPUT: x_val},
                                graph_validator=lambda g: check_op_count(g, "ThresholdedRelu", 1))

    @check_tf_min_version("1.13")
    @check_opset_min_version(11, "MaxPoolWithArgmax")
    def test_maxpoolwithargmax(self):
        for p in get_maxpoolwithargmax_getdata():
            _, padding, x_shape, ksize, strides = p
            x_val = np.random.uniform(0, 10, x_shape)
            def func(x):
                mp = tf.nn.max_pool_with_argmax(x, ksize, strides, padding=padding)
                return tf.identity(mp[0], name=_TFOUTPUT), tf.identity(mp[1], name=_TFOUTPUT1)
            self.logger.debug(str(p))
            self._run_test_case(func, [_OUTPUT, _OUTPUT1], {_INPUT: x_val})

    @check_tf_min_version("1.15")
    @check_opset_min_version(11, "MaxPoolWithArgmax")
    def test_maxpoolwithargmax_batch_in_index(self):
        padding = 'SAME'
        x_shape = [2, 10, 5, 3]
        ksize = [1, 4, 4, 1]
        strides = [1, 1, 1, 1]
        x_val = np.random.uniform(0, 10, x_shape)
        def func(x):
            mp = tf.nn.max_pool_with_argmax(x, ksize, strides, padding=padding, include_batch_in_index=True)
            return tf.identity(mp[0], name=_TFOUTPUT), tf.identity(mp[1], name=_TFOUTPUT1)
        self._run_test_case(func, [_OUTPUT, _OUTPUT1], {_INPUT: x_val})

    @check_tf_min_version("1.15")
    @check_opset_min_version(11, "MaxPoolWithArgmax")
    def test_maxpoolwithargmax_unknown_c(self):
        padding = 'SAME'
        x_shape = [2, 10, 5, 1]
        ksize = [1, 4, 4, 1]
        strides = [1, 1, 1, 1]
        x_val = np.random.uniform(0, 10, x_shape)
        s_val = np.array([2, 10, 5, 4], np.int64)
        def func(x, s):
            x = tf.broadcast_to(x, s)
            mp = tf.nn.max_pool_with_argmax(x, ksize, strides, padding=padding, include_batch_in_index=True)
            return tf.identity(mp[0], name=_TFOUTPUT), tf.identity(mp[1], name=_TFOUTPUT1)
        self._run_test_case(func, [_OUTPUT, _OUTPUT1], {_INPUT: x_val, _INPUT1: s_val})

    @check_opset_min_version(10, "Selu")
    def test_selu(self):
        x_val = np.random.random_sample([3]).astype(np.float32)
        def func(x):
            y = tf.nn.selu(x)
            return tf.identity(y, name=_TFOUTPUT)
        self._run_test_case(func, [_OUTPUT], {_INPUT: x_val})

    @check_opset_min_version(8, "ClipByValue (needs broadcast)")
    def test_clip_by_value(self):
        # float32, dynamic min/max
        x_val = np.arange(0, 24, dtype=np.float32).reshape([3, 8])
        x_minval = np.array(8.5, dtype=np.float32)
        x_maxval = np.array(16.5, dtype=np.float32)
        def func(x, x_min, x_max):
            y = tf.clip_by_value(x, x_min, x_max)
            return tf.identity(y, name=_TFOUTPUT)
        self._run_test_case(func, [_OUTPUT], {_INPUT: x_val, _INPUT1: x_minval, _INPUT2: x_maxval})

        # float32, const min/max
        x_val = np.arange(0, 24, dtype=np.float32).reshape([3, 8])
        def func(x):
            y = tf.clip_by_value(x, 8.5, 16.5)
            return tf.identity(y, name=_TFOUTPUT)
        self._run_test_case(func, [_OUTPUT], {_INPUT: x_val})

        # int32, converter needs to cast, const min/max
        x_val = np.arange(0, 24, dtype=np.int32).reshape([3, 8])
        def func(x):
            y = tf.clip_by_value(x, 8, 16)
            return tf.identity(y, name=_TFOUTPUT)
        self._run_test_case(func, [_OUTPUT], {_INPUT: x_val})

    def test_softmax(self):
        x_val = np.arange(0, 24, dtype=np.float32).reshape([3, 1, 8])
        def func(x):
            y = tf.nn.softmax(x)
            return tf.identity(y, name=_TFOUTPUT)
        self._run_test_case(func, [_OUTPUT], {_INPUT: x_val})

    def test_log_softmax(self):
        x_val = np.arange(0, 24, dtype=np.float32).reshape([3, 1, 8])
        def func(x):
            y = tf.nn.log_softmax(x)
            return tf.identity(y, name=_TFOUTPUT)
        self._run_test_case(func, [_OUTPUT], {_INPUT: x_val})

    @check_opset_min_version(11, "Range")
    def test_ctc_greedy_decoder(self):
        x_val = np.random.uniform(size=(3, 4, 5)).astype(np.float32)
        s_val = np.array([3, 3, 2, 3], np.int32)
        def func(x, s):
            [decoded], logits = tf.nn.ctc_greedy_decoder(x, s, merge_repeated=False)
            r1 = tf.identity(decoded.indices, name=_TFOUTPUT)
            r2 = tf.identity(decoded.values, name=_TFOUTPUT1)
            r3 = tf.identity(decoded.dense_shape, name=_TFOUTPUT2)
            r4 = tf.identity(logits, name=_TFOUTPUT3)
            return r1, r2, r3, r4
        self._run_test_case(func, [_OUTPUT, _OUTPUT1, _OUTPUT2, _OUTPUT3], {_INPUT: x_val, _INPUT1: s_val})

    @check_opset_min_version(11, "Range")
    def test_ctc_greedy_decoder_merge_repeated(self):
        x_val = np.random.uniform(size=(6, 4, 5)).astype(np.float32)
        s_val = np.array([5, 6, 4, 6], np.int32)
        def func(x, s):
            [decoded], logits = tf.nn.ctc_greedy_decoder(x, s, merge_repeated=True)
            r1 = tf.identity(decoded.indices, name=_TFOUTPUT)
            r2 = tf.identity(decoded.values, name=_TFOUTPUT1)
            r3 = tf.identity(decoded.dense_shape, name=_TFOUTPUT2)
            r4 = tf.identity(logits, name=_TFOUTPUT3)
            return r1, r2, r3, r4
        self._run_test_case(func, [_OUTPUT, _OUTPUT1, _OUTPUT2, _OUTPUT3], {_INPUT: x_val, _INPUT1: s_val})

    # test for gemm pattern0: alpha*A*B + beta*C
    def test_gemm_pattern0(self):
        max_number = 10
        m = np.random.randint(max_number)
        n = np.random.randint(max_number)
        k = np.random.randint(max_number)
        x_val1 = np.random.rand(m, n).astype("float32")
        x_val2 = np.random.rand(n, k).astype("float32")
        x_val3 = np.random.rand(m, k).astype("float32")
        def func(a, b, c):
            alpha = tf.constant(1.0, dtype=tf.float32)
            beta = tf.constant(2.0, dtype=tf.float32)
            mul1 = tf.multiply(alpha, tf.matmul(a, b))
            mul2 = tf.multiply(beta, c)
            x_ = mul1 + mul2
            return tf.identity(x_, name=_TFOUTPUT)
        self._run_test_case(func, [_OUTPUT], {_INPUT: x_val1, _INPUT1: x_val2, _INPUT2: x_val3},
                            graph_validator=lambda g: check_op_count(g, "Gemm", 1))

    # test for gemm pattern1: alpha*A*B + C
    def test_gemm_pattern1(self):
        max_number = 10
        m = np.random.randint(max_number)
        n = np.random.randint(max_number)
        k = np.random.randint(max_number)
        x_val1 = np.random.rand(m, n).astype("float32")
        x_val2 = np.random.rand(n, k).astype("float32")
        x_val3 = np.random.rand(m, k).astype("float32")
        def func(a, b, c):
            alpha = tf.constant(1.0, dtype=tf.float32)
            x_ = tf.multiply(alpha, tf.matmul(a, b)) + c
            return tf.identity(x_, name=_TFOUTPUT)
        self._run_test_case(func, [_OUTPUT], {_INPUT: x_val1, _INPUT1: x_val2, _INPUT2: x_val3},
                            graph_validator=lambda g: check_op_count(g, "Gemm", 1))

    # test for gemm pattern2: A*B + beta*C
    def test_gemm_pattern2(self):
        max_number = 10
        m = np.random.randint(max_number)
        n = np.random.randint(max_number)
        k = np.random.randint(max_number)
        x_val1 = np.random.rand(m, n).astype("float32")
        x_val2 = np.random.rand(n, k).astype("float32")
        x_val3 = np.random.rand(m, k).astype("float32")
        def func(a, b, c):
            beta = tf.constant(2.0, dtype=tf.float32)
            x_ = tf.matmul(a, b) + tf.multiply(beta, c)
            return tf.identity(x_, name=_TFOUTPUT)
        self._run_test_case(func, [_OUTPUT], {_INPUT: x_val1, _INPUT1: x_val2, _INPUT2: x_val3},
                            graph_validator=lambda g: check_op_count(g, "Gemm", 1))

    # test for gemm pattern3: A*B + C
    def test_gemm_pattern3(self):
        max_number = 10
        m = np.random.randint(max_number)
        n = np.random.randint(max_number)
        k = np.random.randint(max_number)
        x_val1 = np.random.rand(m, n).astype("float32")
        x_val2 = np.random.rand(n, k).astype("float32")
        x_val3 = np.random.rand(m, k).astype("float32")
        def func(a, b, c):
            x_ = tf.matmul(a, b) + c
            return tf.identity(x_, name=_TFOUTPUT)
        self._run_test_case(func, [_OUTPUT], {_INPUT: x_val1, _INPUT1: x_val2, _INPUT2: x_val3},
                            graph_validator=lambda g: check_op_count(g, "Gemm", 1))

    # test for gemm pattern4: A*B + C [addbias] - 1D bias!
    def test_gemm_pattern4(self):
        max_number = 10
        m = np.random.randint(max_number)
        n = np.random.randint(max_number)
        k = np.random.randint(max_number) # bias add requires 1D tensor
        x_val1 = np.random.rand(m, n).astype("float32")
        x_val2 = np.random.rand(n, k).astype("float32")
        x_val3 = np.random.rand(k).astype("float32")
        def func(a, b, c):
            x_ = tf.nn.bias_add(tf.matmul(a, b), c)
            return tf.identity(x_, name=_TFOUTPUT)
        self._run_test_case(func, [_OUTPUT], {_INPUT: x_val1, _INPUT1: x_val2, _INPUT2: x_val3},
                            graph_validator=lambda g: check_op_count(g, "Gemm", 1))

    # test for gemm pattern0: alpha*A*B + beta*C
    @check_opset_min_version(12, "Optimizer bug in ORT 1.2")
    def test_gemm_pattern0_fail_broadcast(self):
        # shapes (3, 3) * (3, 1) + (1, 4) => (3, 1) + (1, 4)
        # c not uni-broadcastable to a * b, so should not use GEMM
        m, n, k = 3, 3, 1
        x_val1 = np.random.rand(m, n).astype("float32")
        x_val2 = np.random.rand(n, k).astype("float32")
        x_val3 = np.random.rand(k, 4).astype("float32")

        def func(a, b, c):
            alpha = tf.constant(1.0, dtype=tf.float32)
            beta = tf.constant(2.0, dtype=tf.float32)
            mul1 = tf.multiply(alpha, tf.matmul(a, b))
            mul2 = tf.multiply(beta, c)
            x_ = mul1 + mul2
            return tf.identity(x_, name=_TFOUTPUT)

        def graph_validator(g):
            if 'Gemm' in [n.type for n in g.get_nodes()]: return False
            return True

        self._run_test_case(func, [_OUTPUT], {_INPUT: x_val1, _INPUT1: x_val2, _INPUT2: x_val3},
                            graph_validator=graph_validator)

    def test_graph_matcher(self):
        shape = [2, 6]
        x_val = np.random.random(shape).astype(np.float32)
        y_val = np.random.random(shape).astype(np.float32)
        z_val = np.random.random(shape).astype(np.float32)
        def func(x, y, z):
            tmp1 = x + y
            tmp2 = x - y
            tmp3 = tf.multiply(tmp1, z)
            tmp4 = tf.multiply(tmp2, z)
            return tf.add(tmp4, tmp3, name=_TFOUTPUT)

        onnx_graph = self._run_test_case(func, [_OUTPUT], {_INPUT: x_val, _INPUT1: y_val, _INPUT2: z_val})
        pattern = \
            OpTypePattern('Add', name='output', inputs=[
                OpTypePattern('Mul', inputs=[
                    OpTypePattern('Add', name='input1'),
                    OpTypePattern('*', name='input2')]),
                OpTypePattern('Mul', inputs=[
                    OpTypePattern('Sub', name='input1'),
                    OpTypePattern('*', name='input2')])])

        matcher = GraphMatcher(pattern, allow_reorder=False)
        match_results = list(matcher.match_ops(onnx_graph.get_nodes()))
        self.assertTrue(len(match_results) == 0)
        matcher = GraphMatcher(pattern, allow_reorder=True)
        match_results = list(matcher.match_ops(onnx_graph.get_nodes()))
        self.assertTrue(len(match_results) == 1)

    def test_add2(self):
        x_val = np.array([1.0, 2.0, -3.0, -4.0], dtype=np.float32).reshape((2, 2))
        def func(x):
            x_ = tf.add(x, x)
            return tf.identity(x_, name=_TFOUTPUT)
        self._run_test_case(func, [_OUTPUT], {_INPUT: x_val})

    @check_opset_min_version(11, "CumSum")
    def test_cumsum(self):
        x_val = np.array([1.0, 2.0, 3.0, 4.0], dtype=np.float32).reshape((2, 2))
        def func(x):
            x_ = tf.cumsum(x, axis=1)
            return tf.identity(x_, name=_TFOUTPUT)
        self._run_test_case(func, [_OUTPUT], {_INPUT: x_val})

    @check_opset_min_version(11, "CumSum")
    def test_cumsum_axis1_reverse_exclusive(self):
        x_val = np.array([1., 2., 3., 4.,
                          5., 6., 7., 8.,
                          9., 10., 11., 12.,
                          13., 14., 15., 16.,
                          17., 18., 19., 20.,
                          21., 22., 23., 24.], dtype=np.float32).reshape((2, 3, 4))
        def func(x):
            x_ = tf.cumsum(x, axis=1, reverse=True)
            return tf.identity(x_, name=_TFOUTPUT)
        self._run_test_case(func, [_OUTPUT], {_INPUT: x_val})

    @check_opset_min_version(10, "Slice")
    def test_cumprod(self):
        x_val = np.array([2.0, 3.0, 4.0, 5.0], dtype=np.float32).reshape((2, 2))
        def func(x):
            x_ = tf.math.cumprod(x, axis=0)
            return tf.identity(x_, name=_TFOUTPUT)
        self._run_test_case(func, [_OUTPUT], {_INPUT: x_val})

    @check_opset_min_version(10, "Slice")
    def test_cumprod_axis1(self):
        x_val = np.array([1., 2., 3., 4.,
                          5., 6., 7., 8.,
                          9., 10., 11., 12.,
                          13., 14., 15., 16.,
                          17., 18., 19., 20.,
                          21., 22., 23., 24.], dtype=np.float32).reshape((2, 3, 4))
        def func(x):
            x_ = tf.math.cumprod(x, axis=1)
            return tf.identity(x_, name=_TFOUTPUT)
        self._run_test_case(func, [_OUTPUT], {_INPUT: x_val})

    @check_opset_min_version(10, "Slice")
    def test_cumprod_axis1_reverse(self):
        x_val = np.array([1., 2., 3., 4.,
                          5., 6., 7., 8.,
                          9., 10., 11., 12.,
                          13., 14., 15., 16.,
                          17., 18., 19., 20.,
                          21., 22., 23., 24.], dtype=np.float32).reshape((2, 3, 4))
        def func(x):
            x_ = tf.math.cumprod(x, axis=1, reverse=True)
            return tf.identity(x_, name=_TFOUTPUT)
        self._run_test_case(func, [_OUTPUT], {_INPUT: x_val})

    @check_opset_min_version(10, "Slice")
    def test_cumprod_axis1_reverse_exclusive(self):
        x_val = np.array([1., 2., 3., 4.,
                          5., 6., 7., 8.,
                          9., 10., 11., 12.,
                          13., 14., 15., 16.,
                          17., 18., 19., 20.,
                          21., 22., 23., 24.], dtype=np.float32).reshape((2, 3, 4))
        def func(x):
            x_ = tf.math.cumprod(x, axis=1, reverse=True, exclusive=True)
            return tf.identity(x_, name=_TFOUTPUT)
        self._run_test_case(func, [_OUTPUT], {_INPUT: x_val})

    @check_opset_min_version(11, "Round")
    def test_round(self):
        x_val = np.array([-0.7, -0.5, -0.0, 0.0, +0.0, 0.3, 0.5, 0.7, float('nan')], dtype=np.float32)
        def func(x):
            x_ = tf.round(x)
            return tf.identity(x_, name=_TFOUTPUT)
        self._run_test_case(func, [_OUTPUT], {_INPUT: x_val})

    def test_round_approx(self):
        # In lower opsets there is no Round, but we can approximate it forgoing nearest even
        x_val = np.array([-0.7, -0.5, -0.0, 0.0, +0.0, 0.3, 1.5, 0.7, float('nan')], dtype=np.float32)
        def func(x):
            x_ = tf.round(x)
            return tf.identity(x_, name=_TFOUTPUT)
        self._run_test_case(func, [_OUTPUT], {_INPUT: x_val})

    @check_opset_min_version(11, "Round")
    def test_rint(self):
        x_val = np.array([-2.7, -1.5, -0.0, +0.0, 0.3, 0.5, 1.5, 2.5, 3.4, 3.5, float('nan')], dtype=np.float32)
        def func(x):
            x_ = tf.math.rint(x)
            return tf.identity(x_, name=_TFOUTPUT)
        self._run_test_case(func, [_OUTPUT], {_INPUT: x_val})

    @check_opset_min_version(11, "Det")
    @unittest.skip("unclear how this is called in tf-2, fix later")
    def test_determinant(self):
        x_val = np.array([1., 2., 3., 4., 1., 2.,
                          2., 1., 1., 3., 3., 1.,
                          1., 2., 3., 4., 1., 2.,
                          2., 1., 1., 3., 3., 1.],
                         dtype=np.float32).reshape((1, 2, 3, 2, 2))
        def func(x):
            x_ = tf.matrix_determinant(x)
            return tf.identity(x_, name=_TFOUTPUT)
        self._run_test_case(func, [_OUTPUT], {_INPUT: x_val})

    @check_opset_min_version(11, "BitShift")
    def test_bitshift_left(self):
        x_val = np.array([16, 4, 1], dtype=np.int32)
        y_val = np.array([1, 2, 3], dtype=np.int32)
        def func(x, y):
            x_ = tf.bitwise.left_shift(x, y)
            return tf.identity(x_, name=_TFOUTPUT)
        self._run_test_case(func, [_OUTPUT], {_INPUT: x_val, _INPUT1: y_val})

    @check_opset_min_version(11, "BitShift")
    def test_bitshift_right(self):
        info = np.iinfo(np.int32)
        x_val = np.array([-1, 0, 1, info.max, info.min], dtype=np.int32)
        def func(x):
            x_ = tf.bitwise.right_shift(x, 1)
            return tf.identity(x_, name=_TFOUTPUT)
        self._run_test_case(func, [_OUTPUT], {_INPUT: x_val})

    @check_tf_min_version("1.14", "tensor_scatter_nd_update needs tf 1.14")
    @check_opset_min_version(11, "ScatterND")
    def test_tensor_scatter_update(self):
        x_val = np.array([10, 20, 30, 40], dtype=np.int32).reshape((4))
        y_val = np.array([0, 2], dtype=np.int64).reshape((2, 1))
        z_val = np.array([8, 11], dtype=np.int32).reshape((2))

        def func(x, y, z):
            x_ = tf.tensor_scatter_nd_update(x, y, z)
            return tf.identity(x_, name=_TFOUTPUT)
        self._run_test_case(func, [_OUTPUT], {_INPUT: x_val, _INPUT1: y_val, _INPUT2: z_val})

    @check_tf_min_version("1.15", "tensor_scatter_nd_update for strings needs tf 1.15")
    @check_opset_min_version(11, "ScatterND")
    @skip_tflite("Conversion crashes")
    def test_tensor_scatter_update_str(self):
        x_val = np.array(['A', '♠♣♥♦', 'B', 'C'], dtype=str).reshape((4))
        y_val = np.array([0, 2], dtype=np.int64).reshape((2, 1))
        z_val = np.array(['☺', '11'], dtype=str).reshape((2))

        def func(x, y, z):
            x_ = tf.tensor_scatter_nd_update(x, y, z)
            return tf.identity(x_, name=_TFOUTPUT)
        self._run_test_case(func, [_OUTPUT], {_INPUT: x_val, _INPUT1: y_val, _INPUT2: z_val})

    @check_tf_min_version("1.15", "tensor_scatter_nd_update for strings needs tf 1.15")
    @check_opset_min_version(11, "ScatterND")
    @skip_tflite("Conversion crashes")
    def test_tensor_scatter_update_str_const(self):
        x_val = np.array(['A', '♠♣♥♦', 'B', 'C'], dtype=str).reshape((4))
        y_val = np.array([0, 2], dtype=np.int64).reshape((2, 1))
        z_val = np.array(['☺', '11'], dtype=str).reshape((2))

        def func(x, y):
            z = tf.constant(z_val)
            x_ = tf.tensor_scatter_nd_update(x, y, z)
            return tf.identity(x_, name=_TFOUTPUT)
        self._run_test_case(func, [_OUTPUT], {_INPUT: x_val, _INPUT1: y_val})

    @check_tf_min_version("1.14", "tensor_scatter_nd_update needs tf 1.14")
    @check_opset_min_version(11, "ScatterND")
    def test_tensor_scatter_update_cast_indices(self):
        x_val = np.array([10, 20, 30, 40], dtype=np.int32).reshape((4))
        y_val = np.array([0, 2], dtype=np.int32).reshape((2, 1))
        z_val = np.array([8, 11], dtype=np.int32).reshape((2))

        def func(x, y, z):
            x_ = tf.tensor_scatter_nd_update(x, y, z)
            return tf.identity(x_, name=_TFOUTPUT)
        self._run_test_case(func, [_OUTPUT], {_INPUT: x_val, _INPUT1: y_val, _INPUT2: z_val})

    @check_opset_min_version(16, "ScatterND")
    def test_scatternd_add(self):
        x_val = np.array([10, 20, 30, 40], dtype=np.int32).reshape((4))
        y_val = np.array([0, 2], dtype=np.int64).reshape((2, 1))
        z_val = np.array([20, 30], dtype=np.int32).reshape((2))

        def func(x, y, z):
            x_ = tf.tensor_scatter_nd_add(x, y, z)
            return tf.identity(x_, name=_TFOUTPUT)
        self._run_test_case(func, [_OUTPUT], {_INPUT: x_val, _INPUT1: y_val, _INPUT2: z_val})

    @check_opset_min_version(11, "ScatterND")
    def test_scatternd_1d(self):
        x_val = np.array([4, 3, 1, 7], dtype=np.int32).reshape((4, 1))
        y_val = np.array([9, 10, 11, 12], dtype=np.int64).reshape((4))
        z_val = np.array([8], dtype=np.int32).reshape(1)

        def func(x, y, z):
            x_ = tf.scatter_nd(x, y, z)
            return tf.identity(x_, name=_TFOUTPUT)
        self._run_test_case(func, [_OUTPUT], {_INPUT: x_val, _INPUT1: y_val, _INPUT2: z_val})

    @check_opset_min_version(11, "ScatterND")
    def test_scatternd_3d(self):
        x_val = np.array([0, 2], dtype=np.int32).reshape((2, 1))
        y_val = np.array([[[5, 5, 5, 5], [6, 6, 6, 6],
                           [7, 7, 7, 7], [8, 8, 8, 8]],
                          [[5, 5, 5, 5], [6, 6, 6, 6],
                           [7, 7, 7, 7], [8, 8, 8, 8]]], dtype=np.float32).reshape((2, 4, 4))
        z_val = np.array([4, 4, 4], dtype=np.int32).reshape(3)

        def func(x, y, z):
            x_ = tf.scatter_nd(x, y, z)
            return tf.identity(x_, name=_TFOUTPUT)
        self._run_test_case(func, [_OUTPUT], {_INPUT: x_val, _INPUT1: y_val, _INPUT2: z_val})

    @check_opset_min_version(11, "Unique")
    def test_unique(self):
        x_val = np.array([1, 2, 8, 1, 2, 2, 7, 7, 7, 1], dtype=np.float32)
        def func(x):
            x1_, _ = tf.unique(x)
            y1 = tf.identity(x1_, name=_TFOUTPUT)
            return y1
        self._run_test_case(func, [_OUTPUT], {_INPUT: x_val})

    @check_opset_min_version(11, "Unique")
    def test_unique_indices_int64(self):
        x_val = np.array([2, 3, 3, 6, 4, 1, 1], dtype=np.float32)
        def func(x):
            x1_, x2_ = tf.unique(x, out_idx=tf.int64)
            y1 = tf.identity(x1_, name=_TFOUTPUT)
            y2 = tf.identity(x2_, name=_TFOUTPUT1)
            return y1, y2
        self._run_test_case(func, [_OUTPUT, _OUTPUT1], {_INPUT: x_val})

    @check_opset_min_version(11, "Unique")
    def test_unique_indices_int32(self):
        x_val = np.array([2, 3, 3, 6, 4, 1, 1], dtype=np.float32)
        def func(x):
            x1_, x2_ = tf.unique(x, out_idx=tf.int32)
            y1 = tf.identity(x1_, name=_TFOUTPUT)
            y2 = tf.identity(x2_, name=_TFOUTPUT1)
            return y1, y2
        self._run_test_case(func, [_OUTPUT, _OUTPUT1], {_INPUT: x_val})

    @check_opset_min_version(11, "Unique")
    def test_bincount(self):
        x_val = np.array([5, 2, 3, 1, 3, 2, 7, 5, 9, 10], dtype=np.int32)
        def func(x):
            x_ = tf.math.bincount(x)
            y_ = tf.identity(x_, name=_TFOUTPUT)
            return y_
        self._run_test_case(func, [_OUTPUT], {_INPUT: x_val})

    @skip_tflite("Bug in tflite output shapes")
    @skip_tfjs("TFJS executes model incorrectly")
    @check_opset_min_version(11, "Unique")
    @check_tf_min_version("2.3", "needs tf.math.bincount with axis attr")
    def test_dense_bincount(self):
        x_val = np.array([[5, 2, 3, 1, 3], [2, 7, 5, 9, 10]], dtype=np.int32)
        y_val = np.array([[2.0, 1.5, 3.5, 4.5, 5.5], [6.5, 7.5, 8.5, 9.5, 10.5]], dtype=np.float32)
        for a in [0, -1]:
            for b in [True, False]:
                def func(x, y):
                    x_ = tf.math.bincount(x, axis=a, binary_output=b)
                    y_ = tf.identity(x_, name=_TFOUTPUT)
                    return y_
                self._run_test_case(func, [_OUTPUT], {_INPUT: x_val, _INPUT1: y_val})

    @check_opset_min_version(11, "ScatterND")
    def test_sparse_to_dense(self):
        i_val = np.array([[0, 0, 0], [0, 0, 2], [0, 1, 3], [1, 2, 2], [1, 2, 3]], dtype=np.int64)
        v_val = np.array([1.5, 1.6, 1.7, 1.8, 1.9], dtype=np.float32)
        ds_val = np.array([2, 3, 4], dtype=np.int64)
        d_val = np.array(2.5, dtype=np.float32)
        def func(indices, values, dense_shape, default):
            st = tf.SparseTensor(indices, values, dense_shape)
            dense = tf.sparse.to_dense(st, default, validate_indices=True)
            x_ = tf.identity(dense, name=_TFOUTPUT)
            return x_
        self._run_test_case(func, [_OUTPUT], {_INPUT: i_val, _INPUT1: v_val, _INPUT2: ds_val, _INPUT3: d_val})

    @check_opset_min_version(11, "Unique")
    def test_sparse_fill_empty_rows(self):
        i_val = np.array([[1, 0, 0], [1, 0, 2], [1, 1, 3], [3, 2, 2], [3, 2, 3]], dtype=np.int64)
        v_val = np.array([1.5, 1.6, 1.7, 1.8, 1.9], dtype=np.float32)
        ds_val = np.array([5, 3, 4], dtype=np.int64)
        d_val = np.array(2.5, dtype=np.float32)
        def func(indices, values, dense_shape, default):
            st = tf.SparseTensor(indices, values, dense_shape)
            st_, indicator = tf.sparse.fill_empty_rows(st, default)
            dense = tf.sparse.to_dense(st_, 0, validate_indices=False)
            dense_ = tf.identity(dense, name=_TFOUTPUT)
            indicator_ = tf.identity(indicator, name=_TFOUTPUT1)
            return dense_, indicator_
        self._run_test_case(func, [_OUTPUT, _OUTPUT1], {_INPUT: i_val, _INPUT1: v_val, _INPUT2: ds_val, _INPUT3: d_val})

    @check_opset_min_version(11, "CumSum")
    def test_sparse_reshape(self):
        indices_val = np.array([[1, 0, 0], [1, 0, 2], [1, 1, 3], [3, 2, 2], [3, 2, 3]], dtype=np.int64)
        values_val = np.array([1.5, 1.6, 1.7, 1.8, 1.9], dtype=np.int64)
        dense_shape_val = np.array([5, 3, 4], dtype=np.int64)
        new_shape_val = np.array([2, -1, 1, 3], dtype=np.int64)
        def func(indices, values, dense_shape, new_shape):
            st = tf.SparseTensor(indices, values, dense_shape)
            st_ = tf.sparse.reshape(st, new_shape)
            indices_ = st_.indices
            dense_shape_ = st_.dense_shape
            indices_ = tf.identity(indices_, name=_TFOUTPUT)
            dense_shape_ = tf.identity(dense_shape_, name=_TFOUTPUT1)
            return indices_, dense_shape_
        self._run_test_case(func, [_OUTPUT, _OUTPUT1], {_INPUT: indices_val, _INPUT1: values_val,
                                                        _INPUT2: dense_shape_val, _INPUT3: new_shape_val})

    @check_opset_min_version(11, "CumSum")
    def test_sparse_reshape_unknown_rank(self):
        indices_val = np.array([[1, 0, 0], [1, 0, 2], [1, 1, 3], [3, 2, 2], [3, 2, 3]], dtype=np.int64)
        values_val = np.array([1.5, 1.6, 1.7, 1.8, 1.9], dtype=np.int64)
        dense_shape_val = np.array([5, 3, 4], dtype=np.int64)
        new_shape_val = np.array([2, 10, 1, 3], dtype=np.int64)
        shape_pad_val = np.zeros((1, 2), dtype=np.int64)
        def func(indices, dense_shape, new_shape, shape_pad):
            st = tf.SparseTensor(indices, values_val, dense_shape)
            # Some hackery to make the rank unknown
            new_shape_ = tf.pad(new_shape, shape_pad, constant_values=0)
            st_ = tf.sparse.reshape(st, new_shape_)
            indices_ = st_.indices
            dense_shape_ = st_.dense_shape
            indices_ = tf.identity(indices_, name=_TFOUTPUT)
            dense_shape_ = tf.identity(dense_shape_, name=_TFOUTPUT1)
            return indices_, dense_shape_
        self._run_test_case(func, [_OUTPUT, _OUTPUT1], {_INPUT: indices_val, _INPUT1: dense_shape_val,
                                                        _INPUT2: new_shape_val, _INPUT3: shape_pad_val})

    @check_tf_min_version("1.14", "ragged needs tf 1.14")
    @check_opset_min_version(11, "CumSum")
    def test_ragged_tensor_to_sparse(self):
        splits_val1 = np.array([0, 1, 1, 5], dtype=np.int32)
        splits_val2 = np.array([0, 3, 3, 5, 9, 10], dtype=np.int32)
        dense_vals_val = np.array([10, 11, 12, 13, 14, 15, 16, 17, 18, 19], dtype=np.float32)
        def func(splits1, splits2, rt_dense_values):
            x = tf.RaggedTensor.from_nested_row_splits(rt_dense_values, [splits1, splits2], validate=True)
            s = x.to_sparse()
            indices, values, shape = s.indices, s.values, s.dense_shape
            indices = tf.identity(indices, name=_TFOUTPUT)
            values = tf.identity(values, name=_TFOUTPUT1)
            shape = tf.identity(shape, name=_TFOUTPUT2)
            return indices, values, shape
        self._run_test_case(func, [_OUTPUT, _OUTPUT1, _OUTPUT2],
                            {_INPUT: splits_val1, _INPUT1: splits_val2, _INPUT2: dense_vals_val})

    @check_tf_min_version("1.14", "ragged needs tf 1.14")
    @check_opset_min_version(11, "CumSum")
    def test_ragged_gather(self):
        splits_val = np.array([0, 3, 3, 5, 9, 10], dtype=np.int32)
        dense_vals_val = np.array([10, 11, 12, 13, 14, 15, 16, 17, 18, 19], dtype=np.float32)
        indices_val = np.array([1, 3, 2, 0, 1, 1, 4, 3, 3], dtype=np.int32)
        def func(splits, rt_dense_values, indices):
            x = tf.RaggedTensor.from_nested_row_splits(rt_dense_values, [splits], validate=True)
            g = tf.gather(x, indices)
            rt_nested_splits = tf.identity(g.row_splits, name=_TFOUTPUT)
            rt_dense_values = tf.identity(g.flat_values, name=_TFOUTPUT1)
            return rt_nested_splits, rt_dense_values
        self._run_test_case(func, [_OUTPUT, _OUTPUT1],
                            {_INPUT: splits_val, _INPUT1: dense_vals_val, _INPUT2: indices_val})

    @check_tf_min_version("1.14", "ragged needs tf 1.14")
    @check_opset_min_version(11, "CumSum")
    @skip_tflite("unknown rank")
    def test_ragged_tensor_to_tensor(self):
        splits_val1 = np.array([0, 1, 1, 5], dtype=np.int32)
        splits_val2 = np.array([0, 3, 3, 5, 9, 10], dtype=np.int32)
        dense_vals_val = np.array([10, 11, 12, 13, 14, 15, 16, 17, 18, 19], dtype=np.float32)
        def func(splits1, splits2, rt_dense_values):
            x = tf.RaggedTensor.from_nested_row_splits(rt_dense_values, [splits1, splits2], validate=True)
            y = x.to_tensor(default_value=7)
            return tf.identity(y, name=_TFOUTPUT)
        self._run_test_case(func, [_OUTPUT], {_INPUT: splits_val1, _INPUT1: splits_val2, _INPUT2: dense_vals_val})

    @check_tf_min_version("1.14", "ragged needs tf 1.14")
    @check_opset_min_version(11, "CumSum")
    @skip_tflite("unknown rank")
    def test_ragged_tensor_to_tensor_row_ids(self):
        ids_val1 = np.array([0, 0, 0, 2, 2], dtype=np.int32)
        ids_val2 = np.array([0, 0, 2, 2, 2, 3, 3, 4], dtype=np.int32)
        dense_vals_val = make_xval([8, 2, 3])
        def func(ids1, ids2, rt_dense_values):
            x = tf.RaggedTensor.from_nested_value_rowids(rt_dense_values, [ids1, ids2], [4, 5])
            y = x.to_tensor(default_value=7)
            return tf.identity(y, name=_TFOUTPUT)
        self._run_test_case(func, [_OUTPUT], {_INPUT: ids_val1, _INPUT1: ids_val2, _INPUT2: dense_vals_val})

    @check_tf_min_version("2.2", "ragged to_tensor with constrained shape")
    @check_opset_min_version(11, "CumSum")
    def test_ragged_tensor_to_tensor_constrain_shape(self):
        splits_val1 = np.array([0, 1, 1, 5], dtype=np.int32)
        splits_val2 = np.array([0, 3, 3, 5, 9, 10], dtype=np.int32)
        dense_vals_val = np.array([10, 11, 12, 13, 14, 15, 16, 17, 18, 19], dtype=np.float32)
        dense_vals_val = make_xval([10, 2, 3])
        def func(splits1, splits2, rt_dense_values):
            x = tf.RaggedTensor.from_nested_row_splits(rt_dense_values, [splits1, splits2], validate=True)
            y = x.to_tensor(default_value=7, shape=[20, None, 2, None, 3])
            return tf.identity(y, name=_TFOUTPUT)
        self._run_test_case(func, [_OUTPUT], {_INPUT: splits_val1, _INPUT1: splits_val2, _INPUT2: dense_vals_val})

    @check_tf_min_version("1.14", "ragged needs tf 1.14")
    @check_opset_min_version(11, "Range")
    def test_ragged_range_float(self):
        starts_val = np.array([0, 0, 1, 10, 0.5, 0.5], dtype=np.float32)
        limits_val = np.array([-5, -2, 7, 100, 1, 1], dtype=np.float32)
        deltas_val = np.array([-1, 1, 2, 20, 1, 1.1], dtype=np.float32)
        def func(starts, limits, deltas):
            x = tf.ragged.range(starts, limits, deltas)
            rt_nested_splits = tf.identity(x.row_splits, name=_TFOUTPUT)
            rt_dense_values = tf.identity(x.flat_values, name=_TFOUTPUT1)
            return rt_nested_splits, rt_dense_values
        self._run_test_case(func, [_OUTPUT, _OUTPUT1], {_INPUT: starts_val, _INPUT1: limits_val,
                                                        _INPUT2: deltas_val})

    @check_tf_min_version("1.14", "ragged needs tf 1.14")
    @check_opset_min_version(11, "Range")
    def test_ragged_range_int(self):
        starts_val = np.array([0, 1, 3, 0, 0, 0, 0, 0, 0, 0, 0], dtype=np.int32)
        limits_val = np.array([-6, -5, -4, -1, 0, 1, 4, 5, 6, 2, -2], dtype=np.int32)
        deltas_val = np.array([-5, -5, -5, -5, 5, 5, 5, 5, 5, 1, -1], dtype=np.int32)
        def func(starts, limits, deltas):
            x = tf.ragged.range(starts, limits, deltas)
            rt_nested_splits = tf.identity(x.row_splits, name=_TFOUTPUT)
            rt_dense_values = tf.identity(x.flat_values, name=_TFOUTPUT1)
            return rt_nested_splits, rt_dense_values
        self._run_test_case(func, [_OUTPUT, _OUTPUT1], {_INPUT: starts_val, _INPUT1: limits_val,
                                                        _INPUT2: deltas_val})

    @check_tf_min_version("1.14", "ragged needs tf 1.14")
    @check_opset_min_version(11, "Range")
    def test_ragged_range_scalar(self):
        starts_val = np.array(0, dtype=np.int32)
        limits_val = np.array([5, -1, -1, 2, 7, 100, 4, 5, 6], dtype=np.int32)
        deltas_val = np.array(1, dtype=np.int32)
        def func(starts, limits, deltas):
            x = tf.ragged.range(starts, limits, deltas)
            rt_nested_splits = tf.identity(x.row_splits, name=_TFOUTPUT)
            rt_dense_values = tf.identity(x.flat_values, name=_TFOUTPUT1)
            return rt_nested_splits, rt_dense_values
        self._run_test_case(func, [_OUTPUT, _OUTPUT1], {_INPUT: starts_val, _INPUT1: limits_val,
                                                        _INPUT2: deltas_val})

    @check_tf_min_version("2.2", "ragged variant needs tf 2.2")
    @check_opset_min_version(13, "Loop over tensor sequences")
    def test_ragged_to_variant(self):
        splits_val = np.array([0, 3, 3, 5, 9, 10], dtype=np.int32)
        dense_vals_val = np.arange(10 * 3 * 2, dtype=np.float32).reshape([10, 3, 2])

        def fn(elem):
            res = elem + elem * elem
            return res

        def func(splits, rt_dense_values):
            x = tf.RaggedTensor.from_nested_row_splits(rt_dense_values, [splits], validate=True)
            y = tf.map_fn(fn, x)
            return tf.identity(y.row_splits, name=_TFOUTPUT), tf.identity(y.flat_values, name=_TFOUTPUT1)
        self._run_test_case(func, [_OUTPUT, _OUTPUT1], {_INPUT: splits_val, _INPUT1: dense_vals_val})

    @check_tf_min_version("2.2", "ragged variant needs tf 2.2")
    @check_opset_min_version(13, "Loop over tensor sequences")
    def test_ragged_to_variant_unknown_shape(self):
        splits_val = np.array([0, 3, 3, 5, 9, 10], dtype=np.int64)
        dense_vals_shape = np.array([10, 3, 2], dtype=np.int32)
        splits_pads_val = np.array([[0, 0]], dtype=np.int32)

        def fn(elem):
            res = elem + elem * elem
            return res

        def func(splits, rt_dense_values_shape, splits_pads):
            rt_dense_values = tf.ones(rt_dense_values_shape, dtype=tf.int32)
            splits = tf.pad(splits, splits_pads)
            x = tf.RaggedTensor.from_nested_row_splits(rt_dense_values, [splits], validate=True)
            y = tf.map_fn(fn, x)
            return tf.identity(y.row_splits, name=_TFOUTPUT), tf.identity(y.flat_values, name=_TFOUTPUT1)
        self._run_test_case(func, [_OUTPUT, _OUTPUT1],
                            {_INPUT: splits_val, _INPUT1: dense_vals_shape, _INPUT2: splits_pads_val})

    @check_opset_min_version(9, "Compress")
    def test_dynamic_partition_both_vector(self):
        data_val = np.array([1, 2, 3, 4, 5, 6, 7, 8], dtype=np.float32)
        part_val = np.array([0, 0, 1, 1, 0, 2, 1, 0], dtype=np.int32)
        def func(data, partitions):
            p1, p2, p3 = tf.dynamic_partition(data, partitions, num_partitions=3)
            p1_ = tf.identity(p1, name=_TFOUTPUT)
            p2_ = tf.identity(p2, name=_TFOUTPUT1)
            p3_ = tf.identity(p3, name=_TFOUTPUT2)
            return p1_, p2_, p3_
        self._run_test_case(func, [_OUTPUT, _OUTPUT1, _OUTPUT2], {_INPUT: data_val, _INPUT1: part_val})

    @check_opset_min_version(9, "Compress")
    def test_dynamic_partition_data_tensor(self):
        data_val = np.array([[1, 2], [3, 4], [5, 6], [7, 8], [9, 10]], dtype=np.float32)
        part_val = np.array([0, 2, 1, 0, 1], dtype=np.int32)
        def func(data, partitions):
            p1, p2, p3 = tf.dynamic_partition(data, partitions, num_partitions=3)
            p1_ = tf.identity(p1, name=_TFOUTPUT)
            p2_ = tf.identity(p2, name=_TFOUTPUT1)
            p3_ = tf.identity(p3, name=_TFOUTPUT2)
            return p1_, p2_, p3_
        self._run_test_case(func, [_OUTPUT, _OUTPUT1, _OUTPUT2], {_INPUT: data_val, _INPUT1: part_val})

    @check_opset_min_version(11, "ScatterElements")
    @unittest.skip("this test is failing for some opsets, disabled until fixed")
    def test_dynamic_stitch_both_vector(self):
        data_val = np.array([[5, 1, 3], [7, 2, 4]], dtype=np.float32)
        indices_val = np.array([[0, 1, 4], [2, 3, 5]], dtype=np.int32)
        def func(indices, data):
            x = tf.dynamic_stitch(tf.unstack(indices), tf.unstack(data))
            x_ = tf.identity(x, name=_TFOUTPUT)
            return x_
        self._run_test_case(func, [_OUTPUT], {_INPUT: indices_val, _INPUT1: data_val})

    @check_opset_min_version(11, "ScatterElements")
    def test_dynamic_stitch_data_tensor(self):
        data_val = np.arange(2 * 3 * 2 * 4, dtype=np.float32).reshape((2, 3, 2, 4))
        indices_val = np.array([[0, 1, 4], [2, 3, 5]], dtype=np.int32)
        def func(indices, data):
            x = tf.dynamic_stitch(tf.unstack(indices), tf.unstack(data))
            x_ = tf.identity(x, name=_TFOUTPUT)
            return x_
        self._run_test_case(func, [_OUTPUT], {_INPUT: indices_val, _INPUT1: data_val})

    @check_opset_min_version(10, "Conv2DBackpropInput")
    def test_Conv2DBackpropInput_const(self):
        input_sizes_val_ = np.array([1, 10, 10, 3], dtype=np.int32)
        def func(filter_val, out_backprop_val):
            input_sizes_val = tf.constant(input_sizes_val_, dtype=tf.int32)
            return conv2d_backprop_input(input_sizes=input_sizes_val, filter=filter_val,
                                         out_backprop=out_backprop_val, strides=[1, 1, 1, 1],
                                         padding='SAME', name=_TFOUTPUT)
        filters_val = np.random.randint(low=0, high=256, size=[3, 3, 3, 5]).astype(np.float32)
        out_backprop_val = np.random.randint(low=0, high=256, size=[1, 10, 10, 5]).astype(np.float32)
        self._run_test_case(func, [_OUTPUT], {_INPUT: filters_val, _INPUT1: out_backprop_val})

    @check_opset_min_version(10, "Conv2DBackpropInput")
    def test_Conv2DBackpropInput_const_strided(self):
        input_sizes_val_ = np.array([1, 10, 10, 3], dtype=np.int32)
        def func(filter_val, out_backprop_val):
            input_sizes_val = tf.constant(input_sizes_val_, dtype=tf.int32)
            return conv2d_backprop_input(input_sizes=input_sizes_val, filter=filter_val,
                                         out_backprop=out_backprop_val, strides=[1, 2, 2, 1],
                                         padding='SAME', name=_TFOUTPUT)
        filters_val = np.random.randint(low=0, high=256, size=[3, 3, 3, 5]).astype(np.float32)
        out_backprop_val = np.random.randint(low=0, high=256, size=[1, 5, 5, 5]).astype(np.float32)
        self._run_test_case(func, [_OUTPUT], {_INPUT: filters_val, _INPUT1: out_backprop_val})

    @check_tf_min_version("1.15", "tf.repeat needs tf 1.15")
    @check_opset_min_version(10, "Conv2DBackpropInput")
    def test_Conv2DBackpropInput_shape_implied(self):
        batch_dim_val = np.array(1, dtype=np.int32)
        def func(filter_val, out_backprop_val, batch_dim):
            out_backprop_val = tf.repeat(out_backprop_val, batch_dim, axis=0)
            s = tf.shape(out_backprop_val)
            t1 = tf.constant([0], dtype=tf.int32)
            t2 = tf.constant([1], dtype=tf.int32)
            batch_dim = tf.strided_slice(s, t1, t2, shrink_axis_mask=1)
            # Sometimes the size given is a stack of constants with unknown batch dim
            input_sizes_val = tf.stack([batch_dim, 10, 10, 3])
            return conv2d_backprop_input(input_sizes=input_sizes_val, filter=filter_val,
                                         out_backprop=out_backprop_val, strides=[1, 2, 2, 1],
                                         padding='SAME', name=_TFOUTPUT)
        filters_val = np.random.randint(low=0, high=256, size=[3, 3, 3, 5]).astype(np.float32)
        out_backprop_val = np.random.randint(low=0, high=256, size=[1, 5, 5, 5]).astype(np.float32)
        def graph_validator(g):
            for n in g.get_nodes():
                if n.type == 'ConvTranspose':
                    return "pads" in n.attr or "output_shape" in n.attr
            return False
        self._run_test_case(func, [_OUTPUT], {_INPUT: filters_val, _INPUT1: out_backprop_val, _INPUT2: batch_dim_val},
                            graph_validator=graph_validator)

    @check_opset_min_version(10, "Conv2DBackpropInput")
    def test_Conv2DBackpropInput_const_valid(self):
        input_sizes_val_ = np.array([1, 12, 12, 3], dtype=np.int32)
        def func(filter_val, out_backprop_val):
            input_sizes_val = tf.constant(input_sizes_val_, dtype=tf.int32)
            return conv2d_backprop_input(input_sizes=input_sizes_val, filter=filter_val,
                                         out_backprop=out_backprop_val, strides=[1, 1, 1, 1],
                                         padding='VALID', name=_TFOUTPUT)
        filters_val = np.random.randint(low=0, high=256, size=[3, 3, 3, 5]).astype(np.float32)
        out_backprop_val = np.random.randint(low=0, high=256, size=[1, 10, 10, 5]).astype(np.float32)
        self._run_test_case(func, [_OUTPUT], {_INPUT: filters_val, _INPUT1: out_backprop_val})

    @check_opset_min_version(10, "Conv2DBackpropInput")
    def test_Conv2DBackpropInput(self):
        def func(input_sizes, filters, out_backprop):
            return conv2d_backprop_input(input_sizes, filters, out_backprop, strides=[1, 1, 1, 1],
                                         padding='SAME', name=_TFOUTPUT)
        filters_val = np.random.randint(low=0, high=256, size=[3, 3, 3, 5]).astype(np.float32)
        out_backprop_val = np.random.randint(low=0, high=256, size=[1, 10, 10, 5]).astype(np.float32)
        input_sizes_val = np.array([1, 10, 10, 3], dtype=np.int32)
        self._run_test_case(func, [_OUTPUT], {_INPUT: input_sizes_val, _INPUT1: filters_val, _INPUT2: out_backprop_val})

    @check_opset_min_version(10, "Conv2DBackpropInput")
    def test_Conv2DBackpropInput_strided(self):
        def func(input_sizes, filters, out_backprop):
            return conv2d_backprop_input(input_sizes, filters, out_backprop, strides=[1, 2, 2, 1], padding='SAME',
                                         name=_TFOUTPUT)
        input_sizes_val = np.array([1, 10, 10, 3], dtype=np.int32)
        filters_val = np.random.randint(low=0, high=256, size=[3, 3, 3, 5]).astype(np.float32)
        out_backprop_val = np.random.randint(low=0, high=256, size=[1, 5, 5, 5]).astype(np.float32)
        self._run_test_case(func, [_OUTPUT], {_INPUT: input_sizes_val, _INPUT1: filters_val, _INPUT2: out_backprop_val})

    @check_opset_min_version(10, "Conv2DBackpropInput")
    def test_Conv2DBackpropInput_valid(self):
        def func(input_sizes, filters, out_backprop):
            return conv2d_backprop_input(input_sizes, filters, out_backprop, strides=[1, 1, 1, 1],
                                         padding='VALID', name=_TFOUTPUT)
        input_sizes_val = np.array([1, 12, 12, 3], dtype=np.int32)
        filters_val = np.random.randint(low=0, high=256, size=[3, 3, 3, 5]).astype(np.float32)
        out_backprop_val = np.random.randint(low=0, high=256, size=[1, 10, 10, 5]).astype(np.float32)
        self._run_test_case(func, [_OUTPUT], {_INPUT: input_sizes_val, _INPUT1: filters_val, _INPUT2: out_backprop_val})

    @check_opset_min_version(12, "Conv2DBackpropInput with strided workaround")
    def test_Conv2DBackpropInput_strided_same(self):
        def func(input_sizes, filters, out_backprop):
            return conv2d_backprop_input(input_sizes, filters, out_backprop, strides=[1, 5, 10, 1], padding='SAME',
                                         name=_TFOUTPUT)
        input_sizes_val = np.array([1, 10, 10, 3], dtype=np.int32)
        filters_val = np.random.randint(low=0, high=256, size=[3, 3, 3, 5]).astype(np.float32)
        out_backprop_val = np.random.randint(low=0, high=256, size=[1, 2, 1, 5]).astype(np.float32)
        self._run_test_case(func, [_OUTPUT], {_INPUT: input_sizes_val, _INPUT1: filters_val, _INPUT2: out_backprop_val})

    @check_opset_min_version(10, "Conv3DBackpropInputV2")
    def test_Conv3DBackpropInputV2_const(self):
        output_shape_val_ = np.array([1, 10, 10, 10, 3], dtype=np.int32)
        def func(value, filters):
            output_shape_val = tf.constant(output_shape_val_, dtype=tf.int32)
            return conv3d_transpose(value, filters, output_shape_val, strides=[1, 1, 1, 1, 1],
                                    padding='SAME', data_format="NDHWC", name=_TFOUTPUT)
        filters_val = np.random.randint(low=0, high=256, size=[3, 3, 3, 3, 5]).astype(np.float32)
        value_val = np.random.randint(low=0, high=256, size=[1, 10, 10, 10, 5]).astype(np.float32)
        self._run_test_case(func, [_OUTPUT], {_INPUT: value_val, _INPUT1: filters_val}, rtol=1e-6)

    @check_opset_min_version(10, "Conv3DBackpropInputV2")
    def test_Conv3DBackpropInputV2_const_strided(self):
        output_shape_val_ = np.array([1, 10, 10, 10, 3], dtype=np.int32)
        def func(value, filters):
            output_shape_val = tf.constant(output_shape_val_, dtype=tf.int32)
            return conv3d_transpose(value, filters, output_shape_val, strides=[1, 2, 2, 2, 1],
                                    padding='SAME', data_format="NDHWC", name=_TFOUTPUT)
        filters_val = np.random.randint(low=0, high=256, size=[3, 3, 3, 3, 5]).astype(np.float32)
        value_val = np.random.randint(low=0, high=256, size=[1, 5, 5, 5, 5]).astype(np.float32)
        self._run_test_case(func, [_OUTPUT], {_INPUT: value_val, _INPUT1: filters_val}, rtol=1e-6)

    @check_opset_min_version(10, "Conv3DBackpropInputV2")
    def test_Conv3DBackpropInputV2_const_valid(self):
        output_shape_val_ = np.array([1, 12, 12, 12, 3], dtype=np.int32)
        def func(value, filters):
            output_shape_val = tf.constant(output_shape_val_, dtype=tf.int32)
            return conv3d_transpose(value, filters, output_shape_val, strides=[1, 1, 1, 1, 1],
                                    padding='VALID', data_format="NDHWC", name=_TFOUTPUT)
        filters_val = np.random.randint(low=0, high=256, size=[3, 3, 3, 3, 5]).astype(np.float32)
        value_val = np.random.randint(low=0, high=256, size=[1, 10, 10, 10, 5]).astype(np.float32)
        self._run_test_case(func, [_OUTPUT], {_INPUT: value_val, _INPUT1: filters_val}, rtol=1e-6)

    @check_opset_min_version(10, "Conv3DBackpropInputV2")
    def test_Conv3DBackpropInputV2(self):
        def func(value, filters, output_shape):
            return conv3d_transpose(value, filters, output_shape, strides=[1, 1, 1, 1, 1],
                                    padding='SAME', data_format="NDHWC", name=_TFOUTPUT)
        filters_val = np.random.randint(low=0, high=256, size=[2, 3, 4, 4, 5]).astype(np.float32)
        value_val = np.random.randint(low=0, high=256, size=[2, 7, 8, 9, 5]).astype(np.float32)
        output_shape_val = np.array([2, 7, 8, 9, 4], dtype=np.int32)
        self._run_test_case(func, [_OUTPUT], {_INPUT: value_val, _INPUT1: filters_val, _INPUT2: output_shape_val},
                            rtol=1e-6)

    @check_opset_min_version(10, "Conv3DBackpropInputV2")
    def test_Conv3DBackpropInputV2_strided(self):
        def func(value, filters, output_shape):
            return conv3d_transpose(value, filters, output_shape, strides=[1, 2, 2, 2, 1],
                                    padding='SAME', data_format="NDHWC", name=_TFOUTPUT)
        filters_val = np.random.randint(low=0, high=256, size=[3, 3, 3, 3, 5]).astype(np.float32)
        value_val = np.random.randint(low=0, high=256, size=[1, 5, 5, 5, 5]).astype(np.float32)
        output_shape_val = np.array([1, 10, 10, 10, 3], dtype=np.int32)
        self._run_test_case(func, [_OUTPUT], {_INPUT: value_val, _INPUT1: filters_val, _INPUT2: output_shape_val},
                            rtol=1e-6)

    @check_opset_min_version(10, "Conv3DBackpropInputV2")
    def test_Conv3DBackpropInputV2_valid(self):
        def func(value, filters, output_shape):
            return conv3d_transpose(value, filters, output_shape, strides=[1, 1, 1, 1, 1],
                                    padding='VALID', data_format="NDHWC", name=_TFOUTPUT)
        filters_val = np.random.randint(low=0, high=256, size=[3, 3, 3, 3, 5]).astype(np.float32)
        value_val = np.random.randint(low=0, high=256, size=[1, 10, 10, 10, 5]).astype(np.float32)
        output_shape_val = np.array([1, 12, 12, 12, 3], dtype=np.int32)
        self._run_test_case(func, [_OUTPUT], {_INPUT: value_val, _INPUT1: filters_val, _INPUT2: output_shape_val},
                            rtol=1e-6)

    @check_opset_min_version(12, "Conv3DBackpropInputV2 with strided workaround")
    def test_Conv3DBackpropInputV2_strided_same(self):
        def func(value, filters, output_shape):
            return conv3d_transpose(value, filters, output_shape, strides=[1, 10, 4, 3, 1],
                                    padding='SAME', data_format="NDHWC", name=_TFOUTPUT)
        filters_val = np.random.randint(low=1, high=256, size=[1, 1, 1, 1, 1]).astype(np.float32)
        value_val = np.random.randint(low=1, high=256, size=[1, 3, 2, 5, 1]).astype(np.float32)
        output_shape_val = np.array([1, 30, 8, 15, 1], dtype=np.int32)
        self._run_test_case(func, [_OUTPUT], {_INPUT: value_val, _INPUT1: filters_val, _INPUT2: output_shape_val},
                            rtol=1e-6)

    @check_opset_min_version(8, "CategoryMapper")
    @skip_tfjs("TFJS does not initialize table")
    @skip_onnx_checker("ONNX can't do type inference on CategoryMapper")
    def test_hashtable_lookup(self):
        filnm = "vocab.tmp"
        words = ["apple", "pear", "banana", "cherry", "grape"]
        query = np.array(['cherry'], dtype=object)
        with open(filnm, "w") as f:
            for word in words:
                f.write(word + "\n")
        def func(query_holder):
            hash_table = lookup_ops.index_table_from_file(filnm)
            lookup_results = hash_table.lookup(query_holder)
            ret = tf.add(lookup_results, 0, name=_TFOUTPUT)
            return ret
        self._run_test_case(func, [_OUTPUT], {_INPUT: query}, as_session=True)
        os.remove(filnm)

    @check_opset_min_version(8, "CategoryMapper")
    @skip_tfjs("TFJS does not initialize table")
    @skip_onnx_checker("ONNX can't do type inference on CategoryMapper")
    def test_hashtable_lookup_invert(self):
        filnm = "vocab.tmp"
        words = ["apple", "pear", "banana", "cherry", "grape"]
        query = np.array([3], dtype=np.int64)
        with open(filnm, "w") as f:
            for word in words:
                f.write(word + "\n")
        def func(query_holder):
            hash_table = lookup_ops.index_to_string_table_from_file(filnm)
            lookup_results = hash_table.lookup(query_holder)
            ret = tf.identity(lookup_results, name=_TFOUTPUT)
            return ret
        self._run_test_case(func, [_OUTPUT], {_INPUT: query}, as_session=True)
        os.remove(filnm)

    @check_opset_min_version(8, "CategoryMapper")
    @skip_tfjs("TFJS does not initialize table")
    def test_hashtable_lookup_const(self):
        filnm = "vocab.tmp"
        words = ["apple", "pear", "banana", "cherry ♥", "grape"]
        query_val = np.array(['cherry ♥', 'banana'], dtype=object).reshape((1, 2, 1))
        with open(filnm, "w", encoding='UTF-8') as f:
            for word in words:
                f.write(word + "\n")
        def func():
            hash_table = lookup_ops.index_table_from_file(filnm)
            query = tf.constant(query_val)
            lookup_results = hash_table.lookup(query)
            ret = tf.add(lookup_results, 0, name=_TFOUTPUT)
            return ret
        self._run_test_case(func, [_OUTPUT], {}, as_session=True)
        os.remove(filnm)

    @check_opset_min_version(8, "CategoryMapper")
    @skip_tfjs("TFJS does not initialize table")
    def test_hashtable_lookup_invert_const(self):
        filnm = "vocab.tmp"
        words = ["apple", "pear", "banana", "cherry", "grape"]
        query_val = np.array([3, 2], dtype=np.int64).reshape((1, 2, 1))
        with open(filnm, "w", encoding='UTF-8') as f:
            for word in words:
                f.write(word + "\n")
        def func():
            hash_table = lookup_ops.index_to_string_table_from_file(filnm)
            query = tf.constant(query_val)
            lookup_results = hash_table.lookup(query)
            ret = tf.identity(lookup_results, name=_TFOUTPUT)
            return ret
        self._run_test_case(func, [_OUTPUT], {}, as_session=True)
        os.remove(filnm)

    @skip_tfjs("TFJS does not initialize table")
    def test_hashtable_size(self):
        filnm = "vocab.tmp"
        words = ["apple", "pear", "banana", "cherry", "grape"]
        query = np.array(['cherry'], dtype=object)
        with open(filnm, "w") as f:
            for word in words:
                f.write(word + "\n")
        def func(query_holder):
            hash_table = lookup_ops.index_table_from_file(filnm)
            lookup_size = hash_table.size()
            ret = tf.add(lookup_size, 0, name=_TFOUTPUT)
            return ret
        self._run_test_case(func, [_OUTPUT], {_INPUT: query}, as_session=True)
        os.remove(filnm)

    @check_opset_min_version(11)
    @skip_onnx_checker("Fails. Fix later.")
    def test_matrix_diag_part(self):
        input_vals = [
            np.array([[[1, 2, 3, 4, 5], [6, 7, 8, 9, 10], [11, 12, 13, 14, 15], [16, 17, 18, 19, 20]]], dtype=np.int64),
            np.array([[[1, 2, 3], [4, 5, 6], [7, 8, 9], [10, 11, 12]]], dtype=np.int64),
            np.array([[[[1, 2, 3], [4, 5, 6], [7, 8, 9], [10, 11, 12]]],
                      [[[1, 2, 3], [4, 5, 6], [7, 8, 9], [10, 11, 12]]]], dtype=np.int64)]

        def func(input_holder):
            return matrix_diag_part(input_holder, name=_TFOUTPUT)

        for input_val in input_vals:
            self._run_test_case(func, [_OUTPUT], {_INPUT: input_val})

    @check_opset_min_version(8)
    def test_broadcast(self):
        input_tensor_val = np.random.randint(low=0, high=256, size=[2, 3]).astype(np.float32)
        new_shape_val = np.array([3, 2, 3]).astype(np.int64)

        def func(input_tensor, new_shape):
            return tf.broadcast_to(input_tensor, new_shape, _TFOUTPUT)

        self._run_test_case(func, [_OUTPUT], {_INPUT: input_tensor_val, _INPUT1: new_shape_val})

    def test_bfloat(self):
        x_val = np.array([0, 1, 2], dtype=np.float32)
        y_val = np.array([3, 4, 5], dtype=np.float32)
        def func(x, y):
            x_ = tf.cast(x, tf.bfloat16)
            y_ = tf.cast(y, tf.bfloat16)
            s_ = tf.add(x_, y_)
            return tf.cast(s_, tf.float32, name=_TFOUTPUT)
        self._run_test_case(func, [_OUTPUT], {_INPUT: x_val, _INPUT1: y_val})

    @check_opset_min_version(11)
    @check_tf_min_version("2.2")
    @skip_onnx_checker("Fails. Fix later.")
    def test_matrix_diag_part_v3(self):

        def func(X, K):
            v2 = tf.raw_ops.MatrixDiagPartV2(input=X, k=K, padding_value=0.123, name=_TFOUTPUT)
            v3 = tf.raw_ops.MatrixDiagPartV3(input=X, k=K, padding_value=0.123, align='LEFT_RIGHT', name=_TFOUTPUT1)
            return v2, v3

        for x_shape in ([4, 5], [2, 3, 4, 5], [5, 4], [7, 5]):
            x_val = np.random.random(x_shape).astype(np.float32)
            for raw_k in ([0], [1], [3], [-1], [-3], [1, 2], [-2, -1], [-1, 1]):
                k_val = np.array(raw_k).astype(np.int32)
                self._run_test_case(func, [_OUTPUT, _OUTPUT1], {_INPUT: x_val, _INPUT1: k_val})

    @test_ms_domain()
    def test_inverse(self, extra_opset):
        # this depends on onnx Inverse which was removed from opset-12 but does exists in the ms-domain
        x_val = np.random.random([5, 5]).astype(np.float32)
        def func(x):
            return tf.linalg.inv(x, name=_TFOUTPUT)
        self._run_test_case(func, [_OUTPUT], {_INPUT: x_val}, process_args={"extra_opset": [extra_opset]})

    @check_opset_min_version(12)
    def test_squared_distance(self):
        x_val = np.random.random([4, 5]).astype(np.float32)
        y_val = np.random.random([4, 5]).astype(np.float32)
        def func(x, y):
            return tf.math.squared_difference(x, y, name=_TFOUTPUT)
        self._run_test_case(func, [_OUTPUT], {_INPUT: x_val, _INPUT1: y_val})

    @check_opset_min_version(12)
    @check_tf_min_version("2.1")
    def test_einsum(self):
        x_val = np.random.random([10]).astype(np.float32)
        y_val = np.random.random([10]).astype(np.float32)
        def func(x, y):
            ret = tf.einsum("i,j->ij", x, y)
            return tf.identity(ret, name=_TFOUTPUT)
        self._run_test_case(func, [_OUTPUT], {_INPUT: x_val, _INPUT1: y_val})

    @check_opset_min_version(12)
    @check_tf_min_version("2.1")
    def test_einsum_to_matmul(self):
        x_val = np.random.random([4, 10, 20]).astype(np.float32)
        y_val = np.random.random([20, 30]).astype(np.float32)
        def func(x, y):
            ret = tf.einsum("bik,kj->bij", x, y)
            return tf.identity(ret, name=_TFOUTPUT)
        self._run_test_case(func, [_OUTPUT], {_INPUT: x_val, _INPUT1: y_val})

    @check_opset_min_version(12)
    @check_tf_min_version("2.1")
    def test_einsum_to_matmul_transpose(self):
        x_val = np.random.random([4, 10, 20]).astype(np.float32)
        y_val = np.random.random([30, 20]).astype(np.float32)
        def func(x, y):
            ret = tf.einsum("bik,jk->bij", x, y)
            return tf.identity(ret, name=_TFOUTPUT)
        self._run_test_case(func, [_OUTPUT], {_INPUT: x_val, _INPUT1: y_val})

    @check_opset_min_version(7)
    def test_compare(self):
        x_val = np.random.random([10, 20]).astype(np.float32)
        y_val = np.random.random([10, 20]).astype(np.float32)
        def func(x, y):
            return tf.math.less_equal(x, y, name=_TFOUTPUT), \
                   tf.math.greater_equal(x, y, name=_TFOUTPUT1)
        self._run_test_case(func, [_OUTPUT, _OUTPUT1], {_INPUT: x_val, _INPUT1: y_val})

    @check_tf_min_version("1.14", "required for tf.math.is_finite")
    @check_opset_min_version(10)
    def test_is_finite(self):
        x_val = np.array([5.0, 4.8, 6.8, np.inf, np.nan], dtype=np.float32)
        def func(x):
            y = tf.math.is_finite(x)
            return tf.identity(y, name=_TFOUTPUT)
        self._run_test_case(func, [_OUTPUT], {_INPUT: x_val})

    @check_opset_min_version(12)
    @check_tf_min_version("2.2")
    def test_matrix_diag_v3_multi_dim(self):
        raw_diag = [[[1.0, 2.0, 3.0],
                     [4.0, 5.0, 6.0],
                     [7.0, 8.0, 9.0]],
                    [[10.0, 11.0, 12.0],
                     [13.0, 14.0, 15.0],
                     [16.0, 17.0, 18.0]]]
        diag_val = np.array(raw_diag).astype(np.float32)
        k_val = np.array([-1, 1]).astype(np.int32)
        row_val = np.array(-1).astype(np.int32)
        col_val = np.array(-1).astype(np.int32)

        def func(diag, k, row, col):
            return tf.raw_ops.MatrixDiagV3(diagonal=diag, k=k, num_rows=row, num_cols=col,
                                           padding_value=0.123, align='RIGHT_RIGHT', name=_TFOUTPUT), \
                   tf.raw_ops.MatrixDiagV2(diagonal=diag, k=k, num_rows=row, num_cols=col,
                                           padding_value=0.123, name=_TFOUTPUT1)

        self._run_test_case(func, [_OUTPUT, _OUTPUT1], {_INPUT: diag_val, _INPUT1: k_val,
                                                        _INPUT2: row_val, _INPUT3: col_val})

    @check_opset_min_version(12)
    @check_tf_min_version("2.2")
    def test_matrix_diag_v3_multi_dim_min_row(self):
        raw_diag = [[[1.0, 2.0, 3.0],
                     [4.0, 5.0, 6.0]],
                    [[7.0, 8.0, 9.0],
                     [10.0, 11.0, 12.0]]]
        diag_val = np.array(raw_diag).astype(np.float32)
        k_val = np.array([2, 3]).astype(np.int32)
        row_val = np.array(-1).astype(np.int32)
        col_val = np.array(6).astype(np.int32)

        def func(diag, k, row, col):
            return tf.raw_ops.MatrixDiagV3(diagonal=diag, k=k, num_rows=row, num_cols=col,
                                           padding_value=0.456, align='LEFT_LEFT', name=_TFOUTPUT)

        self._run_test_case(func, [_OUTPUT], {_INPUT: diag_val, _INPUT1: k_val,
                                              _INPUT2: row_val, _INPUT3: col_val})

    @check_opset_min_version(12)
    @check_tf_min_version("2.2")
    def test_matrix_diag_v3_single_dim_min_col(self):
        raw_diag = [1.0, 2.0, 3.0]
        diag_val = np.array(raw_diag).astype(np.float32)
        k_val = np.array(-1).astype(np.int32)
        row_val = np.array(5).astype(np.int32)
        col_val = np.array(-1).astype(np.int32)

        def func(diag, k, row, col):
            return tf.raw_ops.MatrixDiagV3(diagonal=diag, k=k, num_rows=row, num_cols=col,
                                           padding_value=0.789, align='LEFT_RIGHT', name=_TFOUTPUT)

        self._run_test_case(func, [_OUTPUT], {_INPUT: diag_val, _INPUT1: k_val,
                                              _INPUT2: row_val, _INPUT3: col_val})

    @check_opset_min_version(12)
    @check_tf_min_version("2.2")
    def test_matrix_diag_v3_2single_dim_row_col(self):
        raw_diag = [[1, 2, 3], [4, 5, 6]]
        diag_val = np.array(raw_diag).astype(np.int64)
        k_val = np.array(0).astype(np.int32)
        row_val = np.array(3).astype(np.int32)
        col_val = np.array(4).astype(np.int32)

        def func(diag, k, row, col):
            return tf.raw_ops.MatrixDiagV3(diagonal=diag, k=k, num_rows=row, num_cols=col,
                                           padding_value=7, align='LEFT_RIGHT', name=_TFOUTPUT), \
                   tf.raw_ops.MatrixDiag(diagonal=diag, name=_TFOUTPUT1)

        self._run_test_case(func, [_OUTPUT, _OUTPUT1],
                            {_INPUT: diag_val, _INPUT1: k_val,
                             _INPUT2: row_val, _INPUT3: col_val})

    @check_opset_min_version(12)
    @check_tf_min_version("2.2")
    def test_matrix_diag_v3_1single_dim_row_col(self):
        raw_diag = [1, 2, 3, 4, 5]
        diag_val = np.array(raw_diag).astype(np.int64)
        k_val = np.array(0).astype(np.int32)
        row_val = np.array(5).astype(np.int32)
        col_val = np.array(10).astype(np.int32)

        def func(diag, k, row, col):
            return tf.raw_ops.MatrixDiagV3(diagonal=diag, k=k, num_rows=row, num_cols=col,
                                           padding_value=7, align='LEFT_RIGHT', name=_TFOUTPUT)

        self._run_test_case(func, [_OUTPUT], {_INPUT: diag_val, _INPUT1: k_val,
                                              _INPUT2: row_val, _INPUT3: col_val})

    @check_opset_min_version(12)
    @check_tf_min_version("2.2")
    @skip_onnx_checker("Checker fails. Fix later.")
    def test_matrix_set_diag_v3(self):
        input_val = np.array([[[7, 7, 7, 7],
                               [7, 7, 7, 7],
                               [7, 7, 7, 7]],
                              [[7, 7, 7, 7],
                               [7, 7, 7, 7],
                               [7, 7, 7, 7]]]).astype(np.int64)
        diag_val = np.array([[1, 2, 3],
                             [4, 5, 6]]).astype(np.int64)
        k_val = np.array([0]).astype(np.int32)

        def func(base_matrix, diag, k):
            return tf.raw_ops.MatrixSetDiagV3(input=base_matrix, diagonal=diag, k=k, align='RIGHT_LEFT', name=_TFOUTPUT)

        self._run_test_case(func, [_OUTPUT], {_INPUT: input_val, _INPUT1: diag_val, _INPUT2: k_val})

    @check_opset_min_version(10)
    @check_tf_min_version("1.14")
    @skip_tfjs("TFJS executes model incorrectly")
    def test_fakequant_with_min_max(self):
        def func(x):
            ret = fake_quant_with_min_max_args(
                x, min=-1024, max=1023, num_bits=8, narrow_range=False, name=None)
            return tf.identity(ret, name=_TFOUTPUT)

        x_val = np.random.random(size=[4, 3]).astype(np.float32) * 2048. - 1024.
        x_val0 = np.abs(x_val)
        self._run_test_case(func, [_OUTPUT], {_INPUT: x_val0}, rtol=1e-6, atol=1e-4)
        self._run_test_case(func, [_OUTPUT], {_INPUT: x_val}, rtol=1e-6, atol=1e-4)

        x_val = np.random.random(size=[4, 3]).astype(np.float32) * 2048. - 1024.
        x_val[0, 0] = -1024
        x_val[0, 1] = -1023
        x_val[0, 2] = 1024
        x_val[1, 0] = 1023
        x_val[1, 1] = 1025
        x_val[1, 2] = -1025
        self._run_test_case(func, [_OUTPUT], {_INPUT: x_val}, rtol=1e-6, atol=1e-4)

    @check_opset_min_version(10)
    @check_tf_min_version("1.14")
    def test_fakequant_with_min_max_same_sign(self):
        def func_neg(x):
            ret = fake_quant_with_min_max_args(
                x, min=-1024*3, max=-1024, num_bits=8, narrow_range=False, name=None)
            return tf.identity(ret, name=_TFOUTPUT)

        x_val = np.random.random(size=[4, 3]).astype(np.float32) * 2048. - 1024 * 3.
        try:
            self._run_test_case(func_neg, [_OUTPUT], {_INPUT: x_val}, rtol=1e-6, atol=1e-4)
        except ValueError:
            pass

    @check_opset_min_version(10)
    @check_tf_min_version("1.14")
    @skip_tfjs("Results differ slightly in TFJS")
    def test_fakequant_with_min_max_vars(self):
        def func(x):
            ret = fake_quant_with_min_max_vars(
                x, min=-1024, max=1023, num_bits=8, narrow_range=False, name=None)
            return tf.identity(ret, name=_TFOUTPUT)

        x_val = np.random.random(size=[4, 3]).astype(np.float32) * 2048. - 1024.
        x_val0 = np.abs(x_val)
        self._run_test_case(func, [_OUTPUT], {_INPUT: x_val0}, rtol=1e-6, atol=1e-4)
        self._run_test_case(func, [_OUTPUT], {_INPUT: x_val}, rtol=1e-6, atol=1e-4)

        x_val = np.random.random(size=[4, 3]).astype(np.float32) * 2048. - 1024.
        x_val[0, 0] = -1024
        x_val[0, 1] = -1023
        x_val[0, 2] = 1024
        x_val[1, 0] = 1023
        x_val[1, 1] = 1025
        x_val[1, 2] = -1025
        self._run_test_case(func, [_OUTPUT], {_INPUT: x_val}, rtol=1e-6, atol=1e-4)

    @check_opset_min_version(9, "atan2")
    def test_atan2(self):
        # Test all possible pairs of pos, neg, zero for x and y.

        def atan2(y, x):
            sx = np.sign(x)
            sy = np.sign(y)
            pi_part = (sy + sx * (sy ** 2 - 1)) * (sx - 1) * (-np.pi/2)
            atan_part = np.arctan(y / (x + (1 - sx ** 2))) * sx ** 2
            return atan_part + pi_part

        test_pairs = [[y, x] for x in [3., -4., 0.] for y in [5., -6., 0.]]
        y_val = np.array([y for y, x in test_pairs], dtype=np.float32)
        x_val = np.array([x for y, x in test_pairs], dtype=np.float32)
        assert_almost_equal(np.arctan2(y_val, x_val), atan2(y_val, x_val))

        def func(y, x):
            atan2_ = tf.math.atan2(y, x)
            return tf.identity(atan2_, name=_TFOUTPUT)

        self._run_test_case(
            func, [_OUTPUT], {_INPUT: y_val, _INPUT2: x_val}, rtol=1e-06)

    def _conv_kernel_as_input_test(self, x_val, w_val, strides=None,
                                   padding="VALID", dilations=None, rtol=1e-07):
        if strides is None:
            strides = _STRIDE1x1
        if dilations is None:
            dilations = _DILATIONS1x1

        def func(x, kernel):
            conv = tf.nn.conv2d(x, kernel, strides=strides, padding=padding,
                                dilations=dilations)
            return tf.identity(conv, name=_TFOUTPUT)

        self._run_test_case(func, [_OUTPUT], {_INPUT: x_val, _INPUT2: w_val}, rtol=rtol)

    def test_conv2d_1_kernel_as_input(self):
        x_val = make_xval((1, 1, 5, 5)).transpose(NCHW_TO_NHWC)
        w_val = np.array([[2., 1., 1.],
                          [1., 3., 1.],
                          [1., 1., 4.]], dtype=np.float32).reshape(_KERNEL3x3)
        self._conv_kernel_as_input_test(x_val, w_val)

    def test_equal_with_different_parameters(self):
        input_val = np.array([5], dtype=np.int32)

        def func(input_val):
            tensor = tf.zeros(input_val)
            input_size = tf.size(tensor)
            constant = tf.constant(3, dtype=tf.int32)
            return tf.math.equal(input_size, constant, name="output")

        feed_dict = {"input:0": input_val}
        input_names_with_port = ["input:0"]
        output_names_with_port = ["output:0"]

        current_opset = self.config.opset
        self.config.opset = 12
        try:
            self.run_test_case(func, feed_dict, input_names_with_port, output_names_with_port)
        finally:
            self.config.opset = current_opset

    @check_tf_min_version("1.14")
    @skip_tf_versions("2.4", "Fails to run on TF 2.4.x")
    @skip_tfjs("Fails to run tfjs model")
    def test_rfft_ops(self):

        def dft_slow(x, M, fft_length):
            xt = x[:, :fft_length].T
            size = fft_length // 2 + 1
            res = np.dot(M[:, :, :fft_length], xt)[:, :size, :]
            return np.transpose(res, (0, 2, 1))

        x_val = make_xval([2, 4]).astype(np.float32)
        M_both = make_dft_constant(x_val.shape[1], x_val.dtype, x_val.shape[1])
        fft = dft_slow(x_val, M_both, x_val.shape[1])
        fft_npy = np.fft.rfft(x_val)
        assert_almost_equal(fft[0, :, :], np.real(fft_npy))
        assert_almost_equal(fft[1, :, :], np.imag(fft_npy))

        x_val = make_xval([2, 4]).astype(np.float32)
        M_both = make_dft_constant(x_val.shape[1], x_val.dtype, x_val.shape[1]-1)
        fft = dft_slow(x_val, M_both, x_val.shape[1]-1)
        fft_npy = np.fft.rfft(x_val, x_val.shape[1]-1)
        assert_almost_equal(fft[0, :, :], np.real(fft_npy))
        assert_almost_equal(fft[1, :, :], np.imag(fft_npy))

        x_val = make_xval([3, 4]).astype(np.float32)
        def func1(x):
            op_ = tf.signal.rfft(x)
            return tf.abs(op_, name=_TFOUTPUT)
        self._run_test_case(func1, [_OUTPUT], {_INPUT: x_val})

        def func2(x):
            op_ = tf.signal.rfft(x)
            return tf.cos(op_, name=_TFOUTPUT)
        with self.assertRaises(ValueError):
            self._run_test_case(func2, [_OUTPUT], {_INPUT: x_val})

        def func3(x):
            op_ = tf.signal.rfft(x)
            return tf.identity(op_, name=_TFOUTPUT)
        with self.assertRaises(ValueError):
            self._run_test_case(func3, [_OUTPUT], {_INPUT: x_val})

    @check_tf_min_version("1.14")
    @skip_tf_versions("2.4", "Fails to run on TF 2.4.x")
    @skip_tfjs("TFJS executes rfft with poor accuracy")
    @check_opset_min_version(10, "Slice")
    def test_rfft_ops_fft_length(self):

        x_val = make_xval([3, 9]).astype(np.float32)
        def func1_length(x):
            op_ = tf.signal.rfft(x, np.array([8], dtype=np.int32))
            return tf.abs(op_, name=_TFOUTPUT)
        self._run_test_case(func1_length, [_OUTPUT], {_INPUT: x_val})

    @check_tf_min_version("1.14")
    @skip_tf_versions("2.4", "Fails to run on TF 2.4.x")
    @skip_tfjs("TFJS executes rfft with poor accuracy")
    @check_opset_min_version(10, "Slice")
    def test_rfft_ops_fft_length_many(self):
        for i in range(4, 7):
            for j in range(4, 7):
                for m in range(0, 3):
                    with self.subTest(shape=(i, j), fft_length=j-m):
                        x_val = make_xval([i, j]).astype(np.float32)
                        def func1_length(x):
                            op_ = tf.signal.rfft(x, np.array([j-m], dtype=np.int32))
                            return tf.abs(op_, name=_TFOUTPUT)
                        self._run_test_case(func1_length, [_OUTPUT], {_INPUT: x_val})

    @check_tf_min_version("1.14")
    @skip_tf_versions("2.4", "Fails to run on TF 2.4.x")
    @check_opset_min_version(10, "Slice")
    def test_rfft_ops_fft_length_many_bigger(self):
        for i in range(4, 7):
            for j in range(4, 7):
                for m in range(0, 3):
                    with self.subTest(shape=(i, j), fft_length=j+m):
                        x_val = make_xval([i, j]).astype(np.float32) / 10
                        def func1_length(x):
                            op_ = tf.signal.rfft(x, np.array([j+m], dtype=np.int32))
                            return tf.abs(op_, name=_TFOUTPUT)
                        self._run_test_case(func1_length, [_OUTPUT], {_INPUT: x_val})

    @check_tf_min_version("1.14")
    @skip_tflite("Slight accuracy issues with some shapes")
    @skip_tfjs("TFJS executes rfft with poor accuracy")
    @check_opset_min_version(10, "Slice")
    def test_rfft_ops_fft_length_many_larger(self):
        for i in range(4, 7):
            for j in range(4, 7):
                for m in range(-3, 3):
                    with self.subTest(shape=(3, i, j), fft_length=j+m):
                        x_val = make_xval([3, i, j]).astype(np.float32) / 10
                        def func1_length(x):
                            op_ = tf.signal.rfft(x, np.array([j+m], dtype=np.int32))
                            return tf.abs(op_, name=_TFOUTPUT)
                        self._run_test_case(func1_length, [_OUTPUT], {_INPUT: x_val}, optimize=False)
                        self._run_test_case(func1_length, [_OUTPUT], {_INPUT: x_val})

    @check_tf_min_version("1.14")
    @check_opset_min_version(11, "CumSum")
    def test_rfft2d_ops(self):

        x_val = make_xval([3, 4]).astype(np.float32)

        def func1(x):
            op_ = tf.signal.rfft2d(x)
            return tf.abs(op_, name=_TFOUTPUT)
        self._run_test_case(func1, [_OUTPUT], {_INPUT: x_val}, optimize=False)
        self._run_test_case(func1, [_OUTPUT], {_INPUT: x_val})

        def func2(x):
            op_ = tf.signal.rfft2d(x)
            return tf.cos(op_, name=_TFOUTPUT)
        with self.assertRaises(ValueError):
            self._run_test_case(func2, [_OUTPUT], {_INPUT: x_val})

        def func3(x):
            op_ = tf.signal.rfft2d(x)
            return tf.identity(op_, name=_TFOUTPUT)
        with self.assertRaises(ValueError):
            self._run_test_case(func3, [_OUTPUT], {_INPUT: x_val})

    @check_tf_min_version("1.14")
    @check_opset_min_version(11, "CumSum")
    def test_rfft2d_ops_fft_length(self):

        x_val = make_xval([3, 4]).astype(np.float32)
        def func1_length(x):
            op_ = tf.signal.rfft2d(x, np.array([3, 3], dtype=np.int32))
            return tf.abs(op_, name=_TFOUTPUT)
        with self.subTest(optimize=False):
            self._run_test_case(func1_length, [_OUTPUT], {_INPUT: x_val}, optimize=False)
        with self.subTest(optimize=True):
            self._run_test_case(func1_length, [_OUTPUT], {_INPUT: x_val})

    @check_tf_min_version("1.14")
    @check_opset_min_version(11, "CumSum")
    def test_rfft2d_ops_fft_length_many(self):
        for i in range(7, 4, -1):
            for j in range(7, 4, -1):
                for m in range(0, 3):
                    for n in range(0, 3):
                        for opt in [False, True]:
                            with self.subTest(shape=(i, j), fft_length=(m, n), optimize=opt):
                                x_val = make_xval([i, j]).astype(np.float32) / 100
                                def func1_length(x):
                                    op_ = tf.signal.rfft2d(x, np.array([i-m, j-n], dtype=np.int32))
                                    return tf.abs(op_, name=_TFOUTPUT)
                                self._run_test_case(func1_length, [_OUTPUT], {_INPUT: x_val}, optimize=opt)

    @check_tf_min_version("1.14")
    @check_opset_min_version(11, "CumSum")
    @unittest.skipIf(True, reason="Not fully implemented for dynamic shape.")
    def test_fft_ops(self):
        x_val = make_xval([3, 4]).astype(np.float32)
        def func1(x):
            xc = tf.cast(x, tf.complex64)
            op_ = tf.signal.fft(xc)
            return tf.abs(op_, name=_TFOUTPUT)
        self._run_test_case(func1, [_OUTPUT], {_INPUT: x_val})

    @check_opset_min_version(11, "topk")
    def test_invert_permutation(self):

        def func(x):
            op_ = tf.math.invert_permutation(x)
            return tf.identity(op_, name=_TFOUTPUT)

        x_val = np.array([0, 1, 2, 3], dtype=np.int64)
        self._run_test_case(func, [_OUTPUT], {_INPUT: x_val})

        x_val = np.array([1, 5, 2, 0, 3, 4], dtype=np.int64)
        self._run_test_case(func, [_OUTPUT], {_INPUT: x_val})

    @check_tf_min_version("1.14")
    @check_opset_min_version(11, "CumSum")
    def test_rfft2d_ops_specific_dimension(self):

        x_val = make_xval([3, 1, 4]).astype(np.float32)

        def func1(x):
            op_ = tf.signal.rfft2d(x, np.array([1, 4], dtype=np.int32))
            return tf.abs(op_, name=_TFOUTPUT)
        with self.subTest(shape=(3, 1, 4), fft_length=(1, 4), optimize=False):
            self._run_test_case(func1, [_OUTPUT], {_INPUT: x_val}, optimize=False)
        with self.subTest(shape=(3, 1, 4), fft_length=(1, 4), optimize=True):
            self._run_test_case(func1, [_OUTPUT], {_INPUT: x_val})

        for shape in [(3, 1, 4), (5, 7), (3, 5, 7), (7, 5)]:
            for fft_length in [shape[-2:], (1, shape[-1]),
                               (min(2, shape[-2]), shape[-1]),
                               (shape[-2], 2),
                               (min(3, shape[-2]), min(4, shape[-2]))]:
                if fft_length == (1, 1):
                    # The code fails in this case but that's unlikely to happen.
                    continue
                for optimize in [False, True]:
                    with self.subTest(shape=shape, fft_length=fft_length, optimize=optimize):
                        x_val = make_xval(list(shape)).astype(np.float32)
                        x_val /= x_val.size
                        def func1(x):
                            op_ = tf.signal.rfft2d(x, np.array(fft_length, dtype=np.int32))
                            return tf.abs(op_, name=_TFOUTPUT)
                        self._run_test_case(func1, [_OUTPUT], {_INPUT: x_val}, optimize=optimize)

    @check_tf_min_version("2.1")
    @skip_tflite("TFlite errors on some attributes")
    @check_opset_min_version(9, "string")
    def test_asstring(self):
        def func(x):
            op_ = tf.strings.as_string(x)
            return tf.identity(op_, name=_TFOUTPUT)

        x_val = np.array([0, 1, 2, 3], dtype=np.int32)
        self._run_test_case(func, [_OUTPUT], {_INPUT: x_val})

        x_val = np.array([0, 1, 2, 3], dtype=np.float32)
        # can't check the values because in onnx they are padded with 0, in tf they are not
        self._run_test_case(func, [_OUTPUT], {_INPUT: x_val}, check_value=False)

    @check_tf_min_version("2.1")
    @skip_tflite("TFlite errors on some attributes")
    @check_opset_min_version(9, "string")
    def test_string_to_number(self):
        def func(x):
            op_ = tf.strings.to_number(x)
            return tf.identity(op_, name=_TFOUTPUT)

        # tf gets this wrong and returns fp32 instead of int
        x_val = np.array("123", dtype=object)
        self._run_test_case(func, [_OUTPUT], {_INPUT: x_val})

        x_val = np.array("123.1", dtype=object)
        # can't check the values because in onnx they are padded with 0, in tf they are not
        self._run_test_case(func, [_OUTPUT], {_INPUT: x_val}, check_value=False)

    @check_tf_min_version("2.5")
    @check_opset_min_version(14, "hardswish")
    @skip_tfjs("not supported in tfjs")
    def test_hardswish(self):
        def func(x):
            # there is no hardswich in tf but toco will optimize to it
            op_ = x * tf.nn.relu6(x + np.float32(3)) * np.float32(1. / 6.)
            return tf.identity(op_, name=_TFOUTPUT)

        # tf gets this wrong and returns fp32 instead of int
        x_val = np.array([0.5, 1.0, -0.5, -1.0], dtype=np.float32).reshape((2, 2))
        self._run_test_case(func, [_OUTPUT], {_INPUT: x_val})

    @skip_tfjs("not supported in tfjs")
    def test_l2normalization(self):
        def func(x):
            op_ = tf.math.l2_normalize(x)
            return tf.identity(op_, name=_TFOUTPUT)

        x_val = make_xval([3, 4])
        self._run_test_case(func, [_OUTPUT], {_INPUT: x_val})

    @check_opset_min_version(10, "Slice")
    def test_addition_two_newaxis_simultaneously(self):
        def func(x):
            op = x[..., tf.newaxis, tf.newaxis]
            return tf.identity(op, name=_TFOUTPUT)

        x_val = make_xval([2, 3])
        self._run_test_case(func, [_OUTPUT], {_INPUT: x_val})

    @check_opset_min_version(10, "Slice")
    def test_addition_three_newaxis_simultaneously(self):
        def func(x):
            op = x[..., tf.newaxis, tf.newaxis, tf.newaxis]
            return tf.identity(op, name=_TFOUTPUT)

        x_val = make_xval([2, 3])
        self._run_test_case(func, [_OUTPUT], {_INPUT: x_val})

<<<<<<< HEAD
    @check_opset_min_version(11, "Pad")
    def test_conv_unknown_kernel_channels(self):
        x_shape = [2, 10, 3]
        x_val = make_xval(x_shape)
        kernel_shape = [4, 3, 5]
        kernel_val = make_xval(kernel_shape)
        pad_val = np.array([[0, 0], [0, 0], [0, 0]], np.int64)
        def func(x, kernel, pad):
            # Make kernel dimensions unknown
            kernel = tf.pad(kernel, pad)
            conv = tf.nn.conv1d(x, kernel, stride=[1], padding='VALID')
            return tf.identity(conv, name='output')
        self._run_test_case(func, [_OUTPUT], {_INPUT: x_val, _INPUT1: kernel_val, _INPUT2: pad_val})
=======
    @check_tf_min_version("2.3.0")
    @check_opset_min_version(16, "ScatterND")
    @skip_tfjs("not supported in tfjs")
    def test_tensor_scatter_max(self):
        def func(tensor, indices, updates):
            op = tf.tensor_scatter_nd_max(tensor, indices, updates)
            return tf.identity(op, name=_TFOUTPUT)

        tensor_val = make_xval([3, 4, 5])
        indices_val = np.array([[2, 3], [0, 1]], np.int32)
        indices64_val = indices_val.astype(np.int64)
        updates_val = make_xval([2, 5]) + 3
        self._run_test_case(func, [_OUTPUT], {_INPUT: tensor_val, _INPUT1: indices_val, _INPUT2: updates_val})
        self._run_test_case(func, [_OUTPUT], {_INPUT: tensor_val, _INPUT1: indices64_val, _INPUT2: updates_val})

    @check_tf_min_version("2.3.0")
    @check_opset_min_version(16, "ScatterND")
    @skip_tfjs("not supported in tfjs")
    def test_tensor_scatter_min(self):
        def func(tensor, indices, updates):
            op = tf.tensor_scatter_nd_min(tensor, indices, updates)
            return tf.identity(op, name=_TFOUTPUT)

        tensor_val = make_xval([3, 4, 5])
        indices_val = np.array([[2, 3], [0, 1]], np.int32)
        indices64_val = indices_val.astype(np.int64)
        updates_val = make_xval([2, 5]) + 3
        self._run_test_case(func, [_OUTPUT], {_INPUT: tensor_val, _INPUT1: indices_val, _INPUT2: updates_val})
        self._run_test_case(func, [_OUTPUT], {_INPUT: tensor_val, _INPUT1: indices64_val, _INPUT2: updates_val})

    @check_tf_min_version("1.12.1")
    @check_opset_min_version(16, "ScatterND")
    @skip_tfjs("not supported in tfjs")
    def test_tensor_scatter_sub(self):
        def func(tensor, indices, updates):
            op = tf.tensor_scatter_nd_sub(tensor, indices, updates)
            return tf.identity(op, name=_TFOUTPUT)

        tensor_val = make_xval([3, 4, 5])
        indices_val = np.array([[2, 3], [0, 1]], np.int32)
        indices64_val = indices_val.astype(np.int64)
        updates_val = make_xval([2, 5]) + 3
        self._run_test_case(func, [_OUTPUT], {_INPUT: tensor_val, _INPUT1: indices_val, _INPUT2: updates_val})
        self._run_test_case(func, [_OUTPUT], {_INPUT: tensor_val, _INPUT1: indices64_val, _INPUT2: updates_val})
>>>>>>> dd373a15

if __name__ == '__main__':
    unittest_main()<|MERGE_RESOLUTION|>--- conflicted
+++ resolved
@@ -6138,7 +6138,6 @@
         x_val = make_xval([2, 3])
         self._run_test_case(func, [_OUTPUT], {_INPUT: x_val})
 
-<<<<<<< HEAD
     @check_opset_min_version(11, "Pad")
     def test_conv_unknown_kernel_channels(self):
         x_shape = [2, 10, 3]
@@ -6152,7 +6151,7 @@
             conv = tf.nn.conv1d(x, kernel, stride=[1], padding='VALID')
             return tf.identity(conv, name='output')
         self._run_test_case(func, [_OUTPUT], {_INPUT: x_val, _INPUT1: kernel_val, _INPUT2: pad_val})
-=======
+
     @check_tf_min_version("2.3.0")
     @check_opset_min_version(16, "ScatterND")
     @skip_tfjs("not supported in tfjs")
@@ -6197,7 +6196,6 @@
         updates_val = make_xval([2, 5]) + 3
         self._run_test_case(func, [_OUTPUT], {_INPUT: tensor_val, _INPUT1: indices_val, _INPUT2: updates_val})
         self._run_test_case(func, [_OUTPUT], {_INPUT: tensor_val, _INPUT1: indices64_val, _INPUT2: updates_val})
->>>>>>> dd373a15
 
 if __name__ == '__main__':
     unittest_main()