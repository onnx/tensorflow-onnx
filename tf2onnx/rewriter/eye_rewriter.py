--- conflicted
+++ resolved
@@ -167,10 +167,6 @@
             zero_matrix = g.make_node("ConstantOfShape", matrix_shape_int64.output)
 
             g.make_node("EyeLike", zero_matrix.output, attr={"dtype": output_dtypes[0]},
-<<<<<<< HEAD
-                        name=old_output.name, shapes=output_shapes, dtypes=output_dtypes, outputs=[old_output.output[0]])
-=======
                         name=old_output.name, shapes=output_shapes, dtypes=output_dtypes, outputs=old_output.output)
->>>>>>> 3c096221
 
     return g.get_nodes()