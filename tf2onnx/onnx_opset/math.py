--- conflicted
+++ resolved
@@ -695,8 +695,4 @@
             "Add", inputs=[atan_node.output[0], pi_part.output[0]],
             op_name_scope=node.name + 'all',
             shapes=[shape], dtypes=[onnx_dtype])
-<<<<<<< HEAD
-        ctx.replace_all_inputs(None, node.output[0], last_node.output[0])  # ctx.get_nodes()
-=======
-        ctx.replace_all_inputs(node.output[0], last_node.output[0])  # ops=ctx.get_nodes()
->>>>>>> 19d3f972
+        ctx.replace_all_inputs(node.output[0], last_node.output[0])  # ops=ctx.get_nodes()