--- conflicted
+++ resolved
@@ -149,15 +149,9 @@
                 input_shape = spatial_map(input_shape, constants.NHWC_TO_NCHW)
                 output_shape = spatial_map(output_shape, constants.NHWC_TO_NCHW)
             # calculate pads
-<<<<<<< HEAD
             if any(input_shape[i + 2] == -1 or output_shape[i + 2] == -1 for i in range(spatial)):
-                log.debug("node %s has unknown dim %d for pads calculation, fallback to auto_pad",
-                          node.name, input_shape)
-=======
-            if any(input_shape[i + 2] == -1 for i in range(spatial)):
                 logger.debug("node %s has unknown dim %d for pads calculation, fallback to auto_pad",
                              node.name, input_shape)
->>>>>>> 5e983906
                 node.set_attr("auto_pad", "SAME_UPPER")
             else:
                 for i in range(spatial):
