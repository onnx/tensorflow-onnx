# SPDX-License-Identifier: Apache-2.0


"""Unit tests using onnx backends."""

from __future__ import division
from __future__ import print_function
from __future__ import unicode_literals

import os
import unittest
from distutils.version import LooseVersion
from itertools import product

import numpy as np
from numpy.testing import assert_almost_equal
import tensorflow as tf

from tensorflow.python.ops import lookup_ops
from backend_test_base import Tf2OnnxBackendTestBase
# pylint reports unused-wildcard-import which is false positive, __all__ is defined in common
from common import *  # pylint: disable=wildcard-import,unused-wildcard-import
from tf2onnx import constants, utils
from tf2onnx.graph_matcher import OpTypePattern, GraphMatcher
from tf2onnx.tf_loader import is_tf2, tf_placeholder_with_default, tf_placeholder
from tf2onnx.onnx_opset.signal import make_dft_constant

# pylint: disable=missing-docstring,invalid-name,unused-argument,function-redefined,cell-var-from-loop


NCHW_TO_NHWC = [0, 2, 3, 1]
NHWC_TO_NCHW = [0, 3, 1, 2]
HWCN_TO_NCHW = [3, 2, 0, 1]

_STRIDE1x1 = [1, 1, 1, 1]
_KERNEL3x3 = [3, 3, 1, 1]
_DILATIONS1x1 = [1, 1, 1, 1]

# names for input and outputs for tests
_TFINPUT = "input"
_INPUT = "input:0"
_TFINPUT1 = "input1"
_INPUT1 = "input1:0"
_TFINPUT2 = "input2"
_INPUT2 = "input2:0"
_TFINPUT3 = "input3"
_INPUT3 = "input3:0"
_TFOUTPUT = "output"
_OUTPUT = "output:0"
_TFOUTPUT1 = "output1"
_OUTPUT1 = "output1:0"
_TFOUTPUT2 = "output2"
_OUTPUT2 = "output2:0"
_TFOUTPUT3 = "output3"
_OUTPUT3 = "output3:0"


if is_tf2():
    conv2d_backprop_input = tf.compat.v1.nn.conv2d_backprop_input
    conv3d_transpose = tf.compat.v1.nn.conv3d_transpose
    multinomial = tf.compat.v1.random.multinomial
    space_to_batch_nd = tf.compat.v1.space_to_batch_nd
    batch_to_space_nd = tf.compat.v1.batch_to_space_nd
    reverse_v2 = tf.compat.v1.reverse_v2
    random_normal = tf.compat.v1.random_normal
    random_uniform = tf.compat.v1.random_uniform
    fused_batch_norm = tf.compat.v1.nn.fused_batch_norm
    dropout = tf.compat.v1.nn.dropout
    resize_nearest_neighbor = tf.compat.v1.image.resize_nearest_neighbor
    quantize_and_dequantize = tf.quantization.quantize_and_dequantize
    resize_bilinear = tf.compat.v1.image.resize_bilinear
    resize_bilinear_v2 = tf.compat.v2.image.resize
    is_nan = tf.math.is_nan
    is_inf = tf.math.is_inf
    floormod = tf.math.floormod
    matrix_diag_part = tf.compat.v1.matrix_diag_part
    fake_quant_with_min_max_args = tf.quantization.fake_quant_with_min_max_args
    fake_quant_with_min_max_vars = tf.quantization.fake_quant_with_min_max_vars
elif LooseVersion(tf.__version__) >= "1.13":
    conv2d_backprop_input = tf.compat.v1.nn.conv2d_backprop_input
    conv3d_transpose = tf.compat.v1.nn.conv3d_transpose
    multinomial = tf.compat.v1.random.multinomial
    space_to_batch_nd = tf.compat.v1.space_to_batch_nd
    batch_to_space_nd = tf.compat.v1.batch_to_space_nd
    reverse_v2 = tf.compat.v1.reverse_v2
    random_normal = tf.compat.v1.random_normal
    random_uniform = tf.compat.v1.random_uniform
    fused_batch_norm = tf.compat.v1.nn.fused_batch_norm
    dropout = tf.compat.v1.nn.dropout
    quantize_and_dequantize = tf.compat.v1.quantization.quantize_and_dequantize
    resize_nearest_neighbor = tf.compat.v1.image.resize_nearest_neighbor
    resize_bilinear = tf.compat.v1.image.resize_bilinear
    if LooseVersion(tf.__version__) >= "1.14":
        resize_bilinear_v2 = tf.compat.v2.image.resize
    is_nan = tf.math.is_nan
    is_inf = tf.math.is_inf
    floormod = tf.floormod
    matrix_diag_part = tf.compat.v1.matrix_diag_part
    fake_quant_with_min_max_args = tf.compat.v1.quantization.fake_quant_with_min_max_args
    fake_quant_with_min_max_vars = tf.compat.v1.quantization.fake_quant_with_min_max_vars
else:
    conv2d_backprop_input = tf.nn.conv2d_backprop_input
    conv3d_transpose = tf.nn.conv3d_transpose
    multinomial = tf.multinomial
    space_to_batch_nd = tf.space_to_batch_nd
    batch_to_space_nd = tf.batch_to_space_nd
    reverse_v2 = tf.reverse_v2
    random_normal = tf.random_normal
    random_uniform = tf.random_uniform
    fused_batch_norm = tf.nn.fused_batch_norm
    dropout = tf.nn.dropout
    resize_nearest_neighbor = tf.image.resize_nearest_neighbor
    resize_bilinear = tf.image.resize_bilinear
    is_nan = tf.is_nan
    is_inf = tf.is_inf
    floormod = tf.floormod
    matrix_diag_part = tf.matrix_diag_part


def make_xval(shape):
    x_val = np.arange(np.prod(shape)).astype("float32").reshape(shape)
    return x_val


def get_conv_getdata(kind=1):
    if kind == 0:
        # generate all combinations (costly)
        dims = [
            ("padding", ["SAME", "VALID"]),
            ("input_sizes", [[32, 35, 35, 3], [32, 17, 17, 3], [1, 28, 28, 3], [32, 8, 8, 3]]),
            ("filter_sizes", [[1, 3, 3, 1], [1, 2, 2, 1], [1, 5, 5, 1], [1, 1, 1, 1], [1, 5, 2, 1], [1, 2, 5, 1]]),
            ("strides", [[1, 2, 2, 1], [1, 1, 1, 1]]),
        ]
        values = [key_values[1] for key_values in dims]
        for idx, v in enumerate(product(*values)):
            if True or idx == 30:
                yield (idx,) + v
    elif kind == 1:
        # some combination to that give decent padding coverage
        data = [
            ('SAME', [32, 35, 35, 3], [1, 3, 3, 1], [1, 2, 2, 1]),
            ('SAME', [32, 35, 35, 3], [1, 2, 2, 1], [1, 2, 2, 1]),
            ('SAME', [32, 35, 35, 3], [1, 1, 1, 1], [1, 1, 1, 1]),
            ('SAME', [32, 35, 35, 3], [1, 5, 2, 1], [1, 2, 2, 1]),
            ('SAME', [32, 35, 35, 3], [1, 2, 5, 1], [1, 2, 2, 1]),
            ('SAME', [32, 35, 35, 3], [1, 2, 5, 1], [1, 1, 1, 1]),
            ('SAME', [1, 28, 28, 3], [1, 3, 3, 1], [1, 2, 2, 1]),
            ('SAME', [1, 28, 28, 3], [1, 3, 3, 1], [1, 1, 1, 1]),
            ('SAME', [1, 28, 28, 3], [1, 2, 2, 1], [1, 2, 2, 1]),
            ('SAME', [1, 28, 28, 3], [1, 2, 2, 1], [1, 1, 1, 1]),
            ('SAME', [1, 28, 28, 3], [1, 5, 5, 1], [1, 2, 2, 1]),
            ('SAME', [1, 28, 28, 3], [1, 5, 5, 1], [1, 1, 1, 1]),
            ('SAME', [1, 28, 28, 3], [1, 5, 2, 1], [1, 2, 2, 1]),
            ('SAME', [32, 8, 8, 3], [1, 3, 3, 1], [1, 2, 2, 1]),
            ('SAME', [32, 8, 8, 3], [1, 3, 3, 1], [1, 1, 1, 1]),
            ('VALID', [32, 35, 35, 3], [1, 3, 3, 1], [1, 1, 1, 1]),
            ('VALID', [32, 35, 35, 3], [1, 2, 2, 1], [1, 2, 2, 1]),
        ]
        for idx, v in enumerate(data):
            yield (idx,) + v
    else:
        raise ValueError("kind not known")


def get_maxpoolwithargmax_getdata():
    data = [
        ('SAME', [1, 3, 3, 2], [1, 3, 3, 1], [1, 2, 2, 1]),
        ('SAME', [2, 5, 5, 3], [1, 4, 4, 1], [1, 2, 2, 1]),
        ('SAME', [2, 10, 5, 1], [1, 2, 2, 1], [1, 2, 2, 1]),
        ('SAME', [2, 10, 5, 3], [1, 4, 4, 1], [1, 1, 1, 1]),
        ('VALID', [2, 3, 3, 3], [1, 3, 3, 1], [1, 2, 2, 1]),
        ('VALID', [2, 5, 5, 3], [1, 4, 4, 1], [1, 2, 2, 1]),
    ]
    for idx, v in enumerate(data):
        yield (idx,) + v


class BackendTests(Tf2OnnxBackendTestBase):
    def _run_test_case(self, func, output_names_with_port, feed_dict, **kwargs):
        kwargs["convert_var_to_const"] = False
        kwargs["constant_fold"] = False
        return self.run_test_case(func, feed_dict, [], output_names_with_port, **kwargs)

    def _test_expand_dims_known_rank(self, idx):
        x_val = make_xval([3, 4])
        def func(x):
            op = tf.expand_dims(x, idx)
            return tf.identity(op, name=_TFOUTPUT)
        self._run_test_case(func, [_OUTPUT], {_INPUT: x_val})

    def test_expand_dims_known_rank(self):
        for i in [-1, 0, 1, -2]:
            self._test_expand_dims_known_rank(i)

    def test_expand_dims_one_unknown_rank(self):
        x_val = make_xval([3, 4])
        def func(x):
            op = tf.expand_dims(x, 0)
            return tf.identity(op, name=_TFOUTPUT)
        self._run_test_case(func, [_OUTPUT], {_INPUT: x_val})

    def test_expand_dims_with_list(self):
        x_val = make_xval([3, 4])
        def func(x):
            op = tf.expand_dims(x, [[0]])
            return tf.identity(op, name=_TFOUTPUT)
        self._run_test_case(func, [_OUTPUT], {_INPUT: x_val})

    def _test_expand_dims_more_unknown_rank(self, idx):
        x_val = make_xval([3, 4])
        def func(x):
            op = tf.expand_dims(x, idx)
            return tf.identity(op, name=_TFOUTPUT)
        self._run_test_case(func, [_OUTPUT], {_INPUT: x_val})

    def test_expand_dims_more_unknown_rank(self):
        for i in [-1, 0, 1, -2]:
            self._test_expand_dims_more_unknown_rank(i)

    @check_opset_min_version(13, "Unsqueeze")
    def test_expand_dims_nonconst_dims(self):
        x_val = make_xval([3, 4])
        y_val = np.array([-1], dtype=np.int32)
        def func(x, y):
            op = tf.expand_dims(x, y)
            return tf.identity(op, name=_TFOUTPUT)
        self._run_test_case(func, [_OUTPUT], {_INPUT: x_val, _INPUT1: y_val})

    @check_opset_min_version(9, "ConstantOfShape")
    def test_layer_normalization(self):
        x_val = make_xval([3, 4, 5])
        scale_val = make_xval([3, 4, 5]) * 0.2
        bias_val = make_xval([3, 4, 5]) * 0.1
        def func(x):
            mean = tf.reduce_mean(x, axis=[2], keepdims=True)
            centered = tf.subtract(x, mean)
            variance = tf.add(tf.reduce_mean(tf.square(centered), axis=[2], keepdims=True), 0.001)
            inv_std_dev = tf.math.rsqrt(variance)
            normalized = tf.multiply(centered, inv_std_dev)
            scaled = tf.multiply(normalized, scale_val)
            biased = tf.add(scaled, bias_val)
            return tf.identity(biased, name=_TFOUTPUT)
        self._run_test_case(func, [_OUTPUT], {_INPUT: x_val}, rtol=1e-05,
                            graph_validator=lambda g: (check_op_count(g, "InstanceNormalization", 1)))

    @check_opset_min_version(9, "ConstantOfShape")
    def test_eye_non_const1(self):
        # tf.eye(num_rows), num_rows is not const here
        x_val = np.array(5, dtype=np.int32)
        def func(x):
            y = tf.eye(x, dtype=tf.int32)
            y1 = tf.eye(x, dtype=tf.int64)
            y2 = tf.eye(x, dtype=tf.float32)
            return tf.identity(y, name=_TFOUTPUT), tf.identity(y1, name=_TFOUTPUT1), tf.identity(y2, name=_TFOUTPUT2)
        self._run_test_case(func, [_OUTPUT, _OUTPUT1, _OUTPUT2], {_INPUT: x_val}, rtol=0)

        # tf.eye(num_rows, num_columns), both num_rows and num_columns are not const here
        x_val = np.array([5, 10], dtype=np.int32)
        def func(x):
            y = tf.eye(x[0], x[1], dtype=tf.int32)
            y1 = tf.eye(x[0], x[1], dtype=tf.int64)
            y2 = tf.eye(x[0], x[1], dtype=tf.float32)
            return tf.identity(y, name=_TFOUTPUT), tf.identity(y1, name=_TFOUTPUT1), tf.identity(y2, name=_TFOUTPUT2)
        self._run_test_case(func, [_OUTPUT, _OUTPUT1, _OUTPUT2], {_INPUT: x_val}, rtol=0)

    @check_tf_min_version("1.11", "eye has bug when version is below 1.11")
    @check_opset_min_version(9, "ConstantOfShape")
    def test_eye_non_const2(self):
        # tf.eye(num_rows), num_rows is not const here
        for np_dtype in [np.int32, np.int64, np.float32, np.float64]:
            x_val = np.array(5, dtype=np_dtype)
            def func(x):
                y = tf.eye(x, dtype=tf.int32)
                y1 = tf.eye(x, dtype=tf.float32)
                return tf.identity(y, name=_TFOUTPUT),\
                       tf.identity(y1, name=_TFOUTPUT1)
            self._run_test_case(func, [_OUTPUT, _OUTPUT1], {_INPUT: x_val}, rtol=0)

        # tf.eye(num_rows, num_columns), both num_rows and num_columns are not const here
        for np_dtype in [np.int32, np.int64, np.float32, np.float64]:
            x_val = np.array([5, 10], dtype=np_dtype)
            def func(x):
                y = tf.eye(x[0], x[1], dtype=tf.int32)
                y1 = tf.eye(x[0], x[1], dtype=tf.float32)
                return tf.identity(y, name=_TFOUTPUT), \
                       tf.identity(y1, name=_TFOUTPUT1)
            self._run_test_case(func, [_OUTPUT, _OUTPUT1], {_INPUT: x_val}, rtol=0)

    @check_opset_min_version(7, "trig")
    def test_trig_ops(self):
        for op in [tf.sin, tf.cos, tf.tan, tf.asin, tf.acos, tf.atan]:
            x_val = make_xval([3, 4])
            def func(x):
                op_ = op(x)
                return tf.identity(op_, name=_TFOUTPUT)
            self._run_test_case(func, [_OUTPUT], {_INPUT: x_val}, rtol=1e-06)

    @check_opset_min_version(9, "trigh")
    def test_atrig_ops(self):
        for op in [tf.sinh, tf.cosh, tf.atanh, tf.asinh, tf.acosh]:
            x_val = make_xval([3, 4])
            def func(x):
                op_ = op(x)
                return tf.identity(op_, name=_TFOUTPUT)
            self._run_test_case(func, [_OUTPUT], {_INPUT: x_val})

    @skip_caffe2_backend()
    @check_opset_min_version(7, "multinomial")
    def test_multinomial(self):
        x_val = np.array([[10., 10.]], dtype=np.float32)
        def func(x):
            op = multinomial(tf.math.log(x), 5, output_dtype=tf.int64)
            return tf.identity(op, name=_TFOUTPUT)

        # since returned indexes are random we can only check type and shape
        self._run_test_case(func, [_OUTPUT], {_INPUT: x_val}, check_value=False,
                            check_shape=True, check_dtype=True)

    @skip_caffe2_backend()
    @check_opset_min_version(7, "multinomial")
    def test_multinomial1(self):
        shape = [2, 10]
        x_val = np.ones(np.prod(shape)).astype("float32").reshape(shape)
        def func(x):
            op = multinomial(x, 2, output_dtype=tf.int64)
            return tf.identity(op, name=_TFOUTPUT)
        # since returned indexes are random we can only check type and shape
        self._run_test_case(func, [_OUTPUT], {_INPUT: x_val}, check_value=False,
                            check_shape=True, check_dtype=True)

    def test_maxpool(self):
        for p in get_conv_getdata():
            _, padding, x_shape, ksize, strides = p
            x_val = make_xval(x_shape)
            def func(x):
                mp = tf.nn.max_pool(x, ksize, strides, padding=padding)
                return tf.identity(mp, name=_TFOUTPUT)
            self.logger.debug(str(p))
            self._run_test_case(func, [_OUTPUT], {_INPUT: x_val})

    @check_tf_min_version("1.15", "required for max_pool args")
    def test_maxpool_int(self):
        x_shape = [8, 16, 16, 3]
        x_val = make_xval(x_shape).astype("int32")
        def func(x):
            mp = tf.nn.max_pool(x, ksize=[2], strides=[1, 2, 2, 1], padding="SAME")
            return tf.identity(mp, name=_TFOUTPUT)
        self._run_test_case(func, [_OUTPUT], {_INPUT: x_val})

    @skip_tf_cpu("only tf_gpu can run maxpool with NCHW format")
    def test_maxpool_gpu(self):
        # make sure converter behaves well when data format is NCHW
        # and when data format is NCHW, only gpu version of tensorflow can run it.
        ksize = [1, 1, 2, 2]
        strides = [1, 1, 2, 2]
        x_val = make_xval([1, 3, 50, 80])
        for padding in ["SAME", "VALID"]:
            def func(x):
                mp = tf.nn.max_pool(x, ksize, strides, padding=padding, data_format="NCHW")
                return tf.identity(mp, name=_TFOUTPUT)
            self._run_test_case(func, [_OUTPUT], {_INPUT: x_val})

    @check_onnxruntime_incompatibility("AveragePool")
    def test_avgpool(self):
        for p in get_conv_getdata(kind=0):
            _, padding, x_shape, ksize, strides = p
            x_val = make_xval(x_shape)
            def func(x):
                mp = tf.nn.avg_pool(x, ksize, strides, padding=padding)
                return tf.identity(mp, name=_TFOUTPUT)

            self.logger.debug(str(p))
            self._run_test_case(func, [_OUTPUT], {_INPUT: x_val}, rtol=1e-06)

    @check_onnxruntime_incompatibility("AveragePool")
    @skip_tf_cpu("only tf_gpu can run avgpool with NCHW format")
    def test_avgpool_gpu(self):
        ksize = [1, 1, 2, 2]
        strides = [1, 1, 2, 2]
        x_val = make_xval([1, 3, 50, 80])
        for padding in ["SAME", "VALID"]:
            def func(x):
                mp = tf.nn.avg_pool(x, ksize, strides, padding=padding, data_format="NCHW")
                return tf.identity(mp, name=_TFOUTPUT)
            self._run_test_case(func, [_OUTPUT], {_INPUT: x_val})

    def _conv_test(self, x_val, w, strides=None, padding="VALID", dilations=None, rtol=1e-07):
        if strides is None:
            strides = _STRIDE1x1
        if dilations is None:
            dilations = _DILATIONS1x1
        def func(x):
            kernel = tf.constant(w, dtype=tf.float32, name='k')
            conv = tf.nn.conv2d(x, kernel, strides=strides, padding=padding, dilations=dilations)
            return tf.identity(conv, name=_TFOUTPUT)
        self._run_test_case(func, [_OUTPUT], {_INPUT: x_val}, rtol=rtol)

    def test_conv2d_1(self):
        x_val = make_xval((1, 1, 5, 5)).transpose(NCHW_TO_NHWC)
        w = np.array([[2., 1., 1.],
                      [1., 3., 1.],
                      [1., 1., 4.]], dtype=np.float32).reshape(_KERNEL3x3)
        self._conv_test(x_val, w)

    def test_conv2d_2(self):
        x_val = np.array([[4, 3, 1, 0],
                          [2, 1, 0, 1],
                          [1, 2, 4, 1],
                          [3, 1, 0, 2]], dtype=np.float32).reshape([1, 4, 4, 1])
        w = np.array([[1, 0, 1],
                      [2, 1, 0],
                      [0, 0, 1]], dtype=np.float32).reshape(_KERNEL3x3)
        self._conv_test(x_val, w)

    def test_conv2d_3(self):
        x_val = make_xval((1, 1, 5, 5)).transpose(NCHW_TO_NHWC)
        w = np.array([[2., 1., 1.],
                      [1., 3., 1.],
                      [1., 1., 4.]], dtype=np.float32).reshape(_KERNEL3x3)
        self._conv_test(x_val, w)

    def test_conv2d_4(self):
        x_val = make_xval((1, 1, 5, 5)).transpose(NCHW_TO_NHWC)
        w = np.random.random_sample(_KERNEL3x3).astype(np.float32)
        self._conv_test(x_val, w, padding="SAME", rtol=1e-05)

    def test_conv2d_5(self):
        x_val = make_xval((1, 1, 5, 5)).transpose(NCHW_TO_NHWC)
        kernel_shape = [3, 3, 1, 2]
        w = np.random.random_sample(kernel_shape).astype(np.float32)
        self._conv_test(x_val, w, padding="SAME", rtol=1e-05)

    def test_conv2d_6(self):
        x_shape = [1, 35, 35, 288]  # out: [1, 17, 17, 384]
        kernel_shape = [3, 3, 288, 384]
        strides = [1, 2, 2, 1]
        x_val = np.arange(1, 1 + np.prod(x_shape)).astype("float32").reshape(x_shape)
        kernel_val = np.arange(1, 1 + np.prod(kernel_shape)).astype("float32").reshape(kernel_shape)
        self._conv_test(x_val, kernel_val, strides=strides, padding="VALID", rtol=1e-05)

<<<<<<< HEAD
=======
    @check_tf_min_version("1.14", "tf 1.14 needed for explicit padding")
>>>>>>> c5a78fc8
    def test_conv2d_explicit_padding(self):
        x_shape = [1, 35, 35, 288]
        kernel_shape = [3, 3, 288, 384]
        pads = [[0, 0], [1, 2], [3, 4], [0, 0]]
        strides = [1, 1, 1, 1]
        x_val = np.arange(1, 1 + np.prod(x_shape)).astype("float32").reshape(x_shape)
        kernel_val = np.arange(1, 1 + np.prod(kernel_shape)).astype("float32").reshape(kernel_shape)
        self._conv_test(x_val, kernel_val, strides=strides, padding=pads, rtol=1e-05)

    def test_conv2d_dilation_same(self):
        x_shape = [1, 35, 35, 288]  # NHWC
        kernel_shape = [3, 3, 288, 384]  # [filter_height, filter_width, in_channels, out_channels]
        strides = [1, 1, 1, 1]  # NHWC
        dilations = [1, 3, 1, 1]  # NHWC
        x_val = np.arange(1, 1 + np.prod(x_shape)).astype("float32").reshape(x_shape)
        kernel_val = np.arange(1, 1 + np.prod(kernel_shape)).astype("float32").reshape(kernel_shape)
        self._conv_test(x_val, kernel_val, strides=strides, padding="SAME", dilations=dilations, rtol=1e-05)

    def test_conv2d_dilation_strides_same(self):
        x_shape = [1, 35, 35, 288]  # NHWC
        kernel_shape = [3, 3, 288, 384]  # [filter_height, filter_width, in_channels, out_channels]
        strides = [1, 2, 4, 1]  # NHWC
        dilations = [1, 3, 1, 1]  # NHWC
        x_val = np.arange(1, 1 + np.prod(x_shape)).astype("float32").reshape(x_shape)
        kernel_val = np.arange(1, 1 + np.prod(kernel_shape)).astype("float32").reshape(kernel_shape)
        self._conv_test(x_val, kernel_val, strides=strides, padding="SAME", dilations=dilations, rtol=1e-05)

    def test_conv3d_1(self):
        strides = [1, 1, 1, 1, 1]
        dilations = [1, 1, 1, 1, 1]
        x_val = np.random.random_sample([2, 10, 9, 8, 5]).astype(np.float32)
        w = np.random.random_sample([2, 3, 4, 5, 6]).astype(np.float32)
        padding = "VALID"
        def func(x):
            kernel = tf.constant(w, dtype=tf.float32, name='k')
            conv = tf.nn.conv3d(x, kernel, strides=strides, padding=padding, data_format="NDHWC", dilations=dilations)
            return tf.identity(conv, name=_TFOUTPUT)
        self._run_test_case(func, [_OUTPUT], {_INPUT: x_val}, rtol=1e-05)

    def test_conv3d_2(self):
        strides = [1, 2, 3, 1, 1]
        dilations = [1, 1, 1, 1, 1]
        x_val = np.random.random_sample([2, 10, 9, 8, 5]).astype(np.float32)
        w = np.random.random_sample([2, 3, 4, 5, 6]).astype(np.float32)
        padding = "VALID"
        def func(x):
            kernel = tf.constant(w, dtype=tf.float32, name='k')
            conv = tf.nn.conv3d(x, kernel, strides=strides, padding=padding, data_format="NDHWC", dilations=dilations)
            return tf.identity(conv, name=_TFOUTPUT)
        self._run_test_case(func, [_OUTPUT], {_INPUT: x_val}, rtol=1e-05)

    def test_conv3d_3(self):
        strides = [1, 2, 3, 1, 1]
        dilations = [1, 1, 1, 1, 1]
        x_val = np.random.random_sample([2, 10, 9, 8, 5]).astype(np.float32)
        w = np.random.random_sample([2, 3, 4, 5, 6]).astype(np.float32)
        padding = "SAME"
        def func(x):
            kernel = tf.constant(w, dtype=tf.float32, name='k')
            conv = tf.nn.conv3d(x, kernel, strides=strides, padding=padding, data_format="NDHWC", dilations=dilations)
            return tf.identity(conv, name=_TFOUTPUT)
        self._run_test_case(func, [_OUTPUT], {_INPUT: x_val}, rtol=1e-05)

    def test_avgpool3d(self):
        strides = [1, 1, 1, 1, 1]
        ksize = [1, 2, 2, 3, 1]
        x_val = np.random.random_sample([2, 10, 9, 8, 5]).astype(np.float32)
        padding = "VALID"

        def func(x):
            mp = tf.nn.avg_pool3d(x, ksize, strides, padding=padding, data_format="NDHWC")
            return tf.identity(mp, name=_TFOUTPUT)
        self._run_test_case(func, [_OUTPUT], {_INPUT: x_val})

    def test_maxpool3d(self):
        strides = [1, 1, 1, 1, 1]
        ksize = [1, 2, 2, 3, 1]
        x_val = np.random.random_sample([2, 10, 9, 8, 5]).astype(np.float32)
        padding = "VALID"

        def func(x):
            mp = tf.nn.max_pool3d(x, ksize, strides, padding=padding, data_format="NDHWC")
            return tf.identity(mp, name=_TFOUTPUT)
        self._run_test_case(func, [_OUTPUT], {_INPUT: x_val})

    @check_tf_min_version("1.14", "tf.nn.avg_pool2d doesn't exist before tf 1.14")
    def test_avgpool2d(self):
        strides = [1, 1, 1, 1]
        ksize = [1, 2, 3, 1]
        x_val = make_xval([2, 10, 12, 3])
        padding = "VALID"

        def func(x):
            mp = tf.nn.avg_pool2d(x, ksize, strides, padding=padding, data_format="NHWC")
            return tf.identity(mp, name=_TFOUTPUT)
        self._run_test_case(func, [_OUTPUT], {_INPUT: x_val})


    @check_tf_min_version("1.7", "tf only support dilation is 1 for now")
    def test_conv2d_7(self):
        x_shape = [1, 35, 35, 288]  # out: [1, 17, 17, 384]
        kernel_shape = [3, 3, 288, 384]
        strides = [1, 2, 2, 1]
        dilations = [1, 3, 3, 1]
        x_val = np.arange(1, 1 + np.prod(x_shape)).astype("float32").reshape(x_shape)
        kernel_val = np.arange(1, 1 + np.prod(kernel_shape)).astype("float32").reshape(kernel_shape)
        self._conv_test(x_val, kernel_val, strides=strides, padding="VALID",
                        dilations=dilations, rtol=1e-05)

    def test_conv2d_8(self):
        for input_shape in [[10, 10], [5, 5]]:
            x_val = make_xval((1, 1, *input_shape)).transpose(NCHW_TO_NHWC)
            w = np.random.random_sample([3, 3, 1, 2]).astype(np.float32)
            strides = [1, 2, 2, 1]
            def func(x):
                kernel = tf.constant(w, dtype=tf.float32, name='k')
                conv = tf.nn.conv2d(x, kernel, strides=strides, padding="SAME")
                return tf.identity(conv, name=_TFOUTPUT)
            self._run_test_case(func, [_OUTPUT], {_INPUT: x_val}, rtol=1e-5)

    def test_conv2d_with_pad_valid(self):
        x_val = make_xval((1, 1, 5, 5)).transpose(NCHW_TO_NHWC)
        w = np.random.random_sample([3, 3, 1, 2]).astype(np.float32)
        strides = [1, 1, 1, 1]
        def func(x):
            kernel = tf.constant(w, dtype=tf.float32, name='k')
            x_pad = tf.pad(x, paddings=[[0, 0], [2, 2], [2, 2], [0, 0]])
            conv = tf.nn.conv2d(x_pad, kernel, strides=strides, padding="VALID")
            return tf.identity(conv, name=_TFOUTPUT)
        self._run_test_case(func, [_OUTPUT], {_INPUT: x_val}, rtol=1e-5)

    def test_conv2d_with_pad_same(self):
        x_val = make_xval((1, 1, 5, 5)).transpose(NCHW_TO_NHWC)
        w = np.random.random_sample([3, 3, 1, 2]).astype(np.float32)
        strides = [1, 1, 1, 1]
        def func(x):
            kernel = tf.constant(w, dtype=tf.float32, name='k')
            x_pad = tf.pad(x, paddings=[[0, 0], [2, 2], [2, 2], [0, 0]])
            conv = tf.nn.conv2d(x_pad, kernel, strides=strides, padding="SAME")
            return tf.identity(conv, name=_TFOUTPUT)
        self._run_test_case(func, [_OUTPUT], {_INPUT: x_val}, rtol=1e-5)

    def test_conv2d_transpose(self):
        x_shape = [2, 6, 4, 3]
        output_shape = [2, 13, 9, 2]
        kernel_shape = [3, 3, 2, 3]
        strides = [1, 2, 2, 1]
        x_val = make_xval(x_shape)
        kernel_val = make_xval(kernel_shape)
        def func(x):
            f = tf.constant(kernel_val, name="kernel", dtype=tf.float32)
            conv = tf.nn.conv2d_transpose(x, f, output_shape, strides=strides, padding="VALID")
            return tf.identity(conv, name=_TFOUTPUT)
        self._run_test_case(func, [_OUTPUT], {_INPUT: x_val}, rtol=1e-05)

    @check_onnxruntime_min_version("0.5.0", "conv transpose is added since onnxruntime-0.5.0")
    def test_conv2d_transpose2(self):
        # output_shape is dynamic
        extra_opset = [utils.make_opsetid(constants.MICROSOFT_DOMAIN, 1)]
        process_args = {"extra_opset": extra_opset}
        x_shape = [2, 6, 4, 3]
        output_shape = np.array([2, 13, 9, 2]).astype(np.int32)
        kernel_shape = [3, 3, 2, 3]
        strides = [1, 2, 2, 1]
        x_val = make_xval(x_shape)
        kernel_val = make_xval(kernel_shape)
        def func(x, output_shape_placeholder):
            f = tf.constant(kernel_val, name="kernel", dtype=tf.float32)
            conv = tf.nn.conv2d_transpose(x, f, output_shape_placeholder, strides=strides, padding="VALID")
            return tf.identity(conv, name=_TFOUTPUT)
        self._run_test_case(func, [_OUTPUT], {_INPUT: x_val, _INPUT1: output_shape},
                            rtol=1e-05, process_args=process_args)

    def test_depthwiseconv_0(self):
        x_shape = [1, 3, 4, 3]
        kernel_shape = [3, 3, 3, 3]
        x_val = np.arange(1, 1 + np.prod(x_shape)).astype("float32").reshape(x_shape)
        kernel_val = np.arange(1, 1 + np.prod(kernel_shape)).astype("float32").reshape(kernel_shape)
        def func(x):
            kernel = tf.constant(kernel_val, dtype=tf.float32, name='k')
            conv = tf.nn.depthwise_conv2d(x, kernel, strides=[1, 1, 1, 1], padding='VALID')
            return tf.identity(conv, name=_TFOUTPUT)
        self._run_test_case(func, [_OUTPUT], {_INPUT: x_val}, rtol=0.08)

    def test_depthwiseconv_1(self):
        x_shape = [1, 112, 112, 32]
        kernel_shape = [3, 3, 32, 1]
        x_val = np.arange(1, 1 + np.prod(x_shape)).astype("float32").reshape(x_shape)
        kernel_val = np.arange(1, 1 + np.prod(kernel_shape)).astype("float32").reshape(kernel_shape)
        def func(x):
            kernel = tf.constant(kernel_val, dtype=tf.float32, name='k')
            conv = tf.nn.depthwise_conv2d(x, kernel, strides=_STRIDE1x1, padding='VALID')
            return tf.identity(conv, name=_TFOUTPUT)
        # rtol is a bit high, 2 values have a bit high error. Maybe use different input data.
        self._run_test_case(func, [_OUTPUT], {_INPUT: x_val}, rtol=0.08)

    def test_depthwiseconv_3(self):
        x_shape = [1, 112, 112, 32]
        kernel_shape = [3, 3, 32, 1]
        x_val = np.arange(1, 1 + np.prod(x_shape)).astype("float32").reshape(x_shape)
        kernel_val = np.arange(1, 1 + np.prod(kernel_shape)).astype("float32").reshape(kernel_shape)
        def func(x):
            kernel = tf.constant(kernel_val, dtype=tf.float32, name='k')
            conv = tf.nn.depthwise_conv2d(x, kernel, strides=[1, 1, 1, 1], padding='VALID')
            return tf.identity(conv, name=_TFOUTPUT)
        # rtol is a bit high, 2 values have a bit high error. Maybe use different input data.
        self._run_test_case(func, [_OUTPUT], {_INPUT: x_val}, rtol=0.01)

    def test_depthwiseconv_shared_kernel(self):
        x_shape = [1, 3, 4, 3]
        kernel_shape = [3, 3, 3, 3]
        x_val = np.arange(1, 1 + np.prod(x_shape)).astype("float32").reshape(x_shape)
        kernel_val = np.arange(1, 1 + np.prod(kernel_shape)).astype("float32").reshape(kernel_shape)
        def func(x, y):
            kernel = tf.constant(kernel_val, dtype=tf.float32, name='k')
            conv1 = tf.nn.depthwise_conv2d(x, kernel, strides=[1, 1, 1, 1], padding='VALID')
            conv2 = tf.nn.depthwise_conv2d(y, kernel, strides=[1, 1, 1, 1], padding='VALID')
            conv = tf.add(conv1, conv2)
            return tf.identity(conv, name=_TFOUTPUT)
        self._run_test_case(func, [_OUTPUT], {_INPUT: x_val, _INPUT1: x_val}, rtol=0.08)

    @check_tf_min_version("1.14", "tf depthwise_conv2d dilations")
    @check_opset_min_version(11, "non-const pads")
    def test_depthwiseconv_dilations(self):
        x_shape = [1, 32, 32, 1]
        kernel_shape = [5, 5, 1, 1]
        x_val = np.arange(1, 1 + np.prod(x_shape)).astype("float32").reshape(x_shape)
        kernel_val = np.arange(1, 1 + np.prod(kernel_shape)).astype("float32").reshape(kernel_shape)
        def func(x):
            kernel = tf.constant(kernel_val, dtype=tf.float32, name='k')
            conv = tf.nn.depthwise_conv2d(x, kernel, strides=[1, 1, 1, 1], padding='SAME', dilations=[3, 4])
            return tf.identity(conv, name=_TFOUTPUT)
        # rtol is a bit high, 2 values have a bit high error. Maybe use different input data.
        self._run_test_case(func, [_OUTPUT], {_INPUT: x_val}, rtol=0.01)

    @check_tf_max_version("1.15", "not supported in tf-2.0")
    def test_dropout(self):
        x_val = np.ones([1, 24, 24, 3], dtype=np.float32)
        # Define a scope for reusing the variables
        def func(x):
            is_training = tf.constant(False, tf.bool)
            x_ = tf.identity(x)
            fc1 = tf.layers.dropout(x_, rate=.1, training=is_training)
            return tf.identity(fc1, name=_TFOUTPUT)
        self._run_test_case(func, [_OUTPUT], {_INPUT: x_val},
                            graph_validator=lambda g: (check_op_count(g, "RandomUniform", 0) and
                                                       check_op_count(g, "RandomUniformLike", 0)))

    def test_nn_dropout(self):
        x_val = np.ones([1, 24, 24, 3], dtype=np.float32)
        # Define a scope for reusing the variables
        def func(x, keep_prob):
            x_ = tf.identity(x)
            fc1 = dropout(x_, keep_prob)
            return tf.identity(fc1, name=_TFOUTPUT)
        # when constant_fold is enabled, PlaceholderWithDefault will be folded into either a const or a placeholder.
        # here we set it False to test PlaceholderWithDefault bug: https://github.com/onnx/tensorflow-onnx/pull/446
        # Dropout with ratio 1.0 will be optimized so that only one Identity is left
        self._run_test_case(func, [_OUTPUT], {_INPUT: x_val, _INPUT1: np.array(1., dtype=np.float32)},
                            graph_validator=lambda g: (check_op_count(g, "RandomUniform", 0) and
                                                       check_op_count(g, "RandomUniformLike", 0)))

    @check_tf_min_version("1.13")
    def test_nn_dropout_with_rate(self):
        rate = tf.constant(0., name="rate")
        x_val = np.ones([1, 24, 24, 3], dtype=np.float32)
        # Define a scope for reusing the variables
        def func(x):
            x_ = tf.identity(x)
            fc1 = tf.nn.dropout(x_, rate=rate)
            return tf.identity(fc1, name="output")
        feed_dict = {"input_1:0": x_val}
        input_names_with_port = ["input_1:0"]
        output_names_with_port = ["output:0"]
        self.run_test_case(func, feed_dict, input_names_with_port, output_names_with_port, constant_fold=False,
                           graph_validator=lambda g: (check_op_count(g, "RandomUniform", 0) and
                                                      check_op_count(g, "RandomUniformLike", 0)))

    def test_conv2d_with_input_transpose(self):
        x_shape = [2, 32, 32, 3]
        kernel_shape = [3, 3, 3, 3]
        x_val = make_xval(x_shape)
        x_val_for_onnx = x_val.transpose(NHWC_TO_NCHW)
        def func(x):
            kernel = tf.constant(make_xval(kernel_shape), dtype=tf.float32, name='k')
            conv = tf.nn.conv2d(x, kernel, strides=[1, 1, 1, 1], padding="SAME")
            return tf.identity(conv, name=_TFOUTPUT)
        self._run_test_case(func, [_OUTPUT], {_INPUT: x_val}, rtol=1e-05,
                            process_args={"inputs_as_nchw": [_INPUT]},
                            onnx_feed_dict={_INPUT: x_val_for_onnx})

    def test_lrn_default(self):
        x_shape = [1, 3, 4, 3]
        x_val = np.arange(1, 1 + np.prod(x_shape)).astype("float32").reshape(x_shape)
        def func(x):
            op = tf.nn.local_response_normalization(x)
            return tf.identity(op, name=_TFOUTPUT)
        self._run_test_case(func, [_OUTPUT], {_INPUT: x_val}, rtol=1e-05)

    def test_lrn(self):
        # can't set bias = 0
        x_shape = [1, 2, 2, 8]
        x_val = np.arange(1, 1 + np.prod(x_shape)).astype("float32").reshape(x_shape)
        def func(x):
            op = tf.nn.local_response_normalization(x, depth_radius=4, bias=2, alpha=2, beta=1)
            return tf.identity(op, name=_TFOUTPUT)
        self._run_test_case(func, [_OUTPUT], {_INPUT: x_val}, rtol=1e-05)

    @check_onnxruntime_incompatibility("Abs")
    def test_abs(self):
        x_val = np.array([1.0, 2.0, -3.0, -4.0], dtype=np.float32).reshape((2, 2))
        def func(x):
            x_ = tf.abs(x)
            return tf.identity(x_, name=_TFOUTPUT)
        self._run_test_case(func, [_OUTPUT], {_INPUT: x_val})

    @check_onnxruntime_incompatibility("Add")
    def test_const(self):
        x_val = np.array([1.0, 2.0, 3.0, 4.0], dtype=np.float32).reshape((2, 2))
        def func(x):
            y = tf.constant(x_val, name="y")
            return tf.add(x, y, name=_TFOUTPUT)
        self._run_test_case(func, [_OUTPUT], {_INPUT: x_val})

    @check_onnxruntime_incompatibility("Add")
    def test_add(self):
        x_val = np.array([1.0, 2.0, -3.0, -4.0], dtype=np.float32).reshape((2, 2))
        def func(x):
            x_ = tf.add(x, x)
            return tf.identity(x_, name=_TFOUTPUT)
        self._run_test_case(func, [_OUTPUT], {_INPUT: x_val})

    def test_placeholder(self):
        x_val = np.array([1.0, 2.0, -3.0, -4.0], dtype=np.float32).reshape((2, 2))
        def func(x):
            return tf.identity(x, name=_TFOUTPUT)
        self._run_test_case(func, [_OUTPUT], {_INPUT: x_val})

    def test_placeholder_with_default_use_default(self):
        x_val = np.array([1.0, 2.0, -3.0, -4.0], dtype=np.float32).reshape((2, 2))
        def func():
            x = tf.constant(x_val, name="x")
            y = tf_placeholder_with_default(x, x_val.shape, name=_TFINPUT)
            return tf.identity(y, name=_TFOUTPUT)
        self._run_test_case(func, [_OUTPUT], {}, as_session=True, premade_placeholders=True)

    def test_placeholder_with_default_use_feed(self):
        x_val = np.array([1.0, 2.0, -3.0, -4.0], dtype=np.float32).reshape((2, 2))
        def func():
            x = tf.constant(x_val, name="x")
            y = tf_placeholder_with_default(x, x_val.shape, name=_TFINPUT)
            return tf.identity(y, name=_TFOUTPUT)
        x_feed_val = np.array([11.0, 22.0, -33.0, -44.0], dtype=np.float32).reshape((2, 2))
        self._run_test_case(func, [_OUTPUT], {_INPUT: x_feed_val}, as_session=True, premade_placeholders=True)

    def test_placeholder_with_default_computed_use_default(self):
        x_val = np.array([1.0, 2.0, -3.0, -4.0], dtype=np.float32).reshape((2, 2))
        y_val = np.array([2.0, -4.0, 6.0, -8.0], dtype=np.float32).reshape((2, 2))
        def func():
            x = tf_placeholder(tf.float32, x_val.shape, name=_TFINPUT)
            y = tf_placeholder(tf.float32, y_val.shape, name=_TFINPUT1)
            total = tf.add(x, y)
            z = tf_placeholder_with_default(total, x_val.shape, name=_TFINPUT2)
            total2 = tf.add(total, z)
            return tf.identity(total2, name=_TFOUTPUT)
        self._run_test_case(func, [_OUTPUT], {_INPUT: x_val, _INPUT1: y_val}, as_session=True,
                            premade_placeholders=True, process_args={'use_default': [_TFINPUT2]})

    def test_placeholder_with_default_computed_ignore_default(self):
        x_val = np.array([1.0, 2.0, -3.0, -4.0], dtype=np.float32).reshape((2, 2))
        y_val = np.array([2.0, -4.0, 6.0, -8.0], dtype=np.float32).reshape((2, 2))
        z_val = np.array([3.0, 6.0, 9.0, 10.0], dtype=np.float32).reshape((2, 2))
        def func():
            x = tf_placeholder(tf.float32, x_val.shape, name=_TFINPUT)
            y = tf_placeholder(tf.float32, y_val.shape, name=_TFINPUT1)
            total = tf.add(x, y)
            z = tf_placeholder_with_default(total, x_val.shape, name=_TFINPUT2)
            total2 = tf.add(total, z)
            return tf.identity(total2, name=_TFOUTPUT)
        self._run_test_case(func, [_OUTPUT], {_INPUT: x_val, _INPUT1: y_val, _INPUT2: z_val}, as_session=True,
                            premade_placeholders=True, process_args={'ignore_default': [_TFINPUT2]})

    @check_onnxruntime_incompatibility("Add")
    def test_add_bcast(self):
        x1_val = np.array([1.0, 2.0, -3.0, -4.0], dtype=np.float32).reshape((2, 2))
        x2_val = np.array([1.0, 2.0, 3.0, 4.0, 5.0, 6.0, 7.0, 8.0], dtype=np.float32).reshape((2, 2, 2))
        def func(x1, x2):
            x_ = tf.add(x1, x2)
            return tf.identity(x_, name=_TFOUTPUT)
        self._run_test_case(func, [_OUTPUT], {_INPUT: x1_val, _INPUT1: x2_val})

    @check_onnxruntime_incompatibility("Add")
    def test_add_bcast1(self):
        # example taken from onnx doc
        x1_val = np.random.randn(3, 4, 5).astype(np.float32)
        x2_val = np.random.randn(5).astype(np.float32)
        def func(x1, x2):
            x_ = tf.add(x1, x2)
            return tf.identity(x_, name=_TFOUTPUT)
        self._run_test_case(func, [_OUTPUT], {_INPUT: x1_val, _INPUT1: x2_val})

    def test_matmul0(self):
        x_val = np.array([1.0, 2.0, -3.0, -4.0], dtype=np.float32).reshape((2, 2))
        def func(x):
            x_ = tf.matmul(x, x)
            return tf.identity(x_, name=_TFOUTPUT)
        self._run_test_case(func, [_OUTPUT], {_INPUT: x_val})

    @skip_tflite("Issue with matmul with 2 copies of same input")
    def test_matmul1(self):
        x_val = np.array([1.0, 2.0, -3.0, -4.0, 5.0, 6.0], dtype=np.float32).reshape((2, 3))
        def func(x):
            x_ = tf.matmul(x, x, transpose_a=True)
            return tf.identity(x_, name=_TFOUTPUT)
        self._run_test_case(func, [_OUTPUT], {_INPUT: x_val})

    def test_matmul2(self):
        x_val = np.array([1.0, 2.0, -3.0, -4.0], dtype=np.float32).reshape((2, 2))
        y_val = np.array([1.0, 2.0, -3.0, -4.0], dtype=np.float32).reshape((2, 2))
        def func(x, y):
            x_ = tf.matmul(x, y, transpose_b=True)
            return tf.identity(x_, name=_TFOUTPUT)
        self._run_test_case(func, [_OUTPUT], {_INPUT: x_val, _INPUT1: y_val})

    @unittest.skipIf(get_test_config().is_mac and get_test_config().is_onnxruntime_backend
                     and get_test_config().backend_version == "0.2.1", "onnxruntime 0.2.1 has bug on mac")
    def test_matmul3(self):
        x_shape = [1, 12, 256, 64]
        x_val = np.arange(np.prod(x_shape)).astype("float32").reshape((x_shape))
        def func(x, y):
            x_ = tf.matmul(x, y, transpose_b=True)
            return tf.identity(x_, name=_TFOUTPUT)
        self._run_test_case(func, [_OUTPUT], {_INPUT: x_val, _INPUT1: x_val}, rtol=1e-5)

    @check_onnxruntime_incompatibility("Sub")
    def test_sub(self):
        x_val = np.array([1.0, 2.0, -3.0, -4.0], dtype=np.float32).reshape((2, 2))
        def func(x):
            x_ = tf.subtract(x, x)
            return tf.identity(x_, name=_TFOUTPUT)
        self._run_test_case(func, [_OUTPUT], {_INPUT: x_val})

    @check_onnxruntime_incompatibility("Mul")
    def test_multiply(self):
        x_val = np.array([1.0, 2.0, -3.0, -4.0], dtype=np.float32).reshape((2, 2))
        def func(x):
            x_ = tf.multiply(x, x)
            return tf.identity(x_, name=_TFOUTPUT)
        self._run_test_case(func, [_OUTPUT], {_INPUT: x_val})

    @check_onnxruntime_incompatibility("Div")
    def test_div(self):
        x_val = np.array([1.0, 2.0, -3.0, -4.0], dtype=np.float32).reshape((2, 2))
        def func(x):
            x_ = tf.realdiv(x, x)
            return tf.identity(x_, name=_TFOUTPUT)
        self._run_test_case(func, [_OUTPUT], {_INPUT: x_val})

    @check_onnxruntime_incompatibility("Exp")
    def test_exp(self):
        x_val = np.array([1.0, 2.0, -3.0, -4.0], dtype=np.float32).reshape((2, 2))
        def func(x):
            x_ = tf.exp(x)
            return tf.identity(x_, name=_TFOUTPUT)
        self._run_test_case(func, [_OUTPUT], {_INPUT: x_val}, rtol=1e-05)

    @check_onnxruntime_incompatibility("Log")
    def test_log(self):
        x_val = np.array([1.0, 2.0, 3.0, 4.0], dtype=np.float32).reshape((2, 2))
        def func(x):
            x_ = tf.math.log(x)
            return tf.identity(x_, name=_TFOUTPUT)
        self._run_test_case(func, [_OUTPUT], {_INPUT: x_val})

    @check_onnxruntime_incompatibility("Log")
    def test_log_double(self):
        x_val = np.array([1.0, 2.0, 3.0, 4.0], dtype=np.float64).reshape((2, 2))
        def func(x):
            x_ = tf.math.log(x)
            return tf.identity(x_, name=_TFOUTPUT)
        self._run_test_case(func, [_OUTPUT], {_INPUT: x_val})

    def test_gather(self):
        x_val = np.array([[1, 2, 3], [4, 5, 6], [7, 8, 9]], dtype=np.float32)
        idx = np.array([1, 0, 2], dtype=np.int32)
        idx_flattened = np.array([i * x_val.shape[1] + idx for i in range(0, x_val.shape[0])])
        def func(x):
            x_ = tf.gather(tf.reshape(x, [-1]), tf.constant(idx_flattened))
            return tf.identity(x_, name=_TFOUTPUT)
        self._run_test_case(func, [_OUTPUT], {_INPUT: x_val})

    @check_tf_min_version("1.14")
    @check_opset_min_version(12, "GatherND with batch_dims")
    def test_gather_batch_dims_no_trans(self):
        x_val = np.arange(2 * 2 * 3 * 5 * 4, dtype=np.float32).reshape((2, 2, 3, 5, 4))
        idx_val = np.array([[[1, 0, 2, 0], [1, 1, 1, 0]], [[0, 0, 0, 0], [2, 1, 1, 0]]], dtype=np.int32)
        def func(x, idx):
            x_ = tf.gather(x, idx, batch_dims=2, axis=2)
            return tf.identity(x_, name=_TFOUTPUT)
        self._run_test_case(func, [_OUTPUT], {_INPUT: x_val, _INPUT1: idx_val})

    @check_tf_min_version("1.14")
    @check_opset_min_version(12, "GatherND with batch_dims")
    def test_gather_batch_dims(self):
        x_val = np.arange(2 * 2 * 3 * 5 * 4, dtype=np.float32).reshape((2, 2, 3, 5, 4))
        idx_val = np.array([[[1, 0, 2, 0], [1, 1, 1, 0]], [[0, 0, 0, 0], [2, 1, 1, 0]]], dtype=np.int32)
        def func(x, idx):
            x_ = tf.gather(x, idx, batch_dims=2, axis=3)
            return tf.identity(x_, name=_TFOUTPUT)
        self._run_test_case(func, [_OUTPUT], {_INPUT: x_val, _INPUT1: idx_val})

    @check_opset_min_version(10, "Slice")
    def test_roll_axis_scalar(self):
        x_val = np.arange(4 * 3 * 5 * 2, dtype=np.float32).reshape((4, 3, 5, 2))
        shift_val = np.array(4, dtype=np.int64)
        axes_val = np.array(2, dtype=np.int32)
        def func(x, shift):
            x_ = tf.roll(x, shift, axes_val)
            return tf.identity(x_, name=_TFOUTPUT)
        self._run_test_case(func, [_OUTPUT], {_INPUT: x_val, _INPUT1: shift_val})

    @check_opset_min_version(10, "Slice")
    def test_roll_axis_vector(self):
        x_val = np.arange(4 * 3 * 5 * 2, dtype=np.float32).reshape((4, 3, 5, 2))
        shift_val = np.array([2, 3, 4], dtype=np.int32)
        axes_val = np.array([1, 2, 1], dtype=np.int32)
        def func(x, shift):
            x_ = tf.roll(x, shift, axes_val)
            return tf.identity(x_, name=_TFOUTPUT)
        self._run_test_case(func, [_OUTPUT], {_INPUT: x_val, _INPUT1: shift_val})

    @check_opset_min_version(10, "Slice")
    def test_roll_neg_axis(self):
        def func(input_ids):
            shifted_input_ids = tf.cast(input_ids, tf.int32)
            shifted_input_ids = tf.roll(shifted_input_ids, 1, axis=-1)
            return tf.identity(shifted_input_ids, name=_TFOUTPUT)
        x_val = np.array([[0, 1, 2, 3, 4, 5, 6, 7], [1, 2, 3, 4, 5, 6, 7, 8]], dtype=np.int64)
        self._run_test_case(func, [_OUTPUT], {_INPUT: x_val})

    @check_tf_min_version("2.2")
    def test_large_model_format(self):
        x_val = np.array([2.0], dtype=np.float32)
        y_const = np.arange(2000, dtype=np.float32)
        def func(x):
            x_ = tf.multiply(x, tf.constant(y_const))
            return tf.identity(x_, name=_TFOUTPUT)
        self._run_test_case(func, [_OUTPUT], {_INPUT: x_val}, large_model=True)

    @check_target('rs6', 'GatherNd')
    def test_gathernd(self):
        x_val = np.array([[1, 2, 3], [4, 5, 6], [7, 8, 9]], dtype=np.float32)
        indices = np.array([[[0, 1], [1, 1]], [[1, 2], [0, 2]]], dtype=np.int32)
        def func(x):
            x_ = tf.gather_nd(x, tf.constant(indices))
            return tf.identity(x_, name=_TFOUTPUT)
        self._run_test_case(func, [_OUTPUT], {_INPUT: x_val})

        x_val = np.array([1, 2, 3, 4, 5, 6, 7, 8, 9], dtype=np.float32)
        indices = np.array([[[0], [2]], [[4], [7]], [[6], [1]]], dtype=np.int32)
        def func(x):
            x_ = tf.gather_nd(x, tf.constant(indices))
            return tf.identity(x_, name=_TFOUTPUT)
        self._run_test_case(func, [_OUTPUT], {_INPUT: x_val})

    @check_target('rs6', 'GatherNd')
    def test_gathernd_less_index(self):
        x_val = np.array([[1, 2, 3], [4, 5, 6], [7, 8, 9]], dtype=np.float32)
        indices = np.array([[[0], [1]], [[2], [0]]], dtype=np.int32)
        def func(x):
            x_ = tf.gather_nd(x, tf.constant(indices))
            return tf.identity(x_, name=_TFOUTPUT)
        self._run_test_case(func, [_OUTPUT], {_INPUT: x_val})

        # shape: 2*2*2
        x_val = np.array([[[1, 2], [3, 4]], [[5, 6], [7, 8]]], dtype=np.float32)
        indices = np.array([[[0, 0], [0, 1]], [[1, 0], [1, 1]]], dtype=np.int32)
        def func(x):
            x_ = tf.gather_nd(x, tf.constant(indices))
            return tf.identity(x_, name=_TFOUTPUT)
        self._run_test_case(func, [_OUTPUT], {_INPUT: x_val})

    @skip_caffe2_backend()
    @check_opset_min_version(7, "tile")
    def test_tile(self):
        x_val = np.array([[0, 1], [2, 3]], dtype=np.float32)
        def func(x):
            multiple = tf.constant([2, 2])
            x_ = tf.tile(x, multiple)
            return tf.identity(x_, name=_TFOUTPUT)
        self._run_test_case(func, [_OUTPUT], {_INPUT: x_val})

    @check_opset_min_version(7, "tile")
    def test_tile_const(self):
        # Should be folded
        x_val = np.array([[0, 1], [2, 3]], dtype=np.float32)
        def func():
            multiple = tf.constant([1000, 2])
            x_ = tf.tile(tf.constant(x_val), multiple)
            return tf.identity(x_, name=_TFOUTPUT)
        self._run_test_case(func, [_OUTPUT], {}, graph_validator=lambda g: check_op_count(g, "Tile", 0, disabled=False))

    @check_opset_min_version(7, "tile")
    def test_tile_large_const(self):
        # Should not be folded since it is so large
        x_val = np.array([[0, 1], [2, 3]], dtype=np.float32)
        def func():
            multiple = tf.constant([1000000, 2])
            x_ = tf.tile(tf.constant(x_val), multiple)
            return tf.identity(x_, name=_TFOUTPUT)
        self._run_test_case(func, [_OUTPUT], {}, graph_validator=lambda g: check_op_count(g, "Tile", 1, disabled=False))

    @check_onnxruntime_incompatibility("Neg")
    def test_neg(self):
        x_val = np.array([1.0, 2.0, -3.0, -4.0], dtype=np.float32).reshape((2, 2))
        def func(x):
            x_ = tf.negative(x)
            return tf.identity(x_, name=_TFOUTPUT)
        self._run_test_case(func, [_OUTPUT], {_INPUT: x_val})

    @check_onnxruntime_incompatibility("Mul")
    def test_square(self):
        x_val = np.array([1.0, 2.0, -3.0, -4.0], dtype=np.float32).reshape((2, 2))
        def func(x):
            x_ = tf.square(x)
            return tf.identity(x_, name=_TFOUTPUT)
        self._run_test_case(func, [_OUTPUT], {_INPUT: x_val})

    @check_onnxruntime_incompatibility("Min")
    def test_min(self):
        x_val1 = np.array([4.0, 16.0, 4.0, 1.6], dtype=np.float32).reshape((2, 2))
        x_val2 = np.array([4.0, 4.0, 4.0, 4.0], dtype=np.float32).reshape((2, 2))
        def func(x1, x2):
            mi = tf.minimum(x1, x2)
            return tf.identity(mi, name=_TFOUTPUT)
        self._run_test_case(func, [_OUTPUT], {_INPUT: x_val1, _INPUT1: x_val2})

        x_val1 = np.array([4.0, 16.0, 4.0, 1.6], dtype=np.int32).reshape((2, 2))
        x_val2 = np.array([4.0, 4.0, 4.0, 4.0], dtype=np.int32).reshape((2, 2))
        def func(x1, x2):
            mi = tf.minimum(x1, x2)
            return tf.identity(mi, name=_TFOUTPUT)
        self._run_test_case(func, [_OUTPUT], {_INPUT: x_val1, _INPUT1: x_val2})

    @skip_caffe2_backend("issue with broadcasting scalar")
    @check_onnxruntime_incompatibility("Sub")
    def test_min_broadcast(self):
        # tests if the broadcast for min/max is working
        x_val1 = np.array([2.0, 16.0, 5.0, 1.6], dtype=np.float32).reshape((2, 2))
        x_val2 = np.array([4.0], dtype=np.float32)
        def func(x1):
            x2 = tf.constant(x_val2, dtype=tf.float32, name='x2')
            mi = tf.minimum(x1, x2)
            return tf.identity(mi, name=_TFOUTPUT)
        self._run_test_case(func, [_OUTPUT], {_INPUT: x_val1})

    @check_onnxruntime_incompatibility("Add")
    def test_logicaland(self):
        x_val1 = np.array([1, 0, 1, 1], dtype=np.bool).reshape((2, 2))
        x_val2 = np.array([0, 1, 1, 1], dtype=np.bool).reshape((2, 2))
        def func(x1, x2):
            mi = tf.logical_and(x1, x2)
            return tf.identity(mi, name=_TFOUTPUT)
        self._run_test_case(func, [_OUTPUT], {_INPUT: x_val1, _INPUT1: x_val2})

    @check_onnxruntime_incompatibility("Greater")
    def test_greater(self):
        for op in [tf.greater, tf.greater_equal]:
            x_val1 = np.array([4, 2, 4, 1], dtype=np.float32).reshape((2, 2))
            x_val2 = np.array([2, 4, 4, 1], dtype=np.float32).reshape((2, 2))
            def func(x1, x2):
                mi = op(x1, x2)
                return tf.identity(mi, name=_TFOUTPUT)
            self._run_test_case(func, [_OUTPUT], {_INPUT: x_val1, _INPUT1: x_val2})

    @check_onnxruntime_incompatibility("Greater")
    def test_greater_unsupport_type(self):
        for op in [tf.greater, tf.greater_equal]:
            x_val1 = np.array([4, 2, 4, 1], dtype=np.int32).reshape((2, 2))
            x_val2 = np.array([2, 4, 4, 1], dtype=np.int32).reshape((2, 2))
            def func(x1, x2):
                mi = op(x1, x2)
                return tf.identity(mi, name=_TFOUTPUT)
            self._run_test_case(func, [_OUTPUT], {_INPUT: x_val1, _INPUT1: x_val2})

    @check_onnxruntime_incompatibility("Less")
    def test_less(self):
        x_val1 = np.array([4, 2, 4, 1], dtype=np.float32).reshape((2, 2))
        x_val2 = np.array([2, 4, 4, 1], dtype=np.float32).reshape((2, 2))
        def func(x1, x2):
            mi = tf.less(x1, x2)
            return tf.identity(mi, name=_TFOUTPUT)
        self._run_test_case(func, [_OUTPUT], {_INPUT: x_val1, _INPUT1: x_val2})

    @check_onnxruntime_incompatibility("Less")
    def test_less_unsupport_type(self):
        x_val1 = np.array([4, 2, 4, 1], dtype=np.int32).reshape((2, 2))
        x_val2 = np.array([2, 4, 4, 1], dtype=np.int32).reshape((2, 2))
        def func(x1, x2):
            mi = tf.less(x1, x2)
            return tf.identity(mi, name=_TFOUTPUT)
        self._run_test_case(func, [_OUTPUT], {_INPUT: x_val1, _INPUT1: x_val2})

    @check_opset_min_version(11, "Equal")
    def test_equal_float(self):
        x_val1 = np.array([0., 1., 2., 3., 4., -1., -2], dtype=np.float32)
        x_val2 = np.array([0., 1., 2.1, 3.5, 4.6, -1.1, -2.9], dtype=np.float32)
        def func(x1, x2):
            mi = tf.equal(x1, x2)
            return tf.identity(mi, name=_TFOUTPUT)
        self._run_test_case(func, [_OUTPUT], {_INPUT: x_val1, _INPUT1: x_val2})

    def test_equal(self):
        x_val1 = np.array([4, 2, 4, 1], dtype=np.int32).reshape((2, 2))
        x_val2 = np.array([2, 4, 4, 1], dtype=np.int32).reshape((2, 2))
        def func(x1, x2):
            mi = tf.equal(x1, x2)
            return tf.identity(mi, name=_TFOUTPUT)
        self._run_test_case(func, [_OUTPUT], {_INPUT: x_val1, _INPUT1: x_val2})

        x_val1 = np.array([4, 2, 4, 1], dtype=np.float32).reshape((2, 2))
        x_val2 = np.array([2, 4, 4, 1], dtype=np.float32).reshape((2, 2))
        def func(x1, x2):
            mi = tf.equal(x1, x2)
            return tf.identity(mi, name=_TFOUTPUT)
        self._run_test_case(func, [_OUTPUT], {_INPUT: x_val1, _INPUT1: x_val2})

    def test_not_equal(self):
        x_val1 = np.array([4, 2, 4, 1], dtype=np.int32).reshape((2, 2))
        x_val2 = np.array([2, 4, 4, 1], dtype=np.int32).reshape((2, 2))
        def func(x1, x2):
            mi = tf.not_equal(x1, x2)
            return tf.identity(mi, name=_TFOUTPUT)
        self._run_test_case(func, [_OUTPUT], {_INPUT: x_val1, _INPUT1: x_val2})

        x_val1 = np.array([4, 2, 4, 1], dtype=np.float32).reshape((2, 2))
        x_val2 = np.array([2, 4, 4, 1], dtype=np.float32).reshape((2, 2))
        def func(x1, x2):
            mi = tf.not_equal(x1, x2)
            return tf.identity(mi, name=_TFOUTPUT)
        self._run_test_case(func, [_OUTPUT], {_INPUT: x_val1, _INPUT1: x_val2})

    def test_sequeeze_no_axis_specified(self):
        x_val = np.array([1.0, 2.0, 3.0, 4.0], dtype=np.float32).reshape((2, 1, 2, 1, 1))
        def func(x):
            x_ = tf.squeeze(x)
            return tf.identity(x_, name=_TFOUTPUT)
        self._run_test_case(func, [_OUTPUT], {_INPUT: x_val})

    def test_sequeeze_no_axis(self):
        x_val = np.array([1.0, 2.0, 3.0, 4.0], dtype=np.float32).reshape((2, 2))
        def func(x):
            x_ = tf.squeeze(x)
            return tf.identity(x_, name=_TFOUTPUT)
        self._run_test_case(func, [_OUTPUT], {_INPUT: x_val})

    @check_opset_min_version(11, "Pad")
    def test_sequeeze_no_axis_specified_unknown_rank(self):
        x_val = np.array([1.0, 2.0, 3.0, 4.0], dtype=np.float32)
        y_val = np.array([2, 1, 2, 1, 1], dtype=np.int64)
        z_val = np.zeros((1, 2), dtype=np.int64)
        def func(x, y, z):
            y_ = tf.pad(y, z)
            x_ = tf.reshape(x, y_)
            x_ = tf.squeeze(x_)
            return tf.identity(x_, name=_TFOUTPUT)
        self._run_test_case(func, [_OUTPUT], {_INPUT: x_val, _INPUT1: y_val, _INPUT2: z_val})

    def test_sequeeze_positive_axis(self):
        x_val = np.array([1.0, 2.0, 3.0, 4.0], dtype=np.float32).reshape((2, 2, 1))
        def func(x):
            x_ = tf.squeeze(x, [2])
            return tf.identity(x_, name=_TFOUTPUT)
        self._run_test_case(func, [_OUTPUT], {_INPUT: x_val})

    def test_sequeeze_negative_axis(self):
        x_val = np.array([1.0, 2.0, 3.0, 4.0], dtype=np.float32).reshape((2, 2, 1))
        def func(x):
            x_ = tf.squeeze(x, [-1])
            return tf.identity(x_, name=_TFOUTPUT)
        self._run_test_case(func, [_OUTPUT], {_INPUT: x_val})

    def test_sequeeze_mixed_axis(self):
        x_val = np.array([1.0, 2.0, 3.0, 4.0], dtype=np.float32).reshape((1, 2, 2, 1))
        def func(x):
            x_ = tf.squeeze(x, [0, -1])
            return tf.identity(x_, name=_TFOUTPUT)
        self._run_test_case(func, [_OUTPUT], {_INPUT: x_val})

    @check_opset_min_version(11, "Squeeze")
    def test_sequeeze_mixed_axis_unknown_rank(self):
        x_val = np.array([1.0, 2.0, 3.0, 4.0], dtype=np.float32)
        y_val = np.array([2, 1, 2, 1, 1], dtype=np.int64)
        z_val = np.zeros((1, 2), dtype=np.int64)
        def func(x, y, z):
            y_ = tf.pad(y, z)
            x_ = tf.reshape(x, y_)
            x_ = tf.squeeze(x_, [1, -1])
            return tf.identity(x_, name=_TFOUTPUT)
        self._run_test_case(func, [_OUTPUT], {_INPUT: x_val, _INPUT1: y_val, _INPUT2: z_val})

    def test_transpose(self):
        x_val = np.array([1.0, 2.0, 3.0, 4.0, 5.0, 6.0], dtype=np.float32).reshape((2, 3))
        def func(x):
            x_ = tf.transpose(x)  # perm=[1,0])
            return tf.identity(x_, name=_TFOUTPUT)
        self._run_test_case(func, [_OUTPUT], {_INPUT: x_val})

    def test_reshape(self):
        x_val = np.array([1.0, 2.0, 3.0, 4.0], dtype=np.float32).reshape((2, 2))
        def func(x):
            shape = tf.constant([1, 4])
            x_ = tf.reshape(x, shape)
            return tf.identity(x_, name=_TFOUTPUT)
        self._run_test_case(func, [_OUTPUT], {_INPUT: x_val}, check_shape=True)

    @check_opset_min_version(6, "cast")
    def test_reshape_int(self):
        x_val = np.array([1, 2, 3, 4], dtype=np.int32).reshape((2, 2))
        def func(x):
            shape = tf.constant([1, 4])
            x_ = tf.reshape(x, shape)
            return tf.identity(x_, name=_TFOUTPUT)
        self._run_test_case(func, [_OUTPUT], {_INPUT: x_val}, check_shape=True)

    @check_opset_min_version(6, "cast")
    def test_reshape_dynamic(self):
        x_val = np.array([1.0, 2.0, 3.0, 4.0], dtype=np.float32).reshape((2, 2))
        shape_val = np.array([4, 1], dtype=np.int32)
        def func(x, shape):
            x_ = tf.reshape(x, shape)
            return tf.identity(x_, name=_TFOUTPUT)
        self._run_test_case(func, [_OUTPUT], {_INPUT: x_val, _INPUT1: shape_val}, check_shape=True)

    @check_onnxruntime_incompatibility("Relu")
    def test_relu(self):
        x_val = np.array([0.5, 1.0, -0.5, -1.0], dtype=np.float32).reshape((2, 2))
        def func(x):
            x_ = tf.nn.relu(x)
            return tf.identity(x_, name=_TFOUTPUT)
        self._run_test_case(func, [_OUTPUT], {_INPUT: x_val})

    @skip_caffe2_backend("fails on caffe2 with dim issue")
    @check_onnxruntime_incompatibility("Mul")
    @check_tf_min_version("1.6")
    def test_leaky_relu_int(self):
        # starting from tf 1.6, leaky_relu supports `feature` x of int type
        x_types = [np.int32, np.int64]
        for x_type in x_types:
            x_val = 1000 * np.random.random_sample([1000, 100]).astype(x_type)
            for alpha in [0.1, -0.1, 1.0, -1.0]:
                def func(x):
                    x_ = tf.nn.leaky_relu(x, alpha)
                    return tf.identity(x_, name=_TFOUTPUT)
                self._run_test_case(func, [_OUTPUT], {_INPUT: x_val})

    @skip_caffe2_backend("fails on caffe2 with dim issue")
    @check_onnxruntime_incompatibility("Mul")
    def test_leaky_relu_with_dependency(self):
        x_val = 1000 * np.random.random_sample([1000, 100]).astype(np.float32)
        def func(x):
            # simulate leaky_relu
            alpha = tf.constant(0.5)
            y = alpha * x
            x_ = tf.maximum(y, x)
            dependency = y - 1

            return tf.identity(x_, name=_TFOUTPUT), tf.identity(dependency, name=_TFOUTPUT1)
        self._run_test_case(func, [_OUTPUT, _OUTPUT1], {_INPUT: x_val})

    @skip_caffe2_backend("fails on caffe2 with dim issue")
    @check_onnxruntime_incompatibility("Mul")
    def test_leaky_relu_float(self):
        x_val = 1000 * np.random.random_sample([1000, 100]).astype(np.float32)
        for alpha in [0.1, -0.1, 1.0, -1.0]:
            def func(x):
                x_ = tf.nn.leaky_relu(x, alpha)
                return tf.identity(x_, name=_TFOUTPUT)
            self._run_test_case(func, [_OUTPUT], {_INPUT: x_val})

    @check_onnxruntime_incompatibility("Elu")
    def test_elu(self):
        x_val = np.array([0.5, 1.0, -0.5, -1.0], dtype=np.float32).reshape((2, 2))
        def func(x):
            x_ = tf.nn.elu(x)
            return tf.identity(x_, name=_TFOUTPUT)
        self._run_test_case(func, [_OUTPUT], {_INPUT: x_val})

    @check_onnxruntime_incompatibility("Tanh")
    def test_tanh(self):
        x_val = np.array([0.5, 1.0, -0.5, -1.0], dtype=np.float32).reshape((2, 2))
        def func(x):
            x_ = tf.tanh(x)
            return tf.identity(x_, name=_TFOUTPUT)
        self._run_test_case(func, [_OUTPUT], {_INPUT: x_val}, rtol=1e-05)

    def test_relu6(self):
        x_val = np.array([0.5, 1.0, -0.5, -1.0, 6, 7], dtype=np.float32).reshape((2, 3))
        def func(x):
            x_ = tf.nn.relu6(x)
            return tf.identity(x_, name=_TFOUTPUT)
        self._run_test_case(func, [_OUTPUT], {_INPUT: x_val})

    @check_onnxruntime_incompatibility("Sub")
    def test_relu6_dynamic(self):
        x_val = np.array([0.5, 1.0, -0.5, -1.0], dtype=np.float32).reshape((2, 2))
        def func(x):
            x_ = tf.nn.relu6(x)
            return tf.identity(x_, name=_TFOUTPUT)
        self._run_test_case(func, [_OUTPUT], {_INPUT: x_val})

    def test_concat(self):
        x_val1 = np.array([[1, 2, 3], [4, 5, 6]], dtype=np.float32)
        x_val2 = np.array([[7, 8, 9], [10, 11, 12]], dtype=np.float32)
        x_val3 = np.array([[13, 14, 15], [16, 17, 18]], dtype=np.float32)
        def func(x1, x2, x3):
            x_ = tf.concat([x1, x2, x3], 0)
            return tf.identity(x_, name=_TFOUTPUT)
        self._run_test_case(func, [_OUTPUT], {_INPUT: x_val1, _INPUT1: x_val2, "input3:0": x_val3})

    def test_concat_empty_const_input(self):
        x_val1 = np.array([1, 2, 3], dtype=np.float32)
        x_val2 = np.array([], dtype=np.float32)
        def func(x1):
            x2 = tf.constant(x_val2, dtype=tf.float32)
            x_ = tf.concat([x1, x2], 0)
            return tf.identity(x_, name=_TFOUTPUT)
        self._run_test_case(func, [_OUTPUT], {_INPUT: x_val1})

        x_val1 = np.array([[1, 2, 3]], dtype=np.float32)
        x_val2 = np.array([[]], dtype=np.float32)
        def func(x1):
            x2 = tf.constant(x_val2, dtype=tf.float32)
            x_ = tf.concat([x1, x2], 1)
            return tf.identity(x_, name=_TFOUTPUT)
        self._run_test_case(func, [_OUTPUT], {_INPUT: x_val1})

        x_val1 = np.array([1, 2, 3], dtype=np.float32)
        x_val2 = np.array([], dtype=np.float32)
        x_val3 = np.array([13, 14, 15], dtype=np.float32)
        def func(x1, x3):
            x2 = tf.constant(x_val2, dtype=tf.float32)
            x_ = tf.concat([x1, x2, x3], 0)
            return tf.identity(x_, name=_TFOUTPUT)
        self._run_test_case(func, [_OUTPUT], {_INPUT: x_val1, _INPUT1: x_val3})

    @check_opset_min_version(6, "cast")
    def test_concat_int64(self):
        x_val1 = np.array([[1, 2, 3], [4, 5, 6]], dtype=np.int64)
        x_val2 = np.array([[7, 8, 9], [10, 11, 12]], dtype=np.int64)
        x_val3 = np.array([[13, 14, 15], [16, 17, 18]], dtype=np.int64)
        def func(x1, x2, x3):
            x_ = tf.concat([x1, x2, x3], 0)
            return tf.identity(x_, name=_TFOUTPUT)
        self._run_test_case(func, [_OUTPUT], {_INPUT: x_val1, _INPUT1: x_val2, "input3:0": x_val3})

    def test_concat_negative_axis(self):
        x_val1 = np.array([[1, 2, 3], [4, 5, 6]], dtype=np.float32)
        x_val2 = np.array([[7, 8, 9], [10, 11, 12]], dtype=np.float32)
        x_val3 = np.array([[13, 14, 15], [16, 17, 18]], dtype=np.float32)
        def func(x1, x2, x3):
            x_ = tf.concat([x1, x2, x3], -1)
            return tf.identity(x_, name=_TFOUTPUT)
        self._run_test_case(func, [_OUTPUT], {_INPUT: x_val1, _INPUT1: x_val2, "input3:0": x_val3})

    @check_onnxruntime_incompatibility("Pow")
    def test_pow(self):
        x_val = np.array([4.0, 16.0, 4.0, 1.6], dtype=np.float32)
        e = np.array([2.0, 2.0, 2.0, 2.0], dtype=np.float32)
        def func(x):
            x_ = tf.pow(x, tf.constant(e))
            return tf.identity(x_, name=_TFOUTPUT)
        self._run_test_case(func, [_OUTPUT], {_INPUT: x_val})

    def test_embedding_lookup(self):
        x_val1 = np.array([[1]], dtype=np.int32)
        x_val2 = np.array([[1, 2, 3], [4, 5, 6], [7, 8, 9], [10, 11, 12]], dtype=np.float32)
        def func(x):
            t = tf.constant(x_val2)
            x_ = tf.nn.embedding_lookup(t, x)
            return tf.identity(x_, name=_TFOUTPUT)
        self._run_test_case(func, [_OUTPUT], {_INPUT: x_val1})

    @skip_tflite("Advanced constant shape folding not implemented for tflite")
    def test_slice_from_shape_const_fold(self):
        x_val = np.array([4, 3], dtype=np.int64)
        x_shape = np.array([-1, 3], dtype=np.int64)
        def func(x):
            z = tf.zeros(x)
            x = tf.reshape(z, tf.constant(x_shape))
            s = tf.shape(x)
            t1 = tf.constant([1], dtype=tf.int32)
            t2 = tf.constant([2], dtype=tf.int32)
            y = tf.strided_slice(s, t1, t2, shrink_axis_mask=1)
            return tf.identity(y, name=_TFOUTPUT)
        def graph_validator(g):
            # After constant folding just an input and const output node remain
            return len(g.get_nodes()) == 2
        self._run_test_case(func, [_OUTPUT], {_INPUT: x_val}, graph_validator=graph_validator)

    def test_slice(self):
        x_val = np.array([[1, 2, 3, 4], [5, 6, 7, 8]], dtype=np.float32)
        def func(x):
            t1 = tf.constant([0, 1], dtype=tf.int32)
            t2 = tf.constant([2, 2], dtype=tf.int32)
            x_ = tf.slice(x, t1, t2)
            return tf.identity(x_, name=_TFOUTPUT)
        self._run_test_case(func, [_OUTPUT], {_INPUT: x_val})

    def test_slice_neg_size(self):
        x_val = np.array([[1, 2, 3, 4], [5, 6, 7, 8]], dtype=np.float32)
        def func(x):
            t1 = tf.constant([0, 1], dtype=tf.int32)
            t2 = tf.constant([-1, 2], dtype=tf.int32)
            x_ = tf.slice(x, t1, t2)
            return tf.identity(x_, name=_TFOUTPUT)
        self._run_test_case(func, [_OUTPUT], {_INPUT: x_val})

    @check_opset_min_version(10, "Slice in opset 10 can accept dymaic 'start' and 'ends'")
    def test_slice_with_non_const(self):
        x_val = np.array([[1, 2, 3, 4], [5, 6, 7, 8]], dtype=np.float32)
        t1 = np.array([0, 1], dtype=np.int32)
        t2 = np.array([2, 2], dtype=np.int32)
        def func(x, t1, t2):
            x_ = tf.slice(x, t1, t2)
            return tf.identity(x_, name=_TFOUTPUT)
        self._run_test_case(func, [_OUTPUT], {_INPUT: x_val, _INPUT1: t1, _INPUT2: t2})

    @check_opset_min_version(10, "Slice in opset 10 can accept dymaic 'start' and 'ends'")
    def test_slice_with_size_is_negative_one(self):
        x_val = np.array([[1, 2, 3, 4], [5, 6, 7, 8]], dtype=np.float32)
        t1 = np.array([0, 1], dtype=np.int32)
        # input "size" contains -1
        t2 = np.array([2, -1], dtype=np.int32)
        def func(x, t1, t2):
            x_ = tf.slice(x, t1, t2)
            return tf.identity(x_, name=_TFOUTPUT)
        self._run_test_case(func, [_OUTPUT], {_INPUT: x_val, _INPUT1: t1, _INPUT2: t2})

    @skip_caffe2_backend()
    def test_slice1(self):
        # FIXME: only 1 dimension supported by caffe2
        x_val = np.array([[[1, 1, 1], [2, 2, 2]], [[3, 3, 3], [4, 4, 4]], [[5, 5, 5], [6, 6, 6]]], dtype=np.float32)
        def func(x):
            t1 = tf.constant([1, 0, 0], dtype=tf.int32)
            t2 = tf.constant([1, 1, 3], dtype=tf.int32)
            x_ = tf.slice(x, t1, t2)
            return tf.identity(x_, name=_TFOUTPUT)
        self._run_test_case(func, [_OUTPUT], {_INPUT: x_val})

    def test_split(self):
        x_val = np.linspace(1.0, 5 * 30.0, 5 * 30).astype(np.float32).reshape((5, 30))
        def func(x):
            x_, _, _ = tf.split(x, [4, 15, 11], 1)
            return tf.identity(x_, name=_TFOUTPUT)
        self._run_test_case(func, [_OUTPUT], {_INPUT: x_val})

    @check_opset_min_version(13, "Split")
    def test_split_nonconst(self):
        x_val = np.linspace(1.0, 5 * 30.0, 5 * 30).astype(np.float32).reshape((5, 30))
        y_val = np.array([4, 15, 11], np.int32)
        def func(x, y):
            x_, _, _ = tf.split(x, y, 1)
            return tf.identity(x_, name=_TFOUTPUT)
        self._run_test_case(func, [_OUTPUT], {_INPUT: x_val, _INPUT1: y_val})

    def test_split_with_more_outputs(self):
        x_val = np.linspace(1.0, 5 * 30.0, 5 * 30).astype(np.float32).reshape((5, 30))
        def func(x):
            return tf.split(x, [4, 15, 11], 1, name="split_test")
        self._run_test_case(func, ["split_test:0", "split_test:1", "split_test:2"], {_INPUT: x_val})

    def test_negative_split(self):
        x_val = np.linspace(1.0, 5 * 30.0, 5 * 30).astype(np.float32).reshape((5, 30))
        def func(x):
            x_, _, _ = tf.split(x, [4, 15, -1], 1)
            return tf.identity(x_, name=_TFOUTPUT)
        self._run_test_case(func, [_OUTPUT], {_INPUT: x_val})

    def test_reducesum(self):
        # not supported by onnx-caffe2
        x_val = np.array([1.0, 2.0, 3.0, 4.0], dtype=np.float32).reshape((2, 2))
        def func(x):
            x_ = tf.reduce_sum(x)
            return tf.identity(x_, name=_TFOUTPUT)
        self._run_test_case(func, [_OUTPUT], {_INPUT: x_val})

    @check_opset_min_version(13, "ReduceSum")
    def test_reducesum_nonconst_axis(self):
        x_val = np.array([1.0, 2.0, 3.0, 4.0], dtype=np.float32).reshape((2, 1, 2))
        y_val = np.array([1, 2], dtype=np.int32)
        def func(x, y):
            x_ = tf.reduce_sum(x, axis=y)
            return tf.identity(x_, name=_TFOUTPUT)
        self._run_test_case(func, [_OUTPUT], {_INPUT: x_val, _INPUT1: y_val})

    @check_opset_min_version(13, "ReduceSum")
    def test_reducesum_empty_axis(self):
        x_val = np.array([1.0, 2.0, 3.0, 4.0], dtype=np.float32).reshape((2, 1, 2))
        y_val = np.array([], dtype=np.int32)
        def func(x, y):
            x_ = tf.reduce_sum(x, axis=y)
            return tf.identity(x_, name=_TFOUTPUT)
        self._run_test_case(func, [_OUTPUT], {_INPUT: x_val, _INPUT1: y_val})

    @check_opset_min_version(9, "OneHot")
    def test_segment_sum_data_vector(self):
        segs_val = np.array([0, 0, 0, 1, 2, 2, 3, 3], dtype=np.int32)
        data_val = np.array([5, 1, 7, 2, 3, 4, 1, 3], dtype=np.float32)
        def func(data, segments):
            x_ = tf.math.segment_sum(data, segments)
            return tf.identity(x_, name=_TFOUTPUT)
        self._run_test_case(func, [_OUTPUT], {_INPUT: data_val, _INPUT1: segs_val})

    @check_opset_min_version(11, "Pad")
    def test_segment_sum_unknown_rank(self):
        segs_val = np.array([0, 0, 0, 1, 2, 2, 3, 3], dtype=np.int32)
        data_val = np.arange(8 * 2 * 3, dtype=np.float32).reshape([8, 2, 3])
        data_shape_val = np.array([8, 2, 3, 1], dtype=np.int64)
        shape_pad_val = np.zeros((1, 2), dtype=np.int64)
        def func(data, segments, data_shape, shape_pad):
            # Some hackery to make the rank unknown
            data_shape_ = tf.pad(data_shape, shape_pad, constant_values=0)
            data = tf.reshape(data, data_shape_)
            x_ = tf.math.segment_sum(data, segments)
            return tf.identity(x_, name=_TFOUTPUT)
        self._run_test_case(func, [_OUTPUT],
                            {_INPUT: data_val, _INPUT1: segs_val, _INPUT2: data_shape_val, _INPUT3: shape_pad_val})

    @check_opset_min_version(9, "OneHot")
    def test_segment_ops_data_tensor(self):
        for tf_op in [tf.math.segment_sum, tf.math.segment_prod, tf.math.segment_min, tf.math.segment_max]:
            segs_val = np.array([0, 0, 0, 1, 2, 2, 3, 3], dtype=np.int32)
            data_val = np.arange(8 * 2 * 3, dtype=np.float32).reshape([8, 2, 3])
            def func(data, segments):
                x_ = tf_op(data, segments)
                return tf.identity(x_, name=_TFOUTPUT)
            self._run_test_case(func, [_OUTPUT], {_INPUT: data_val, _INPUT1: segs_val})

    @check_opset_min_version(11, "Pad")
    @skip_tflite("unknown rank")
    def test_segment_mean_unknown_rank(self):
        segs_val = np.array([0, 0, 0, 1, 2, 2, 3, 3], dtype=np.int32)
        data_val = np.arange(8 * 2 * 3, dtype=np.float32).reshape([8, 2, 3])
        data_shape_val = np.array([8, 2, 3, 1], dtype=np.int64)
        shape_pad_val = np.zeros((1, 2), dtype=np.int64)
        def func(data, segments, data_shape, shape_pad):
            # Some hackery to make the rank unknown
            data_shape_ = tf.pad(data_shape, shape_pad, constant_values=0)
            data = tf.reshape(data, data_shape_)
            x_ = tf.math.segment_mean(data, segments)
            return tf.identity(x_, name=_TFOUTPUT)
        self._run_test_case(func, [_OUTPUT],
                            {_INPUT: data_val, _INPUT1: segs_val, _INPUT2: data_shape_val, _INPUT3: shape_pad_val})

    @check_opset_min_version(9, "OneHot")
    def test_sparse_segment_sum(self):
        data_val = np.arange(8 * 2 * 3, dtype=np.float32).reshape([8, 2, 3])
        indices_val = np.array([2, 0, 1, 3, 5, 4, 3, 5, 5], dtype=np.int32)
        segs_val = np.array([0, 0, 0, 1, 2, 2, 3, 3, 3], dtype=np.int32)
        def func(data, indices, segments):
            x_ = tf.sparse.segment_sum(data, indices, segments)
            return tf.identity(x_, name=_TFOUTPUT)
        self._run_test_case(func, [_OUTPUT], {_INPUT: data_val, _INPUT1: indices_val, _INPUT2: segs_val})

    @check_opset_min_version(9, "OneHot")
    def test_sparse_segment_mean(self):
        data_val = np.arange(8 * 2 * 3, dtype=np.float32).reshape([8, 2, 3])
        indices_val = np.array([2, 0, 1, 3, 5, 4, 3, 5, 5], dtype=np.int32)
        segs_val = np.array([0, 0, 0, 1, 2, 2, 3, 3, 3], dtype=np.int32)
        def func(data, indices, segments):
            x_ = tf.sparse.segment_mean(data, indices, segments)
            return tf.identity(x_, name=_TFOUTPUT)
        self._run_test_case(func, [_OUTPUT], {_INPUT: data_val, _INPUT1: indices_val, _INPUT2: segs_val})

    @check_opset_min_version(9, "OneHot")
    def test_sparse_segment_sqrtn(self):
        data_val = np.arange(8 * 2 * 3, dtype=np.float32).reshape([8, 2, 3])
        indices_val = np.array([2, 0, 1, 3, 5, 4, 3, 5, 5], dtype=np.int32)
        segs_val = np.array([0, 0, 0, 1, 2, 2, 3, 3, 3], dtype=np.int32)
        def func(data, indices, segments):
            x_ = tf.sparse.segment_sqrt_n(data, indices, segments)
            return tf.identity(x_, name=_TFOUTPUT)
        self._run_test_case(func, [_OUTPUT], {_INPUT: data_val, _INPUT1: indices_val, _INPUT2: segs_val})

    @check_opset_min_version(9, "OneHot")
    def test_sparse_segment_ops_with_num_segments(self):
        for tf_op in [tf.sparse.segment_sum, tf.sparse.segment_mean, tf.sparse.segment_sqrt_n]:
            data_val = np.arange(8 * 2 * 3, dtype=np.float32).reshape([8, 2, 3])
            indices_val = np.array([2, 0, 1, 3, 5, 4, 3, 5, 5], dtype=np.int32)
            segs_val = np.array([0, 0, 0, 1, 3, 3, 4, 4, 4], dtype=np.int32)
            def func(data, indices, segments):
                x_ = tf_op(data, indices, segments, num_segments=6)
                return tf.identity(x_, name=_TFOUTPUT)
            self._run_test_case(func, [_OUTPUT], {_INPUT: data_val, _INPUT1: indices_val, _INPUT2: segs_val})

    @check_opset_min_version(9, "OneHot")
    @check_tf_min_version("2.3", "needs tf 2.3")
    def test_unsorted_segment_ops(self):
        tf_ops = [
            tf.math.unsorted_segment_max,
            tf.math.unsorted_segment_min,
            tf.math.unsorted_segment_sum,
            tf.math.unsorted_segment_prod,
            tf.math.unsorted_segment_mean,
            tf.math.unsorted_segment_sqrt_n,
        ]
        for tf_op in tf_ops:
            segs_val = np.array([1, 3, 0, 1, 2, 4, 2, 1], dtype=np.int32)
            data_val = np.arange(8 * 2 * 3, dtype=np.float32).reshape([8, 2, 3])
            def func(data, segments):
                x_ = tf_op(data, segments, num_segments=5)
                return tf.identity(x_, name=_TFOUTPUT)
            self._run_test_case(func, [_OUTPUT], {_INPUT: data_val, _INPUT1: segs_val})

    @check_opset_min_version(9, "OneHot")
    @check_tf_min_version("2.3", "num_segments can be int64 in tf 2.3")
    def test_segment_op_types(self):
        data_dtypes = [np.int32, np.float32]
        seg_dtypes = [np.int32, np.int64]
        for dtypes in product(data_dtypes, seg_dtypes, seg_dtypes, seg_dtypes):
            data_val = np.arange(8 * 2 * 3, dtype=dtypes[0]).reshape([8, 2, 3])
            indices_val = np.array([2, 0, 1, 3, 5, 4, 3, 5, 5], dtype=dtypes[1])
            segs_val = np.array([0, 0, 0, 1, 3, 3, 4, 4, 4], dtype=dtypes[2])
            def func(data, indices, segments):
                x_ = tf.sparse.segment_sum(data, indices, segments, num_segments=np.array(6, dtype=dtypes[3]))
                return tf.identity(x_, name=_TFOUTPUT)
            self._run_test_case(func, [_OUTPUT], {_INPUT: data_val, _INPUT1: indices_val, _INPUT2: segs_val})

    @check_onnxruntime_incompatibility("Sqrt")
    def test_sqrt(self):
        x_val = np.array([4.0, 16.0, 4.0, 1.6], dtype=np.float32).reshape((2, 2))
        def func(x):
            x_ = tf.math.sqrt(x)
            return tf.identity(x_, name=_TFOUTPUT)
        self._run_test_case(func, [_OUTPUT], {_INPUT: x_val})

    def _test_range_const(self, extra_opset=None):
        process_args = {}
        if extra_opset is not None:
            process_args["extra_opset"] = [extra_opset]

        def func():
            x = tf.range(5)
            return tf.identity(x, name=_TFOUTPUT)
        self._run_test_case(func, [_OUTPUT], {}, process_args=process_args)

        def func():
            x = tf.range(3, 3, 5)
            return tf.identity(x, name=_TFOUTPUT)
        self._run_test_case(func, [_OUTPUT], {}, process_args=process_args)

        def func():
            x = tf.range(0, -5, -2)
            return tf.identity(x, name=_TFOUTPUT)
        self._run_test_case(func, [_OUTPUT], {}, process_args=process_args)

        def func():
            x = tf.range(-5.0, 5.0, 1.5)
            return tf.identity(x, name=_TFOUTPUT)
        self._run_test_case(func, [_OUTPUT], {}, process_args=process_args)

        def func():
            x = tf.range(2.5, 5.0, 10.0)
            return tf.identity(x, name=_TFOUTPUT)
        self._run_test_case(func, [_OUTPUT], {}, process_args=process_args)

    def _test_range_non_const(self, extra_opset=None):
        process_args = {}
        if extra_opset is not None:
            process_args["extra_opset"] = [extra_opset]

        def func():
            x = tf.range(5.0)
            return tf.identity(x, name=_TFOUTPUT)
        g = self._run_test_case(func, [_OUTPUT], {}, process_args=process_args)
        # TODO: tf-2.0 uses the optimizer which will most likely make the range const which is not what we want to test
        # self.assertTrue(extra_opset is None
        #                or check_node_domain(group_nodes_by_type(g)["Range"][0], extra_opset.domain))

        def func():
            x = tf.range(0, -5.0, -2)
            return tf.identity(x*x, name=_TFOUTPUT)
        g = self._run_test_case(func, [_OUTPUT], {}, process_args=process_args)
        # TODO: tf-2.0 uses the optimizer which will most likely make the range const  which is not what we want to test
        # self.assertTrue(extra_opset is None
        #                or check_node_domain(group_nodes_by_type(g)["Range"][0], extra_opset.domain))

        # disable this case due to onnxruntime loop issue
        # https://github.com/microsoft/onnxruntime/issues/1272
        # x = tf.range(3.0, 3.0, 5)
        # return tf.identity(x, name=_TFOUTPUT)
        # g = self._run_test_case(func, [_OUTPUT], {}, process_args=process_args)
        # self.assertTrue(extra_opset is None
        #                 or check_node_domain(group_nodes_by_type(g)["Range"][0], extra_opset.domain))

        delta_val = np.array(1.5, dtype=np.float32)
        def func(delta):
            x = tf.range(-5.0, 5.0, delta)
            return tf.identity(x, name=_TFOUTPUT)
        g = self._run_test_case(func, [_OUTPUT], {_INPUT: delta_val}, process_args=process_args)
        self.assertTrue(extra_opset is None
                        or check_node_domain(group_nodes_by_type(g)["Range"][0], extra_opset.domain))

        start_val = np.array(2.5, dtype=np.float32)
        def func(start):
            x = tf.range(start, 5.0, 10.0)
            return tf.identity(x, name=_TFOUTPUT)
        g = self._run_test_case(func, [_OUTPUT], {_INPUT: start_val}, process_args=process_args)
        self.assertTrue(extra_opset is None
                        or check_node_domain(group_nodes_by_type(g)["Range"][0], extra_opset.domain))

    @check_opset_min_version(7, "cast")
    def test_range_const(self):
        self._test_range_const()

    def test_range_non_const(self):
        self._test_range_non_const()

    @test_ms_domain()
    def test_ms_range_const(self, extra_opset):
        self._test_range_const(extra_opset)

    @test_ms_domain()
    def test_ms_range_non_const(self, extra_opset):
        self._test_range_non_const(extra_opset)

    @check_onnxruntime_incompatibility("Sqrt")
    def test_rsqrt(self):
        x_val = np.array([4.0, 16.0, 4.0, 1.6], dtype=np.float32).reshape((2, 2))
        def func(x):
            x_ = tf.math.rsqrt(x)
            return tf.identity(x_, name=_TFOUTPUT)
        self._run_test_case(func, [_OUTPUT], {_INPUT: x_val}, rtol=1e-05)

    @check_onnxruntime_incompatibility("Reciprocal")
    def test_reciprocal(self):
        x_val = np.array([1.0, 2.0, -3.0, -4.0], dtype=np.float32).reshape((2, 2))
        def func(x):
            x_ = tf.math.reciprocal(x)
            return tf.identity(x_, name=_TFOUTPUT)
        self._run_test_case(func, [_OUTPUT], {_INPUT: x_val}, rtol=1e-04)

    def test_reducemax(self):
        # not supported by onnx-caffe2
        x_val = np.array([1.0, 2.0, -3.0, -4.0], dtype=np.float32).reshape((2, 2))
        def func(x):
            x_ = tf.reduce_max(x)
            return tf.identity(x_, name=_TFOUTPUT)
        self._run_test_case(func, [_OUTPUT], {_INPUT: x_val}, rtol=1e-05)

    @skip_caffe2_backend()
    def test_reduceprod(self):
        x_val = np.array([1.0, 2.0, -3.0, -4.0], dtype=np.float32).reshape((2, 2))
        def func(x):
            x_ = tf.reduce_prod(x)
            return tf.identity(x_, name=_TFOUTPUT)
        self._run_test_case(func, [_OUTPUT], {_INPUT: x_val})

    def test_reducemean(self):
        x_val = np.array([1.0, 2.0, -3.0, -4.0], dtype=np.float32).reshape((2, 2))
        def func(x):
            x_ = tf.reduce_mean(x)
            return tf.identity(x_, name=_TFOUTPUT)
        self._run_test_case(func, [_OUTPUT], {_INPUT: x_val})

    @skip_caffe2_backend()
    @check_onnxruntime_incompatibility("Pow")
    def test_pow_scalar(self):
        x_val = np.array([4.0, 16.0, 4.0, 1.6], dtype=np.float32)
        e = np.array(2.0, dtype=np.float32)
        def func(x):
            x_ = tf.pow(x, tf.constant(e))
            return tf.identity(x_, name=_TFOUTPUT)
        self._run_test_case(func, [_OUTPUT], {_INPUT: x_val})

    @skip_caffe2_backend()
    def test_pad_const_default_val(self):
        params = [
            ("CONSTANT", [[1, 1], [2, 2]], [[1.0, 1.2], [2.3, 3.4], [4.5, 5.7]]),
            ("CONSTANT", [[0, 0], [3, 3], [3, 3], [0, 0]], np.random.randn(1, 3, 4, 5).astype(np.float32)),
        ]
        for p in params:
            mode, pad, xv = p
            x_val = np.array(xv, dtype=np.float32)
            def func(x):
                paddings = tf.constant(pad)
                op = tf.pad(x, paddings, mode)
                return tf.identity(op, name=_TFOUTPUT)
            self.logger.debug(str(p))
            self._run_test_case(func, [_OUTPUT], {_INPUT: x_val})

    @skip_caffe2_backend()
    def test_pad_const(self):
        x_val = np.array([[1, 2, 3], [4, 5, 6]], dtype=np.float32)
        def func(x):
            paddings = tf.constant([[1, 1], [2, 2]], name="paddings")
            op = tf.pad(x, paddings, mode="CONSTANT", name="const_with_val", constant_values=999)
            return tf.identity(op, name=_TFOUTPUT)
        self._run_test_case(func, [_OUTPUT], {_INPUT: x_val})

    @skip_caffe2_backend()
    def test_pad_reflect(self):
        x_val = np.array([[1, 2, 3], [4, 5, 6]], dtype=np.float32)
        def func(x):
            paddings = tf.constant([[1, 1], [2, 2]], name="paddings")
            op = tf.pad(x, paddings, mode="REFLECT", name="reflect")
            return tf.identity(op, name=_TFOUTPUT)
        self._run_test_case(func, [_OUTPUT], {_INPUT: x_val})

    @skip_caffe2_backend()
    def test_randomuniform(self):
        def func():
            shape = tf.constant([2, 3], name="shape")
            x_ = random_uniform(shape, name="rand", dtype=tf.float32)
            x_ = tf.identity(x_, name="output1")
            x_ = tf.identity(x_, name="output2")
            return tf.identity(x_, name=_TFOUTPUT)
        # since results are random, compare the shapes only
        self._run_test_case(func, [_OUTPUT], {}, check_value=False, check_shape=True)

    def test_randomuniform_int(self):
        def func():
            shape = tf.constant([100, 3], name="shape")
            x_ = random_uniform(shape, name="rand", dtype=tf.int32, minval=2, maxval=10)
            x_ = tf.identity(x_, name="output1")
            x_ = tf.identity(x_, name="output2")
            return tf.identity(x_, name=_TFOUTPUT)
        # since results are random, compare the shapes only
        g = self._run_test_case(func, [_OUTPUT], {}, check_value=False, check_shape=True)
        results = self.run_backend(g, g.outputs, {})
        numbers = set(results[0].flatten())
        self.assertEqual(sorted(numbers), list(range(2, 10)))

    def test_randomuniform_int_scalar(self):
        def func():
            shape = tf.constant(np.array([], np.int32), name="shape")
            x_ = random_uniform(shape, name="rand", dtype=tf.int32, minval=2, maxval=10)
            x_ = tf.identity(x_, name="output1")
            x_ = tf.identity(x_, name="output2")
            return tf.identity(x_, name=_TFOUTPUT)
        # since results are random, compare the shapes only
        g = self._run_test_case(func, [_OUTPUT], {}, check_value=False, check_shape=True)
        results = self.run_backend(g, g.outputs, {})
        self.assertTrue(2 <= results[0] < 10)

    def test_randomuniform_int_nonconst_max(self):
        m_val = np.array(8, dtype=np.int32)
        def func(m):
            shape = tf.constant([100, 3], name="shape")
            x_ = random_uniform(shape, name="rand", dtype=tf.int32, minval=0, maxval=m)
            x_ = tf.identity(x_, name="output1")
            x_ = tf.identity(x_, name="output2")
            return tf.identity(x_, name=_TFOUTPUT)
        g = self._run_test_case(func, [_OUTPUT], {_INPUT: m_val}, check_value=False, check_shape=True)
        feed_dict = {_INPUT: m_val}
        if "input" in g.input_names:
            # TFLite inputs don't have port numbers
            feed_dict = {k.split(":")[0]: v for k, v in feed_dict.items()}
        results = self.run_backend(g, g.outputs, feed_dict)
        numbers = set(results[0].flatten())
        self.assertEqual(sorted(numbers), list(range(8)))

    def test_randomuniform_int_nonconst_min_max(self):
        n_val = np.array(2, dtype=np.int32)
        m_val = np.array(10, dtype=np.int32)
        def func(n, m):
            shape = tf.constant([100, 3], name="shape")
            x_ = random_uniform(shape, name="rand", dtype=tf.int32, minval=n, maxval=m)
            x_ = tf.identity(x_, name="output1")
            x_ = tf.identity(x_, name="output2")
            return tf.identity(x_, name=_TFOUTPUT)
        g = self._run_test_case(func, [_OUTPUT], {_INPUT: n_val, _INPUT1: m_val}, check_value=False, check_shape=True)
        feed_dict = {_INPUT: n_val, _INPUT1: m_val}
        if "input" in g.input_names:
            # TFLite inputs don't have port numbers
            feed_dict = {k.split(":")[0]: v for k, v in feed_dict.items()}
        results = self.run_backend(g, g.outputs, feed_dict)
        numbers = set(results[0].flatten())
        self.assertEqual(sorted(numbers), list(range(2, 10)))

    @check_opset_min_version(9, "RandomUniformLike")
    def test_randomuniform_int_nonconst_min_max_shape(self):
        n_val = np.array(2, dtype=np.int32)
        m_val = np.array(10, dtype=np.int32)
        s_val = np.array([100, 3], dtype=np.int64)
        def func(n, m, s):
            x_ = random_uniform(s, name="rand", dtype=tf.int32, minval=n, maxval=m)
            x_ = tf.identity(x_, name="output1")
            x_ = tf.identity(x_, name="output2")
            return tf.identity(x_, name=_TFOUTPUT)
        g = self._run_test_case(func, [_OUTPUT], {_INPUT: n_val, _INPUT1: m_val, _INPUT2: s_val},
                                check_value=False, check_shape=True)
        feed_dict = {_INPUT: n_val, _INPUT1: m_val, _INPUT2: s_val}
        if "input" in g.input_names:
            # TFLite inputs don't have port numbers
            feed_dict = {k.split(":")[0]: v for k, v in feed_dict.items()}
        results = self.run_backend(g, g.outputs, feed_dict)
        numbers = set(results[0].flatten())
        self.assertEqual(sorted(numbers), list(range(2, 10)))

    @skip_caffe2_backend()
    @check_opset_after_tf_version("2.2", 9, "RandomUniform")
    def test_randomuniform_dyn_shape(self):
        # test for dynamic shape coming from a shape op
        x_val = np.array([0, 1, 2, 3, 5], dtype=np.int64)
        def func(x):
            ret = random_uniform(x[3:], dtype=tf.float32)
            return tf.identity(ret, name=_TFOUTPUT)
        # since results are random, compare the shapes only
        self._run_test_case(func, [_OUTPUT], {_INPUT: x_val}, check_value=False, check_shape=True)

    @skip_caffe2_backend()
    def test_randomuniform_calc_shape(self):
        # test for dynamic shape coming from some subgraph
        x_val = np.array([[1, 2, 3], [4, 5, 6], [7, 8, 9]], dtype=np.float32)
        def func(x):
            x_ = tf.identity(x)
            x_ = tf.shape(x_, name="shape")[1:]
            x_ = random_uniform(x_, name="rand", dtype=tf.float32)
            x_ = tf.identity(x_)
            return tf.identity(x_, name=_TFOUTPUT)
        # since results are random, compare the shapes only
        self._run_test_case(func, [_OUTPUT], {_INPUT: x_val}, check_value=False, check_shape=True)

    @check_opset_min_version(9, "Compress")
    @skip_onnx_checker("Checker fails type inference for Compress")
    def test_sample_distorted_bounding_box_v2(self):
        x_val = np.array([200, 300, 3], dtype=np.int32)
        y_val = np.random.uniform(size=[1, 1000, 4]).astype(np.float32)
        y_val = np.array([[0, 0, 0.1, 0.1], [0.9, 0.9, 1, 1]], np.float32).reshape([1, 2, 4])

        def func(image_size, bounding_boxes):
            begin, size, bboxes = tf.image.sample_distorted_bounding_box(
                image_size, bounding_boxes, seed=42, min_object_covered=0.8,
                aspect_ratio_range=[0.05, 3], area_range=[0.05, 1], max_attempts=100,
                use_image_if_no_bounding_boxes=False)
            begin_ = tf.identity(begin, name=_TFOUTPUT)
            size_ = tf.identity(size, name=_TFOUTPUT1)
            bboxes_ = tf.identity(bboxes, name=_TFOUTPUT2)
            return begin_, size_, bboxes_
        # since results are random, compare the shapes only
        self._run_test_case(func, [_OUTPUT, _OUTPUT1, _OUTPUT2], {_INPUT: x_val, _INPUT1: y_val},
                            check_value=False, check_shape=True)

    @skip_caffe2_backend()
    def test_argminmax(self):
        x_val = np.array([0.5, 1.0, -0.5, -1.0], dtype=np.float32).reshape((2, 2))
        def func(x):
            x_ = tf.argmin(x, axis=0)
            return tf.identity(x_, name=_TFOUTPUT)
        self._run_test_case(func, [_OUTPUT], {_INPUT: x_val})

        x_val = np.array([1, 2, -2, -1], dtype=np.int32).reshape((2, 2))
        def func(x):
            x_ = tf.argmax(x)
            return tf.identity(x_, name=_TFOUTPUT)
        self._run_test_case(func, [_OUTPUT], {_INPUT: x_val})

        x_val = np.array([1, 2, -2, -1], dtype=np.int32).reshape((2, 2))
        def func(x):
            x_ = tf.argmax(x, output_type=x_val.dtype)
            return tf.identity(x_, name=_TFOUTPUT)
        self._run_test_case(func, [_OUTPUT], {_INPUT: x_val})

    @check_opset_min_version(6, "cast")
    def test_cast(self):
        x_val = np.array([1.0, 2.0, -3.0, -4.0], dtype=np.float32).reshape((2, 2))
        def func(x):
            x_ = tf.cast(x, tf.int32)
            return tf.identity(x_, name=_TFOUTPUT)
        self._run_test_case(func, [_OUTPUT], {_INPUT: x_val})

    @check_opset_min_version(7, "sign")
    def test_sign(self):
        x_vals = [np.array([1.0, 2.0, 0.0, -1.0, 0.0, -2.0], dtype=np.float32).reshape((2, 3)),
                  np.array([1, 2, 0, -1, 0, -2], dtype=np.int32).reshape((2, 3)),
                  np.array([1, 2, 0, -1, 0, -2], dtype=np.int64).reshape((2, 3))]
        for x_val in x_vals:
            def func(x):
                x_ = tf.math.sign(x)
                return tf.identity(x_, name=_TFOUTPUT)
            self._run_test_case(func, [_OUTPUT], {_INPUT: x_val})

    @check_target("rs6", "onehot")
    def test_onehot0(self):
        x_val = np.array([0, 1, 2], dtype=np.int32)
        depth = 5
        for axis in [-1, 0, 1]:
            def func(x):
                x_ = tf.one_hot(x, depth, on_value=5.0, axis=axis, off_value=1.0, dtype=tf.float32)
                return tf.identity(x_, name=_TFOUTPUT)
            self._run_test_case(func, [_OUTPUT], {_INPUT: x_val})

    @unittest.skip("only rank 1 is currently implemented")
    def test_onehot1(self):
        # only rank 1 is currently implemented
        x_val = np.array([[0, 2], [1, -1]], dtype=np.int32)
        depth = 3
        def func(x):
            x_ = tf.one_hot(x, depth, on_value=5.0, axis=-1, off_value=0.0, dtype=tf.float32)
            return tf.identity(x_, name=_TFOUTPUT)
        self._run_test_case(func, [_OUTPUT], {_INPUT: x_val})

    @check_target("rs6", "onehot")
    def test_onehot2(self):
        for axis in [-1, 0, 1]:
            x_val = np.array([0, 1, 2, 1, 2, 0, 1, 2, 1, 2], dtype=np.int32)
            depth = 20
            def func(x):
                x_ = tf.one_hot(x, depth, on_value=5.0, axis=axis, off_value=1.0, dtype=tf.float32)
                return tf.identity(x_, name=_TFOUTPUT)
            self._run_test_case(func, [_OUTPUT], {_INPUT: x_val})

    @check_target("rs6", "onehot")
    @check_opset_min_version(9, "onehot")
    def test_onehot3(self):
        # rank 1
        for np_dtype in [np.int32, np.int64]:
            x_val = np.array([0, 1, 2, 1, 2, 0, 1, 2, 1, 2], dtype=np_dtype)
            depth = np.array(20).astype(np.int64)
            def func(x):
                on_off = np.array([5.6, 1.2]).astype(np_dtype)
                x_ = tf.one_hot(x, depth, on_value=on_off[0], axis=-1, off_value=on_off[1])
                return tf.identity(x_, name=_TFOUTPUT)
            graph = self._run_test_case(func, [_OUTPUT], {_INPUT: x_val})
            self.assertTrue(len(group_nodes_by_type(graph)["OneHot"]) == 1, "onnx onehot should be used")
        # rank 2
        for aixs in [-1, 0, 1, 2]:
            for np_dtype in [np.int32, np.int64]:
                x_val = np.arange(0, 50, dtype=np_dtype).reshape([-1, 10])
                depth = np.array(20).astype(np.int64)
                def func(x):
                    on_off = np.array([5.6, 1.2]).astype(np_dtype)
                    x_ = tf.one_hot(x, depth, on_value=on_off[0], axis=aixs, off_value=on_off[1])
                    return tf.identity(x_, name=_TFOUTPUT)
                graph = self._run_test_case(func, [_OUTPUT], {_INPUT: x_val})
                self.assertTrue(len(group_nodes_by_type(graph)["OneHot"]) == 1, "onnx onehot should be used")

    @skip_caffe2_backend("issue undefined dim 1")
    @check_tf_max_version("1.15", "not supported in tf-2.0")
    def test_flatten0(self):
        x_val = np.array([[[1, 2, 3], [4, 5, 6], [7, 8, 9]]], dtype=np.float32)
        def func(x):
            x_ = tf.contrib.layers.flatten(x)
            return tf.identity(x_, name=_TFOUTPUT)
        self._run_test_case(func, [_OUTPUT], {_INPUT: x_val})

    @skip_caffe2_backend("issue undefined dim 1")
    @check_tf_max_version("1.15", "not supported in tf-2.0")
    def test_flatten1(self):
        x_val = np.array([[[[1, 2, 3], [4, 5, 6], [7, 8, 9]]]], dtype=np.float32)
        def func(x):
            x_ = tf.contrib.layers.flatten(x)
            return tf.identity(x_, name=_TFOUTPUT)
        self._run_test_case(func, [_OUTPUT], {_INPUT: x_val})

    @check_tf_max_version("1.15", "not supported in tf-2.0")
    def test_flatten2(self):
        x_val = np.array([[[1, 2, 3], [4, 5, 6], [7, 8, 9]]], dtype=np.float32)
        def func(x):
            x_ = tf.contrib.layers.flatten(x)
            return tf.identity(x_, name=_TFOUTPUT)
        self._run_test_case(func, [_OUTPUT], {_INPUT: x_val})

    def test_cancel_transpose(self):
        x_val = np.array([[[[1, 2, 3], [4, 5, 6], [7, 8, 9]]]], dtype=np.float32)
        def func(x):
            x_ = tf.identity(x, _TFINPUT)
            x_ = tf.transpose(x_, perm=NHWC_TO_NCHW)
            x_ = tf.transpose(x_, perm=NCHW_TO_NHWC)
            return tf.identity(x_, name=_TFOUTPUT)
        self._run_test_case(func, [_OUTPUT], {_INPUT: x_val})

    @check_onnxruntime_min_version("0.5.0", "topk-10's shape inference function has a bug")
    @check_opset_min_version(6, "cast")
    def test_topk1(self):
        x_val = np.arange(3 * 2 * 3).astype("float32")
        def func(x):
            values, _ = tf.nn.top_k(x, 5, sorted=True)
            return tf.identity(values, name=_TFOUTPUT)
        self._run_test_case(func, [_OUTPUT], {_INPUT: x_val})

    @check_opset_min_version(10, "TopK with dynamic K")
    def test_topk2(self):
        x_val = np.arange(3 * 2 * 3).astype("float32")
        k_val = np.array(10).astype(np.int32)
        def func(x, k):
            values, _ = tf.nn.top_k(x, k, sorted=True)
            return tf.identity(values, name=_TFOUTPUT)
        self._run_test_case(func, [_OUTPUT], {_INPUT: x_val, _INPUT1: k_val})

    @check_onnxruntime_min_version("0.5.0", "topk-10's shape inference function has a bug")
    def test_topk3(self):
        # test topk index output
        x_val = np.arange(3 * 2 * 3).astype("float32")
        def func(x):
            _, idx = tf.nn.top_k(x, 5, sorted=True)
            return tf.identity(idx, name=_TFOUTPUT)
        self._run_test_case(func, [_OUTPUT], {_INPUT: x_val})

    def test_stack_axis(self):
        for axis in [0, 1]:
            x_val = [np.random.randn(3, 4).astype("float32") for _ in range(10)]
            def func():
                x = [tf.constant(x_val[i], dtype=tf.float32) for i in range(10)]
                x_ = tf.stack(x, axis=axis)
                return tf.identity(x_, name=_TFOUTPUT)
            self._run_test_case(func, [_OUTPUT], {})

    def test_unstack_axis(self):
        for axis in [0, 1]:
            x_val = np.random.randn(10, 3, 4).astype("float32")
            def func():
                x = tf.constant(x_val, dtype=tf.float32)
                x_ = tf.unstack(x, axis=axis)
                return tf.identity(x_, name=_TFOUTPUT)
            self._run_test_case(func, [_OUTPUT], {})

    def _test_reorganize_data(self, op, shape):
        x_val = make_xval(shape)
        def func(x):
            x_ = op(x, block_size=2)
            return tf.identity(x_, name=_TFOUTPUT)
        self._run_test_case(func, [_OUTPUT], {_INPUT: x_val})

    @skip_caffe2_backend("Space2Depth not implemented")
    def test_space_to_depth(self):
        self._test_reorganize_data(tf.nn.space_to_depth, [1, 28, 28, 3])

    @skip_caffe2_backend("Depth2Space not implemented")
    def test_depth_to_space(self):
        self._test_reorganize_data(tf.nn.depth_to_space, [1, 14, 14, 12])

    def _test_reorganize_data_gpu(self, op, shape):
        x_val = make_xval(shape)
        def func(x):
            x_ = op(x, block_size=2, data_format="NCHW")
            return tf.identity(x_, name=_TFOUTPUT)
        self._run_test_case(func, [_OUTPUT], {_INPUT: x_val})

    @skip_tf_cpu("only tf_gpu can run Space2Depth with NCHW format")
    @skip_caffe2_backend("Space2Depth not implemented")
    def test_space_to_depth_gpu(self):
        self._test_reorganize_data_gpu(tf.nn.space_to_depth, [1, 3, 50, 80])

    @skip_tf_cpu("only tf_gpu can run Depth2Space with NCHW format")
    @skip_caffe2_backend("Depth2Space not implemented")
    def test_depth_to_space_gpu(self):
        self._test_reorganize_data_gpu(tf.nn.depth_to_space, [1, 120, 25, 40])

    @check_opset_min_version(6, "addn")
    def test_addn(self):
        x_val = np.arange(3 * 2 * 3).astype("float32")
        def func(x):
            x_ = tf.add_n([x, x, x])
            return tf.identity(x_, name=_TFOUTPUT)
        self._run_test_case(func, [_OUTPUT], {_INPUT: x_val})

    @skip_caffe2_backend("multiple dims not supported")
    def test_strided_slice1(self):
        x_val = np.arange(3 * 2 * 3).astype("float32").reshape((3, 2, 3))
        def func(x):
            x_ = tf.strided_slice(x, [1, 0, 0], [2, 1, 3], [1, 1, 1])
            return tf.identity(x_, name=_TFOUTPUT)
        self._run_test_case(func, [_OUTPUT], {_INPUT: x_val})

    def test_strided_slice2(self):
        x_val = np.arange(3 * 2 * 3).astype("float32").reshape((3, 2, 3))
        def func(x):
            x_ = tf.strided_slice(x, [1, 0, 0], [2, 2, 3], [1, 1, 1])
            return tf.identity(x_, name=_TFOUTPUT)
        self._run_test_case(func, [_OUTPUT], {_INPUT: x_val})

    def test_strided_slice3(self):
        x_val = np.arange(3 * 2 * 3).astype("float32").reshape((3, 2, 3))
        def func(x):
            x_ = x[1:]
            return tf.identity(x_, name=_TFOUTPUT)
        self._run_test_case(func, [_OUTPUT], {_INPUT: x_val})

    def test_strided_slice4(self):
        x_val = np.arange(3 * 2 * 3).astype("float32").reshape((3, 2, 3))
        def func(x):
            x_ = x[:2]
            return tf.identity(x_, name=_TFOUTPUT)
        self._run_test_case(func, [_OUTPUT], {_INPUT: x_val})

    @skip_caffe2_backend("multiple dims not supported")
    def test_strided_slice5(self):
        x_val = np.arange(3 * 2 * 3).astype("float32").reshape((3, 2, 3))
        def func(x):
            x_ = x[:2, 0:1, 1:]
            return tf.identity(x_, name=_TFOUTPUT)
        self._run_test_case(func, [_OUTPUT], {_INPUT: x_val})

    @skip_caffe2_backend("multiple dims not supported")
    def test_strided_slice6(self):
        # example from here:
        # https://www.tensorflow.org/versions/r1.0/api_docs/cc/class/tensorflow/ops/strided-slice
        x_val = np.arange(5 * 6).astype("float32").reshape((5, 6))
        def func(x):
            x_ = x[2, :]
            return tf.identity(x_, name=_TFOUTPUT)
        self._run_test_case(func, [_OUTPUT], {_INPUT: x_val})

    @skip_caffe2_backend("multiple dims not supported")
    def test_strided_slice7(self):
        x_val = np.arange(5 * 6).astype("float32").reshape((5, 6))
        def func(x):
            x_ = tf.strided_slice(x, [0, 1], [3, 4], [1, 1], begin_mask=2)
            return tf.identity(x_, name=_TFOUTPUT)
        self._run_test_case(func, [_OUTPUT], {_INPUT: x_val})

        def func(x):
            x_ = tf.strided_slice(x, [0, 1], [3, 4], [1, 1], end_mask=2)
            return tf.identity(x_, name=_TFOUTPUT)
        self._run_test_case(func, [_OUTPUT], {_INPUT: x_val})

        def func(x):
            x_ = tf.strided_slice(x, [0, 1], [3, 4], [1, 1], shrink_axis_mask=2)
            return tf.identity(x_, name=_TFOUTPUT)
        self._run_test_case(func, [_OUTPUT], {_INPUT: x_val})

        def func(x):
            x_ = tf.strided_slice(x, [0, 1], [3, 4], [1, 1], ellipsis_mask=2)
            return tf.identity(x_, name=_TFOUTPUT)
        self._run_test_case(func, [_OUTPUT], {_INPUT: x_val})

    @skip_caffe2_backend("multiple dims not supported")
    def test_strided_slice8(self):
        x_val = np.arange(1 * 2 * 3 * 4 * 5 * 6).astype("float32").reshape((1, 2, 3, 4, 5, 6))
        def func(x):
            x_ = x[0:1, ..., 1, 2:, :6]
            return tf.identity(x_, name=_TFOUTPUT)
        self._run_test_case(func, [_OUTPUT], {_INPUT: x_val})

        x_val = np.arange(1 * 2 * 3 * 4 * 5 * 6).astype("float32").reshape((1, 2, 3, 4, 5, 6))
        def func(x):
            x_ = x[0:1, 1, 2:, :6, ...]
            return tf.identity(x_, name=_TFOUTPUT)
        self._run_test_case(func, [_OUTPUT], {_INPUT: x_val})

        x_val = np.arange(1 * 2 * 3 * 4 * 5 * 6).astype("float32").reshape((1, 2, 3, 4, 5, 6))
        def func(x):
            x_ = x[..., 0:1, 1, 2:, :6]
            return tf.identity(x_, name=_TFOUTPUT)
        self._run_test_case(func, [_OUTPUT], {_INPUT: x_val})

    @check_opset_min_version(10, "Slice")
    @skip_caffe2_backend("multiple dims not supported")
    def test_strided_slice_dynamic_1(self):
        # simple case
        x_val = np.arange(3 * 2 * 3).astype("float32").reshape((3, 2, 3))
        y_val = np.array([0, 1, 2], dtype=np.int32)
        def func(x, y):
            x_ = tf.strided_slice(x, y, [2, 2, 3], [1, 1, 1])
            return tf.identity(x_, name=_TFOUTPUT)
        self._run_test_case(func, [_OUTPUT], {_INPUT: x_val, _INPUT1: y_val})

    @check_opset_min_version(10, "Slice")
    @skip_caffe2_backend("multiple dims not supported")
    def test_strided_slice_dynamic_2(self):
        # int32
        x_val = np.arange(3 * 2 * 3).astype("int32").reshape((3, 2, 3))
        y_val = np.array([0, 1, 2], dtype=np.int32)
        def func(x, y):
            x_ = tf.strided_slice(x, y, [2, 2, 3], [1, 1, 1])
            return tf.identity(x_, name=_TFOUTPUT)
        self._run_test_case(func, [_OUTPUT], {_INPUT: x_val, _INPUT1: y_val})

    @check_opset_min_version(10, "Slice")
    @skip_caffe2_backend("multiple dims not supported")
    def test_strided_slice_dynamic_3(self):
        # common usage, ellipsis_mask
        x_val = np.arange(3 * 2 * 3).astype("float32").reshape((3, 2, 3))
        y_val = np.array(1, dtype=np.int32)
        def func(x, y):
            x_ = x[y:2, :, :]
            return tf.identity(x_, name=_TFOUTPUT)
        self._run_test_case(func, [_OUTPUT], {_INPUT: x_val, _INPUT1: y_val})

    @skip_tflite("tflite converts strided slice incorrectly (steps 1 dim larger than starts/stops)")
    @check_opset_min_version(10, "Slice")
    @skip_caffe2_backend("multiple dims not supported")
    def test_strided_slice_dynamic_4(self):
        # begin_mask, end_mask
        x_val = np.arange(3 * 2 * 3).astype("float32").reshape((3, 2, 3))
        y_val = np.array(1, dtype=np.int32)
        def func(x, y):
            x_ = x[y:, :y]
            return tf.identity(x_, name=_TFOUTPUT)
        self._run_test_case(func, [_OUTPUT], {_INPUT: x_val, _INPUT1: y_val})

    @skip_tflite("tflite converts strided slice incorrectly (steps 1 dim larger than starts/stops)")
    @check_opset_min_version(10, "Slice")
    @skip_caffe2_backend("multiple dims not supported")
    def test_strided_slice_dynamic_5(self):
        # only slice the first axis
        x_val = np.arange(3 * 2 * 3).astype("float32").reshape((3, 2, 3))
        y_val = np.array(1, dtype=np.int32)
        def func(x, y):
            x_ = x[y:2]
            return tf.identity(x_, name=_TFOUTPUT)
        self._run_test_case(func, [_OUTPUT], {_INPUT: x_val, _INPUT1: y_val})

    @skip_tflite("tflite converts strided slice incorrectly (steps 1 dim larger than starts/stops)")
    @check_opset_min_version(10, "Slice")
    @skip_caffe2_backend("multiple dims not supported")
    def test_strided_slice_dynamic_6(self):
        # shrink mask
        x_val = np.arange(3 * 2 * 3).astype("float32").reshape((3, 2, 3))
        y_val = np.array(1, dtype=np.int32)
        def func(x, y):
            x_ = x[y]
            return tf.identity(x_, name=_TFOUTPUT)
        self._run_test_case(func, [_OUTPUT], {_INPUT: x_val, _INPUT1: y_val})

        x_val = np.arange(3 * 2 * 3).astype("float32").reshape((3, 2, 3))
        y_val = np.array(-1, dtype=np.int32)
        def func(x, y):
            x_ = x[y]
            return tf.identity(x_, name=_TFOUTPUT)
        self._run_test_case(func, [_OUTPUT], {_INPUT: x_val, _INPUT1: y_val})

    @check_opset_min_version(10, "Slice")
    @skip_caffe2_backend("multiple dims not supported")
    def test_strided_slice_dynamic_7(self):
        x_val = np.arange(1 * 2 * 3 * 4 * 5 * 6).astype("float32").reshape((1, 2, 3, 4, 5, 6))
        y_val = np.array(1, dtype=np.int32)
        def func(x, y):
            x_ = x[0:y, ..., y, y:, :y]
            return tf.identity(x_, name=_TFOUTPUT)
        self._run_test_case(func, [_OUTPUT], {_INPUT: x_val, _INPUT1: y_val})

        x_val = np.arange(1 * 2 * 3 * 4 * 5 * 6).astype("float32").reshape((1, 2, 3, 4, 5, 6))
        y_val = np.array(1, dtype=np.int32)
        def func(x, y):
            x_ = x[0:y, y, y:, :y, ...]
            return tf.identity(x_, name=_TFOUTPUT)
        self._run_test_case(func, [_OUTPUT], {_INPUT: x_val, _INPUT1: y_val})

        x_val = np.arange(1 * 2 * 3 * 4 * 5 * 6).astype("float32").reshape((1, 2, 3, 4, 5, 6))
        y_val = np.array(1, dtype=np.int32)
        def func(x, y):
            x_ = x[..., 0:y, y, y:, :y]
            return tf.identity(x_, name=_TFOUTPUT)
        self._run_test_case(func, [_OUTPUT], {_INPUT: x_val, _INPUT1: y_val})

    @check_opset_min_version(10, "Slice")
    def test_strided_slice_reverse_1(self):
        x_val = np.arange(16 * 32).astype(np.float32).reshape((1, 16, 32, 1))
        def func(x):
            return tf.concat([x[:, :, :10], x[:, :, :21:-1]], axis=0, name=_TFOUTPUT)
        self._run_test_case(func, [_OUTPUT], {_INPUT: x_val})

    @check_opset_min_version(10, "Slice")
    def test_strided_slice_reverse_2(self):
        x_val = np.arange(16 * 32).astype(np.float32).reshape((1, 16, 32, 1))
        def func(x):
            return tf.concat([x[:, :, :10], x[:, :, 9::-1]], axis=0, name=_TFOUTPUT)
        self._run_test_case(func, [_OUTPUT], {_INPUT: x_val})

    @skip_tflite("tflite converts strided slice incorrectly (steps 1 dim larger than starts/stops)")
    @check_opset_min_version(10, "Slice")
    def test_strided_slice_reverse_3(self):
        x_val = np.zeros((1, 16, 32, 1)).astype(np.float32)
        y_val = np.array(9).astype(np.int32)
        z_val = np.array(-1).astype(np.int32)
        def func(x, y, z):
            return tf.concat([x[:, :, :10], x[:, :, y::z]], axis=0, name=_TFOUTPUT)
        self._run_test_case(func, [_OUTPUT], {_INPUT: x_val, _INPUT1: y_val, _INPUT2: z_val})

    @check_opset_min_version(10, "Slice")
    def test_new_axis_mask(self):
        def func(x, y):
            x_ = x[tf.newaxis, 0:y, y::2, tf.newaxis, :, tf.newaxis, :y, tf.newaxis, ..., 9]
            return tf.identity(x_, name=_TFOUTPUT)
        x_val = np.arange(5*10*10*10*10*20*30).astype("float32").reshape((5, 10, 10, 10, 10, 20, 30))
        y_val = np.array(9, dtype=np.int32)
        self._run_test_case(func, [_OUTPUT], {_INPUT: x_val, _INPUT1: y_val})

    @check_opset_min_version(10, "Slice")
    @skip_tflite("not supported in tflite")
    def test_strided_slice_ellipse(self):
        def func1(x):
            x_ = x[..., tf.newaxis]
            return tf.identity(x_, name=_TFOUTPUT)
        shape = [1, 8, 64]
        x_val = np.arange(np.prod(shape)).astype("float32").reshape(shape)
        self._run_test_case(func1, [_OUTPUT], {_INPUT: x_val})

        def func2(x):
            x_ = x[:, tf.newaxis, ..., :, tf.newaxis]
            return tf.identity(x_, name=_TFOUTPUT)
        shape = [2, 3, 4, 5]
        x_val = np.arange(np.prod(shape)).astype("float32").reshape(shape)
        self._run_test_case(func2, [_OUTPUT], {_INPUT: x_val})

    @check_opset_min_version(7, "batchnorm")
    def test_fused_batchnorm(self):
        x_shape = [1, 28, 28, 2]
        x_dtype = np.float32
        scale_dtype = np.float32
        scale_shape = [2]
        # only nhwc is support on cpu for tensorflow
        data_format = "NHWC"
        x_val = np.random.random_sample(x_shape).astype(x_dtype)
        scale_val = np.random.random_sample(scale_shape).astype(scale_dtype)
        offset_val = np.random.random_sample(scale_shape).astype(scale_dtype)
        mean_val = np.random.random_sample(scale_shape).astype(scale_dtype)
        var_val = np.random.random_sample(scale_shape).astype(scale_dtype)
        def func(x):
            scale = tf.constant(scale_val, name='scale')
            offset = tf.constant(offset_val, name='offset')
            mean = tf.constant(mean_val, name='mean')
            var = tf.constant(var_val, name='variance')
            epsilon = 0.001
            y, _, _ = fused_batch_norm(
                x, scale, offset, mean=mean, variance=var,
                epsilon=epsilon, data_format=data_format, is_training=False)
            return tf.identity(y, name=_TFOUTPUT)
        self._run_test_case(func, [_OUTPUT], {_INPUT: x_val}, rtol=1e-04)

    @check_opset_min_version(7, "batchnorm")
    def test_fused_batchnorm_training(self):
        x_shape = [1, 28, 28, 2]
        x_dtype = np.float32
        scale_dtype = np.float32
        scale_shape = [2]
        # only nhwc is support on cpu for tensorflow
        data_format = "NHWC"
        x_val = np.random.random_sample(x_shape).astype(x_dtype)
        scale_val = np.random.random_sample(scale_shape).astype(scale_dtype)
        offset_val = np.random.random_sample(scale_shape).astype(scale_dtype)
        def func(x):
            scale = tf.constant(scale_val, name='scale')
            offset = tf.constant(offset_val, name='offset')
            epsilon = 0.001
            y, _, _ = fused_batch_norm(
                x, scale, offset, mean=None, variance=None,
                epsilon=epsilon, data_format=data_format, is_training=True)
            return tf.identity(y, name=_TFOUTPUT)
        self._run_test_case(func, [_OUTPUT], {_INPUT: x_val}, rtol=1e-04)

    @skip_tflite("tflite converts aborts")
    @check_opset_min_version(11, "batchnorm")
    @check_tf_min_version("2.4")
    def test_batchnorm_mixed(self):
        x_shape = [1, 32, 32, 2]
        x_dtype = np.float16
        scale_dtype = np.float32
        scale_shape = [2]
        x_val = np.random.random_sample(x_shape).astype(x_dtype)
        scale_val = np.random.random_sample(scale_shape).astype(scale_dtype)
        offset_val = np.random.random_sample(scale_shape).astype(scale_dtype)
        mean_val = np.random.random_sample(scale_shape).astype(scale_dtype)
        var_val = np.random.random_sample(scale_shape).astype(scale_dtype)
        def func(x, mean, offset, var):
            scale = tf.constant(scale_val, name='scale')
            y = tf.raw_ops.FusedBatchNormV3(x=x, scale=scale, offset=offset, mean=mean, variance=var,
                                            is_training=False, name=_TFOUTPUT)
            return y
        self._run_test_case(func, [_OUTPUT],
                            {_INPUT: x_val, _INPUT1: mean_val, _INPUT2: offset_val, _INPUT3: var_val})

    @check_opset_min_version(7, "batchnorm")
    @check_tf_min_version("1.13")
    def test_batchnorm(self):
        x_shape = [1, 128, 128, 2]
        x_dtype = np.float32
        scale_dtype = np.float32
        scale_shape = [2]
        x_val = np.random.random_sample(x_shape).astype(x_dtype)
        scale_val = np.random.random_sample(scale_shape).astype(scale_dtype)
        offset_val = np.random.random_sample(scale_shape).astype(scale_dtype)
        mean_val = np.random.random_sample(scale_shape).astype(scale_dtype)
        var_val = np.random.random_sample(scale_shape).astype(scale_dtype)
        def func(x, mean, offset, var):
            scale = tf.constant(scale_val, name='scale')
            epsilon = 0.001
            y = tf.nn.batch_normalization(x, mean, var, offset, scale, epsilon)
            return tf.identity(y, name=_TFOUTPUT)
        self._run_test_case(func, [_OUTPUT], {_INPUT: x_val, _INPUT1: mean_val, _INPUT2: offset_val, _INPUT3: var_val})

    @check_opset_min_version(7, "batchnorm")
    def test_conv2d_batchnorm_fusion(self):
        x_shape = [1, 28, 28, 2]
        x_val = np.random.random_sample(x_shape).astype(np.float32)
        w = np.array([[2., 1., 1.],
                      [1., 3., 1.],
                      [1., 1., 4.]], dtype=np.float32).reshape(_KERNEL3x3)
        # 2 channels for input and output
        w = np.concatenate([w, w, w, w]).reshape([3, 3, 2, 2])
        scale_dtype = np.float32
        scale_shape = x_shape[-1:]
        scale_val = np.random.random_sample(scale_shape).astype(scale_dtype)
        offset_val = np.random.random_sample(scale_shape).astype(scale_dtype)
        mean_val = np.random.random_sample(scale_shape).astype(scale_dtype)
        var_val = np.random.random_sample(scale_shape).astype(scale_dtype)

        def func_conv2d(x):
            kernel = tf.constant(w, dtype=tf.float32, name='k')
            conv = tf.nn.conv2d(x, kernel, strides=[1, 1, 1, 1], padding='VALID')
            return conv

        def func_fusedbn(x):
            scale = tf.constant(scale_val, name='scale')
            offset = tf.constant(offset_val, name='offset')
            mean = tf.constant(mean_val, name='mean')
            var = tf.constant(var_val, name='variance')
            epsilon = 0.1234
            y, _, _ = fused_batch_norm(
                func_conv2d(x), scale, offset, mean=mean, variance=var,
                epsilon=epsilon, data_format='NHWC', is_training=False)
            return tf.identity(y, name=_TFOUTPUT)

        def graph_validator(g):
            if 'BatchNormalization' in [n.type for n in g.get_nodes()]:
                return False
            return True

        self._run_test_case(func_fusedbn, [_OUTPUT], {_INPUT: x_val}, rtol=1e-05, graph_validator=graph_validator)

    @check_tf_min_version("1.15")
    @check_opset_min_version(10, "quantize_and_dequantize")
    def test_qdq_unsigned_input(self):
        x_shape = [3, 3, 2]
        x_val = np.arange(1, 1+np.prod(x_shape)).astype("float32").reshape(x_shape)
        def func(x):
            x_ = quantize_and_dequantize(x, 1.0, 6.0, signed_input=False, range_given=True)
            return tf.identity(x_, name=_TFOUTPUT)
        _ = self._run_test_case(func, [_OUTPUT], {_INPUT: x_val})

    @check_tf_min_version("1.15")
    @check_opset_min_version(10, "quantize_and_dequantize")
    def test_qdq_dyn_range_unsigned_input(self):
        x_shape = [3, 3, 2]
        x_val = np.arange(1, 1+np.prod(x_shape)).astype("float32").reshape(x_shape) + 0.1
        def func(x):
            x_ = quantize_and_dequantize(x, 1.0, 6.0, signed_input=False, range_given=False)
            return tf.identity(x_, name=_TFOUTPUT)
        _ = self._run_test_case(func, [_OUTPUT], {_INPUT: x_val})

    @skip_tflite("tflite converter mistranslates quantize op")
    @check_tf_min_version("1.15")
    @check_opset_min_version(10, "quantize_and_dequantize")
    def test_qdq_signed_input(self):
        x_shape = [3, 3, 2]
        x_val = np.arange(-np.prod(x_shape)/2, np.prod(x_shape)/2).astype("float32").reshape(x_shape)
        def func(x):
            x_ = quantize_and_dequantize(x, -6.0, 6.0, signed_input=True, narrow_range=False, range_given=True)
            return tf.identity(x_, name=_TFOUTPUT)
        _ = self._run_test_case(func, [_OUTPUT], {_INPUT: x_val})

    @skip_tflite("tflite converter crashes")
    @check_tf_min_version("2.0")
    @check_opset_min_version(13, "quantize_and_dequantize")
    def test_qdq_per_channel_signed_input(self):
        x_shape = [3, 3, 2]
        x_val = np.arange(-np.prod(x_shape)/2, np.prod(x_shape)/2).astype("float32").reshape(x_shape)
        def func(x):
            x_ = quantize_and_dequantize(x, np.array([-1.72, -3.89]).astype(np.float32), \
                                         np.array([5.12, 2.36]).astype(np.float32), \
                                         signed_input=True, narrow_range=False, \
                                         range_given=True, axis=-1)
            return tf.identity(x_, name=_TFOUTPUT)
        _ = self._run_test_case(func, [_OUTPUT], {_INPUT: x_val})

    @skip_tflite("tflite converter crashes")
    @check_tf_min_version("2.0")
    @check_opset_min_version(13, "quantize_and_dequantize")
    def test_qdq_dyn_range_per_channel_signed_input(self):
        x_shape = [3, 3, 2]
        x_val = np.arange(-np.prod(x_shape)/2, np.prod(x_shape)/2).astype("float32").reshape(x_shape)
        def func(x):
            x_ = quantize_and_dequantize(x, np.array([-1.72, -3.89]).astype(np.float32), \
                                         np.array([5.12, 2.36]).astype(np.float32), \
                                         signed_input=True, narrow_range=False, \
                                         range_given=False, axis=-1)
            return tf.identity(x_, name=_TFOUTPUT)
        _ = self._run_test_case(func, [_OUTPUT], {_INPUT: x_val})

    @skip_caffe2_backend()
    @check_opset_min_version(7, "resize_nearest_neighbor")
    def test_resize_nearest_neighbor(self):
        x_shape = [1, 15, 20, 2]
        x_new_size = [30, 40]
        x_val = np.arange(1, 1 + np.prod(x_shape)).astype("float32").reshape(x_shape)
        def func(x):
            x_new_size_ = tf.constant(x_new_size)
            x_ = resize_nearest_neighbor(x, x_new_size_)
            return tf.identity(x_, name=_TFOUTPUT)
        _ = self._run_test_case(func, [_OUTPUT], {_INPUT: x_val})

    @check_opset_min_version(9, "resize_nearest_neighbor")
    def test_resize_nearest_neighbor_with_non_const(self):
        x_shape = [3, 10, 8, 5]
        x_val = np.arange(1, 1 + np.prod(x_shape), dtype=np.float32).reshape(x_shape)
        x_new_size = np.array([20, 16]).astype(np.int32)
        def func(x, x_new_size_):
            x_ = resize_nearest_neighbor(x, x_new_size_)
            return tf.identity(x_, name=_TFOUTPUT)
        self._run_test_case(func, [_OUTPUT], {_INPUT: x_val, _INPUT1: x_new_size})

    @skip_caffe2_backend()
    @check_opset_min_version(7, "resize_bilinear")
    def test_resize_bilinear(self):
        x_shape = [1, 15, 20, 2]
        x_new_size = [30, 40]
        x_val = np.arange(1, 1 + np.prod(x_shape)).astype("float32").reshape(x_shape)
        def func(x):
            x_new_size_ = tf.constant(x_new_size)
            x_ = resize_bilinear(x, x_new_size_)
            return tf.identity(x_, name=_TFOUTPUT)
        _ = self._run_test_case(func, [_OUTPUT], {_INPUT: x_val})

    @skip_caffe2_backend()
    @check_tf_min_version("1.14")
    @check_opset_min_version(11, "coordinate_transformation_mode attr")
    def test_resize_bilinear_half_pixel_centers(self):
        x_shape = [1, 15, 20, 2]
        x_new_size = [30, 40]
        x_val = np.arange(1, 1 + np.prod(x_shape)).astype("float32").reshape(x_shape)
        def func(x):
            x_new_size_ = tf.constant(x_new_size)
            x_ = resize_bilinear(x, x_new_size_, half_pixel_centers=True)
            return tf.identity(x_, name=_TFOUTPUT)
        _ = self._run_test_case(func, [_OUTPUT], {_INPUT: x_val})

    @check_opset_min_version(9, "resize_bilinear")
    def test_resize_bilinear_with_non_const(self):
        x_shape = [3, 10, 8, 5]
        x_val = np.arange(1, 1 + np.prod(x_shape), dtype=np.float32).reshape(x_shape)
        x_new_size = np.array([20, 16]).astype(np.int32)
        def func(x, x_new_size_):
            x_ = resize_bilinear(x, x_new_size_)
            return tf.identity(x_, name=_TFOUTPUT)
        self._run_test_case(func, [_OUTPUT], {_INPUT: x_val, _INPUT1: x_new_size})

    @check_opset_min_version(10, "resize scale can less than 1")
    def test_resize_bilinear_with_non_const2(self):
        # scales has an element larger than 1 and also has an element less that 1
        x_shape = [3, 100, 8, 5]
        x_val = np.arange(1, 1 + np.prod(x_shape), dtype=np.float32).reshape(x_shape)
        x_new_size = np.array([20, 16]).astype(np.int32)
        def func(x, x_new_size_):
            x_ = resize_bilinear(x, x_new_size_)
            return tf.identity(x_, name=_TFOUTPUT)
        self._run_test_case(func, [_OUTPUT], {_INPUT: x_val, _INPUT1: x_new_size})

    @check_tf_min_version("1.14")
    @check_opset_min_version(11, "resize_bilinear_v2")
    def test_resize_bilinear_v2_with_non_const(self):
        x_shape = [3, 10, 8, 5]
        x_val = np.arange(1, 1 + np.prod(x_shape), dtype=np.float32).reshape(x_shape)
        x_new_size = np.array([20, 16]).astype(np.int32)
        def func(x, x_new_size_):
            x_ = resize_bilinear_v2(x, x_new_size_)
            return tf.identity(x_, name=_TFOUTPUT)
        self._run_test_case(func, [_OUTPUT], {_INPUT: x_val, _INPUT1: x_new_size})

    def test_adjust_contrast(self):
        x_shape = [4, 3, 2]
        x_val = np.arange(1, 1 + np.prod(x_shape), dtype=np.float32).reshape(x_shape)
        y_val = np.array(2.1, np.float32)
        def func(x, y):
            x_ = tf.image.adjust_contrast(x, y)
            return tf.identity(x_, name=_TFOUTPUT)
        self._run_test_case(func, [_OUTPUT], {_INPUT: x_val, _INPUT1: y_val})

    @check_opset_min_version(11, "GatherElements")
    def test_adjust_saturation(self):
        x_val = np.array([[1, 2, 3], [4, 4, 4], [3, 2, 3], [3, 2, 2]], dtype=np.float32).reshape([2, 2, 3])
        y_val = np.array(2.1, np.float32)
        def func(x, y):
            x_ = tf.image.adjust_saturation(x, y)
            return tf.identity(x_, name=_TFOUTPUT)
        self._run_test_case(func, [_OUTPUT], {_INPUT: x_val, _INPUT1: y_val})
        y_val = np.array(0.5, np.float32)
        self._run_test_case(func, [_OUTPUT], {_INPUT: x_val, _INPUT1: y_val})

    @check_opset_min_version(11, "GatherND")
    def test_adjust_hue(self):
        x_val = np.array([[1, 2, 3], [4, 4, 4], [10, 2, 1], [10, 1, 2],
                          [4, 6, 5], [5, 6, 4], [1, 3, 2], [3, 5, 3]], dtype=np.float32).reshape([2, 4, 3])
        def func(x, y):
            x_ = tf.image.adjust_hue(x, y)
            return tf.identity(x_, name=_TFOUTPUT)
        for i in range(-10, 10, 2):
            y_val = np.array(i / 10, np.float32)
            self._run_test_case(func, [_OUTPUT], {_INPUT: x_val, _INPUT1: y_val}, rtol=1e-6, atol=2e-5)

    @check_tf_min_version("2.0", "Results are slightly different in tf1")
    @check_opset_min_version(11, "resize bicubic")
    def test_resize_bicubic(self):
        x_shape = [1, 15, 20, 2]
        new_size_val = np.array([30, 40], dtype=np.int32)
        x_val = np.arange(1, 1 + np.prod(x_shape)).astype("float32").reshape(x_shape)
        def func(x, new_size):
            y = tf.image.resize(x, new_size, method=tf.image.ResizeMethod.BICUBIC)
            return tf.identity(y, name=_TFOUTPUT)
        _ = self._run_test_case(func, [_OUTPUT], {_INPUT: x_val, _INPUT1: new_size_val}, rtol=1e-6, atol=1e-5)

    @check_opset_min_version(10, "resize scale can less than 1")
    def test_resize_nearest_neighbor2(self):
        x_shape = [1, 300, 20, 2]
        x_new_size = [30, 40]
        x_val = np.arange(1, 1 + np.prod(x_shape)).astype("float32").reshape(x_shape)
        def func(x):
            x_new_size_ = tf.constant(x_new_size)
            x_ = resize_nearest_neighbor(x, x_new_size_)
            return tf.identity(x_, name=_TFOUTPUT)
        _ = self._run_test_case(func, [_OUTPUT], {_INPUT: x_val})

    @check_tf_min_version("1.14")
    @check_opset_min_version(11, "coordinate_transformation_mode attr")
    def test_resize_nearest_neighbor_half_pixel_centers(self):
        x_shape = [1, 10, 20, 2]
        x_new_size = [20, 40]
        x_val = np.arange(1, 1 + np.prod(x_shape)).astype("float32").reshape(x_shape)
        def func(x):
            x_new_size_ = tf.constant(x_new_size)
            x_ = resize_nearest_neighbor(x, x_new_size_, half_pixel_centers=True)
            return tf.identity(x_, name=_TFOUTPUT)
        _ = self._run_test_case(func, [_OUTPUT], {_INPUT: x_val})

    @check_opset_min_version(9, "fill")
    def test_fill_float32(self):
        x_shape = [1, 15, 20, 2]
        x_val = np.arange(1, 1 + np.prod(x_shape)).astype("float32").reshape(x_shape)
        def func(x0):
            x1 = tf.fill(x_val.shape, 9.0)
            x2 = tf.add(x0, x1)
            return tf.identity(x2, name=_TFOUTPUT)
        self._run_test_case(func, [_OUTPUT], {_INPUT: x_val})

    @check_opset_min_version(9, "fill")
    def test_fill_int32(self):
        x_shape = [1, 15, 20, 2]
        x_val = np.arange(1, 1 + np.prod(x_shape)).astype("int32").reshape(x_shape)
        def func(x0):
            x1 = tf.fill(x_val.shape, 9)
            x2 = tf.add(x0, x1)
            return tf.identity(x2, name=_TFOUTPUT)
        self._run_test_case(func, [_OUTPUT], {_INPUT: x_val})

    @check_opset_min_version(7, "fill")
    def test_fill7_float32(self):
        x_shape = [1, 15, 20, 2]
        x_val = np.arange(1, 1 + np.prod(x_shape)).astype("float32").reshape(x_shape)
        def func(x0):
            x1 = tf.fill(x_val.shape, 9.0)
            x2 = tf.add(x0, x1)
            return tf.identity(x2, name=_TFOUTPUT)
        self._run_test_case(func, [_OUTPUT], {_INPUT: x_val})

    @check_opset_min_version(7, "fill")
    def test_fill7_int32(self):
        x_shape = [1, 15, 20, 2]
        x_val = np.arange(1, 1 + np.prod(x_shape)).astype("int32").reshape(x_shape)
        def func(x0):
            x1 = tf.fill(x_val.shape, 9)
            x2 = tf.add(x0, x1)
            return tf.identity(x2, name=_TFOUTPUT)
        self._run_test_case(func, [_OUTPUT], {_INPUT: x_val})

    @check_opset_min_version(7, "div")
    def test_tf_div(self):
        # pylint: disable=E0001,C0415
        from tensorflow.python.ops.gen_math_ops import div
        shape = 1000
        # test floating data
        x_val = (np.random.sample(shape) + 1e-6).astype(np.float32)
        y_val = (np.random.sample(shape) + 1e-6).astype(np.float32)
        def func(x, y):
            output = div(x, y, name=_TFOUTPUT)
            # assert output.op.type == "Div"
            return output
        self._run_test_case(func, [_OUTPUT], {_INPUT: x_val, _INPUT1: y_val})

        # test integer data
        x_val = (100 * np.random.sample(shape) + 1).astype(np.int32)
        y_val = (100 * np.random.sample(shape) + 1).astype(np.int32)
        def func(x, y):
            output = div(x, y, name=_TFOUTPUT)
            # assert output.op.type == "Div"
            return output
        self._run_test_case(func, [_OUTPUT], {_INPUT: x_val, _INPUT1: y_val})

    @check_opset_min_version(7, "erf")
    def test_erf(self):
        x_shape = [2, 2]
        x_val0 = np.random.random(np.prod(x_shape)).astype(np.float32).reshape(x_shape)
        x_val1 = np.array([[-1, -0.5], [1, 0.5]]).astype(np.float32)
        for x_val in [x_val0, x_val1]:
            def func(x):
                x_ = tf.math.erf(x)
                return tf.identity(x_, name=_TFOUTPUT)
            self._run_test_case(func, [_OUTPUT], {_INPUT: x_val}, rtol=0.01)

    @check_opset_min_version(8, "Scan")
    @skip_opset(9, "ReverseSequence")
    def test_reverse_sequence_batch_major(self):
        x_val = np.array([[[1, 2, 3], [4, 5, 6], [0, 0, 0]],
                          [[1, 2, 3], [4, 5, 6], [7, 8, 9]],
                          [[1, 2, 3], [0, 0, 0], [0, 0, 0]]],
                         dtype=np.float32)
        def func(x):
            x_ = tf.reverse_sequence(x, seq_axis=1, batch_axis=0, seq_lengths=[2, 3, 1])
            return tf.identity(x_, name=_TFOUTPUT)
        self._run_test_case(func, [_OUTPUT], {_INPUT: x_val})

        x_val = np.array([[1, 2, 3], [1, 2, 3], [1, 2, 3],
                          [4, 5, 6], [4, 5, 6], [1, 1, 1],
                          [0, 0, 0], [7, 8, 9], [0, 0, 0]
                          ],
                         dtype=np.float32)
        def func(x):
            x_ = tf.reverse_sequence(x, seq_axis=1, batch_axis=0, seq_lengths=[3] * 9)
            return tf.identity(x_, name=_TFOUTPUT)
        self._run_test_case(func, [_OUTPUT], {_INPUT: x_val})

        x_val_shape = [5, 5, 7, 8, 9]
        x_val = np.random.randint(0, 100, x_val_shape).astype(np.float32)
        def func(x):
            x_ = tf.reverse_sequence(x, seq_axis=1, batch_axis=0, seq_lengths=[5, 5, 5, 5, 5])
            return tf.identity(x_, name=_TFOUTPUT)
        self._run_test_case(func, [_OUTPUT], {_INPUT: x_val})

    @check_opset_min_version(8, "Scan")
    @skip_opset(9, "ReverseSequence")
    def test_reverse_sequence_time_major(self):
        x_val = np.array([[[1, 2, 3], [1, 2, 3], [1, 2, 3]],
                          [[4, 5, 6], [4, 5, 6], [0, 0, 0]],
                          [[0, 0, 0], [7, 8, 9], [0, 0, 0]]],
                         dtype=np.float32)
        def func(x):
            x_ = tf.reverse_sequence(x, seq_axis=0, batch_axis=1, seq_lengths=[2, 3, 1])
            return tf.identity(x_, name=_TFOUTPUT)
        self._run_test_case(func, [_OUTPUT], {_INPUT: x_val})
        x_val = np.array([[1, 2, 3], [1, 2, 3], [1, 2, 3],
                          [4, 5, 6], [4, 5, 6], [1, 1, 1],
                          [0, 0, 0], [7, 8, 9], [0, 0, 0]],
                         dtype=np.float32)
        def func(x):
            x_ = tf.reverse_sequence(x, seq_axis=0, batch_axis=1, seq_lengths=[9, 9, 9])
            return tf.identity(x_, name=_TFOUTPUT)
        self._run_test_case(func, [_OUTPUT], {_INPUT: x_val})
        x_val_shape = [5, 5, 7, 8, 9]
        x_val = np.random.randint(0, 100, x_val_shape).astype(np.float32)
        def func(x):
            x_ = tf.reverse_sequence(x, seq_axis=0, batch_axis=1, seq_lengths=[5, 5, 5, 5, 5])
            return tf.identity(x_, name=_TFOUTPUT)
        self._run_test_case(func, [_OUTPUT], {_INPUT: x_val})

    @skip_tflite("tflite interpreter crashes on empty axis")
    @check_opset_min_version(10, "ReverseSequence")
    def test_reversev2_constant_axis(self):
        # Tests for constant axis.
        x_val_shape = [1, 2, 3, 4]
        x_val = np.random.randint(0, 100, x_val_shape).astype(np.float32)
        def func(x):
            x_ = reverse_v2(x, axis=[3])
            return tf.identity(x_, name=_TFOUTPUT)
        self._run_test_case(func, [_OUTPUT], {_INPUT: x_val})

        # Empty axis vector.
        x_val_shape = [2, 3, 4]
        x_val = np.random.randint(0, 100, x_val_shape).astype(np.float32)
        def func(x):
            x_ = reverse_v2(x, axis=[])
            return tf.identity(x_, name=_TFOUTPUT)
        self._run_test_case(func, [_OUTPUT], {_INPUT: x_val})

    @skip_tflite("tflite reverse_v2 does not support multiple axes")
    @check_opset_min_version(10, "ReverseSequence")
    def test_reversev2_vector_axis(self):
        x_val_shape = [1, 2, 3, 4]
        x_val = np.random.randint(0, 100, x_val_shape).astype(np.float32)
        def func(x):
            x_ = reverse_v2(x, axis=[0, -3, 2, 3])
            return tf.identity(x_, name=_TFOUTPUT)
        self._run_test_case(func, [_OUTPUT], {_INPUT: x_val})

        x_val_shape = [2, 3, 4]
        x_val = np.random.randint(0, 100, x_val_shape).astype(np.float32)
        def func(x):
            x_ = reverse_v2(x, axis=[-3, 1, 2])
            return tf.identity(x_, name=_TFOUTPUT)
        self._run_test_case(func, [_OUTPUT], {_INPUT: x_val})

        x_val_shape = [5, 5, 9, 7, 8, 9]
        x_val = np.random.randint(0, 100, x_val_shape).astype(np.float32)
        def func(x):
            x_ = reverse_v2(x, axis=[0, 1, -2, 3, 5])
            return tf.identity(x_, name=_TFOUTPUT)
        self._run_test_case(func, [_OUTPUT], {_INPUT: x_val})

    @skip_tflite("tflite interpreter crashes on empty axis")
    @check_opset_min_version(10, "ReverseSequence")
    def test_reversev2_1D_tensor(self):
        # For tensors with 1 dimension and no axis to reverse.
        # Adds an identity block.
        x_val_shape = [4]
        x_val = np.random.randint(0, 100, x_val_shape).astype(np.float32)
        def func(x):
            x_ = reverse_v2(x, axis=[])
            return tf.identity(x_, name=_TFOUTPUT)
        self._run_test_case(func, [_OUTPUT], {_INPUT: x_val})

    @check_opset_min_version(7, "GreaterEqual")
    def test_where(self):
        x_val = np.array([1, 2, -3, 4, -5, -6, -7, 8, 9, 0], dtype=np.float32)
        true_result = np.array([111, 222, 333, 444, 555, 666, 777, 888, 999, 1000],
                               dtype=np.float32)
        false_result = np.array([-111, -222, -333, -444, -555, -666, -777, -888, -999, -1000],
                                dtype=np.float32)
        def func(x):
            picks = tf.where(x > -1, true_result, false_result)
            return tf.identity(picks, name=_TFOUTPUT)
        self._run_test_case(func, [_OUTPUT], {_INPUT: x_val})

        x_val = np.array(1, dtype=np.float32)
        true_result = np.array(100, dtype=np.float32)
        false_result = np.array(-111, dtype=np.float32)
        def func(x):
            picks = tf.where(x > -1, true_result, false_result)
            return tf.identity(picks, name=_TFOUTPUT)
        self._run_test_case(func, [_OUTPUT], {_INPUT: x_val})

    @check_opset_min_version(9, "Where for strings needs opset 9")
    def test_where_string(self):
        x_val = np.array([1, 2, -3, 4, -5, -6, -7, 8, 9, 0], dtype=np.float32)
        true_result = np.array([111, 222, 333, 444, 555, 666, 777, 888, 999, 1000],
                               dtype=np.str)
        false_result = np.array([-111, -222, -333, -444, -555, -666, -777, -888, -999, -1000],
                                dtype=np.str)
        def func(x):
            picks = tf.where(x > -1, true_result, false_result)
            return tf.identity(picks, name=_TFOUTPUT)
        self._run_test_case(func, [_OUTPUT], {_INPUT: x_val})

    @check_opset_min_version(7, "GreaterEqual")
    #@check_target("rs6", "onnxruntime Where type limitation")
    def test_where_int32(self):
        x_val = np.array([1, 2, -3, 4, -5, -6, -7, 8, 9, 0], dtype=np.int32)
        true_result = np.array([111, 222, 333, 444, 555, 666, 777, 888, 999, 1000],
                               dtype=np.int32)
        false_result = np.array([-111, -222, -333, -444, -555, -666, -777, -888, -999, -1000],
                                dtype=np.int32)
        def func(x):
            picks = tf.where(tf.greater_equal(x, 0), true_result, false_result)
            return tf.identity(picks, name=_TFOUTPUT)
        self._run_test_case(func, [_OUTPUT], {_INPUT: x_val})

    @check_opset_min_version(7, "GreaterEqual")
    @check_tf_max_version("1.15", "issues in tf-2.0, fix later")
    def test_where_with_two_rank_input(self):
        x_val = np.array([1, 2, -3, 4, -5, -6, -7, 8, 9, 0], dtype=np.float32)
        true_result = np.array([[111, 111], [222, 222], [333, 333], [444, 444], [555, 555],
                                [666, 666], [777, 777], [888, 888], [999, 999], [1000, 1000]],
                               dtype=np.float32)
        false_result = np.array([[-111, -111], [-222, -222], [-333, -333], [-444, -444], [-555, -555],
                                 [-666, -666], [-777, -777], [-888, -888], [-999, -999], [-1000, -1000]],
                                dtype=np.float32)
        def func(x):
            cond = tf.greater_equal(x, 0)
            picks = tf.where(cond, true_result, false_result)
            return tf.identity(picks, name=_TFOUTPUT)
        self._run_test_case(func, [_OUTPUT], {_INPUT: x_val})

    @check_opset_min_version(7, "GreaterEqual")
    def test_where_with_two_rank_condition(self):
        x_val = np.array([[1, 2, -3, 4, -5, -6, -7, 8, 9, 0]], dtype=np.float32)
        true_result = np.array([[111, 222, 333, 444, 555, 666, 777, 888, 999, 1000]],
                               dtype=np.float32)
        false_result = np.array([[-111, -222, -333, -444, -555, -666, -777, -888, -999, -1000]],
                                dtype=np.float32)
        def func(x):
            picks = tf.where(tf.greater_equal(x, 0), true_result, false_result)
            return tf.identity(picks, name=_TFOUTPUT)
        self._run_test_case(func, [_OUTPUT], {_INPUT: x_val})

    @check_opset_min_version(7, "GreaterEqual")
    def test_where_with_three_rank_condition(self):
        x_val = np.array([[[1, 2, -3, 4, -5, -6, -7, 8, 9, 0]]], dtype=np.float32)
        true_result = np.array([[[111, 222, 333, 444, 555, 666, 777, 888, 999, 1000]]],
                               dtype=np.float32)
        false_result = np.array([[[-111, -222, -333, -444, -555, -666, -777, -888, -999, -1000]]],
                                dtype=np.float32)
        def func(x):
            picks = tf.where(tf.greater_equal(x, 0), true_result, false_result)
            return tf.identity(picks, name=_TFOUTPUT)

        self._run_test_case(func, [_OUTPUT], {_INPUT: x_val})

    @check_opset_min_version(7, "GreaterEqual")
    def test_where_scalar(self):
        x_val = np.array(6, dtype=np.float32)
        true_result = np.array([111, 222, 333, 444, 555, 666, 777, 888, 999, 1000],
                               dtype=np.float32)
        false_result = np.array([-111, -222, -333, -444, -555, -666, -777, -888, -999, -1000],
                                dtype=np.float32)
        def func(x):
            picks = tf.where(tf.greater_equal(x, 0), true_result, false_result)
            return tf.identity(picks, name=_TFOUTPUT)
        self._run_test_case(func, [_OUTPUT], {_INPUT: x_val})

    @check_opset_min_version(9, "NonZero")
    #@check_target("rs6", "onnxruntime Transpose type limitation")
    def test_where_with_cond_only(self):
        for np_type in [np.int32, np.float32]:
            x_val = np.random.randint(0, 2, size=[10, 20, 30]).astype(np_type)
            def func(x):
                # FIXME: was tf_placeholder(tf_type, shape=[None] * x_val.ndim, name=_TFINPUT)
                res = tf.where(x)
                return tf.identity(res, name=_TFOUTPUT)
            self._run_test_case(func, [_OUTPUT], {_INPUT: x_val})

    @check_tf_min_version("1.14", "tf.strings.lower")
    @check_opset_min_version(10, "StringNormalizer")
    def test_string_lower(self):
        text_val1 = np.array([["a", "Test 1 2 3", "♠♣"], ["Hi there", "test test", "♥♦"]], dtype=np.str)
        def func(text1):
            x = tf.strings.lower(text1)
            x_ = tf.identity(x, name=_TFOUTPUT)
            return x_
        self._run_test_case(func, [_OUTPUT], {_INPUT: text_val1})

    @check_tf_min_version("1.14", "tf.strings.lower")
    @check_opset_min_version(10, "StringNormalizer")
    def test_string_lower_flat(self):
        text_val1 = np.array(["a", "Test 1 2 3", "♠♣", "Hi there", "test test", "♥♦"], dtype=np.str)
        def func(text1):
            x = tf.strings.lower(text1)
            x_ = tf.identity(x, name=_TFOUTPUT)
            return x_
        self._run_test_case(func, [_OUTPUT], {_INPUT: text_val1})

    @check_tf_min_version("1.14", "tf.strings.lower")
    @check_opset_min_version(10, "StringNormalizer")
    def test_string_upper(self):
        text_val1 = np.array([["a", "Test 1 2 3", "♠♣"], ["Hi there", "test test", "♥♦"]], dtype=np.str)
        def func(text1):
            x = tf.strings.upper(text1)
            x_ = tf.identity(x, name=_TFOUTPUT)
            return x_
        self._run_test_case(func, [_OUTPUT], {_INPUT: text_val1})

    @check_opset_min_version(6, "cast")
    def test_shape_int32(self):
        x_val = np.array([[[1, 1, 1], [2, 2, 2]], [[3, 3, 3], [4, 4, 4]]], dtype=np.float32)
        def func(x):
            x_ = tf.multiply(x, x)
            x_ = tf.shape(x_, out_type=tf.int32)
            return tf.identity(x_, name=_TFOUTPUT)
        kwargs = {"check_dtype": True}
        self._run_test_case(func, [_OUTPUT], {_INPUT: x_val}, **kwargs)

    @unittest.skipIf(get_test_config().is_onnxruntime_backend and get_test_config().opset < 7,
                     "mul-1, mul-6 not supported in onnxruntime. conversion is covered since opset6")
    def test_shape_int64(self):
        x_val = np.array([[[1, 1, 1], [2, 2, 2]], [[3, 3, 3], [4, 4, 4]]], dtype=np.float32)
        def func(x):
            x_ = tf.multiply(x, x)
            x_ = tf.shape(x_, out_type=tf.int64)
            return tf.identity(x_, name=_TFOUTPUT)
        kwargs = {"check_dtype": True}
        self._run_test_case(func, [_OUTPUT], {_INPUT: x_val}, **kwargs)

    # @check_opset_min_version(7, "broadcasting op")
    @unittest.skip("disable it for now, since fold const has bug")
    def test_softmax_cross_entropy_with_logits(self):
        num_class = 5
        data_shape = [100, num_class]
        for np_dtype in [np.int32, np.int64]:
            label_val = np.random.randint(0, num_class - 1, data_shape).astype(np_dtype)
            logits_val = np.random.random(data_shape).astype(np.float32)

            def func(label, logits):
                res1 = tf.nn.softmax_cross_entropy_with_logits_v2(labels=label, logits=logits)
                return tf.identity(res1, name=_TFOUTPUT)
            self._run_test_case(func, [_OUTPUT], {_INPUT: label_val, _INPUT1: logits_val}, atol=1e-5)

    @check_opset_min_version(9, "sparse_softmax_cross_entropy_with_logits")
    def test_sparse_softmax_cross_entropy_with_logits(self):
        # FIXME: fails for opset 8 on onnxruntime-1.0, disable for now
        num_class = 5
        label_val = np.array([3, 2, 0, 4]).astype(np.int32)
        logits_val = np.random.random((len(label_val), num_class)).astype(np.float32)
        def func(label, logits):
            res1 = tf.nn.sparse_softmax_cross_entropy_with_logits(labels=label, logits=logits)
            return tf.identity(res1, name=_TFOUTPUT)
        self._run_test_case(func, [_OUTPUT], {_INPUT: label_val, _INPUT1: logits_val})

    @check_target('rs6', 'SparseSoftmaxCrossEntropyWithLogits')
    def test_sparse_softmax_cross_entropy_with_logits_large_class(self):
        num_class = 30000
        label_val = np.array([3374, 2127, 10002, 48]).astype(np.int32)
        logits_val = np.random.random((len(label_val), num_class)).astype(np.float32)

        def func(label, logits):
            res = tf.nn.sparse_softmax_cross_entropy_with_logits(labels=label, logits=logits)
            return tf.identity(res, name=_TFOUTPUT)

        self._run_test_case(func, [_OUTPUT], {_INPUT: label_val, _INPUT1: logits_val}, rtol=1e-6)

    def test_matrix_band_part(self):
        input_val = np.random.randint(0, 666, (10, 15)).astype(np.int32)
        def func(input_x):
            res = tf.linalg.band_part(input_x, -1, 0)
            res1 = tf.linalg.band_part(input_x, 0, -1)
            return tf.identity(res, name=_TFOUTPUT), tf.identity(res1, name=_TFOUTPUT1)
        self._run_test_case(func, [_OUTPUT, _OUTPUT1], {_INPUT: input_val})

    def test_matrix_band_part_2(self):
        input_val = np.random.randint(0, 666, (1, 1)).astype(np.int32)
        def func(input_x):
            res = tf.linalg.band_part(input_x, -1, 0)
            res1 = tf.linalg.band_part(input_x, 0, -1)
            return tf.identity(res, name=_TFOUTPUT), tf.identity(res1, name=_TFOUTPUT1)
        self._run_test_case(func, [_OUTPUT, _OUTPUT1], {_INPUT: input_val})

    @check_opset_min_version(11, "CumSum")
    def test_matrix_band_part_3(self):
        for low, high in [(-1, 3), (2, 3), (4, 3), (0, -1), (0, 0), (-1, -1)]:
            input_val = np.random.randint(0, 666, (10, 15)).astype(np.int32)
            def func(input_x):
                res = tf.linalg.band_part(input_x, low, high)
                return tf.identity(res, name=_TFOUTPUT)
            self._run_test_case(func, [_OUTPUT], {_INPUT: input_val})

    @check_opset_min_version(11, "CumSum")
    def test_matrix_band_part_4(self):
        for low, high in [(-1, 3), (2, 3), (4, 3), (0, -1), (0, 0)]:
            input_val = np.random.randint(0, 666, (2, 3, 10, 15)).astype(np.int32)
            def func(input_x):
                res = tf.linalg.band_part(input_x, low, high)
                return tf.identity(res, name=_TFOUTPUT)
            self._run_test_case(func, [_OUTPUT], {_INPUT: input_val})

    @check_opset_min_version(11, "CumSum")
    def test_matrix_band_part_5(self):
        for low_val, high_val in [(2, 3), (4, 3), (0, 0), (2, 0)]:
            low_val = np.array(low_val, np.int32)
            high_val = np.array(high_val, np.int32)
            input_val = np.random.randint(0, 666, (2, 3, 10, 15)).astype(np.int32)
            def func(input_x, low, high):
                res = tf.linalg.band_part(input_x, low, high)
                return tf.identity(res, name=_TFOUTPUT)
            self._run_test_case(func, [_OUTPUT], {_INPUT: input_val, _INPUT1: low_val, _INPUT2: high_val})

    def test_floordiv(self):
        input_val_1 = np.random.random_sample(100).astype(np.int32)
        input_val_2 = (np.random.random_sample(100) + 1).astype(np.int32)
        def func(input_1, input_2):
            res = tf.math.floordiv(input_1, input_2)
            return tf.identity(res, name=_TFOUTPUT)
        self._run_test_case(func, [_OUTPUT], {_INPUT: input_val_1, _INPUT1: input_val_2})

        input_val_1 = np.random.random_sample(100).astype(np.float32)
        input_val_2 = (np.random.random_sample(100) + 1).astype(np.float32)
        def func(input_1, input_2):
            res = tf.math.floordiv(input_1, input_2)
            return tf.identity(res, name=_TFOUTPUT)
        self._run_test_case(func, [_OUTPUT], {_INPUT: input_val_1, _INPUT1: input_val_2})

        # test broadcasting
        input_val_1 = np.random.random_sample((10, 50)).astype(np.float32)
        input_val_2 = (np.random.random_sample(50) + 1).astype(np.float32)
        def func(input_1, input_2):
            res = tf.math.floordiv(input_1, input_2)
            return tf.identity(res, name=_TFOUTPUT)
        self._run_test_case(func, [_OUTPUT], {_INPUT: input_val_1, _INPUT1: input_val_2})

    def test_floormod(self):
        input_val_1 = 100 * np.random.random_sample(100).astype(np.int32)
        input_val_2 = (100 * np.random.random_sample(100) + 1).astype(np.int32)
        def func(input_1, input_2):
            res = floormod(input_1, input_2)
            return tf.identity(res, name=_TFOUTPUT)
        self._run_test_case(func, [_OUTPUT], {_INPUT: input_val_1, _INPUT1: input_val_2})

        input_val_1 = 100 * np.random.random_sample(100).astype(np.float32)
        input_val_2 = (100 * np.random.random_sample(100) + 1).astype(np.float32)
        def func(input_1, input_2):
            res = floormod(input_1, input_2)
            return tf.identity(res, name=_TFOUTPUT)
        self._run_test_case(func, [_OUTPUT], {_INPUT: input_val_1, _INPUT1: input_val_2}, rtol=1e-5)

        # test broadcasting case
        input_val_1 = (50 * np.random.random_sample((10, 50)) + 1).astype(np.float32)
        input_val_2 = (50 * np.random.random_sample(50) + 1).astype(np.float32)
        def func(input_1, input_2):
            res = floormod(input_1, input_2)
            return tf.identity(res, name=_TFOUTPUT)
        self._run_test_case(func, [_OUTPUT], {_INPUT: input_val_1, _INPUT1: input_val_2}, rtol=1e-4)

    def test_logical_not(self):
        input_val = np.random.randint(0, 2, (10, 20)).astype(np.bool)
        def func(x):
            res = tf.logical_not(x)
            return tf.identity(res, name=_TFOUTPUT)
        self._run_test_case(func, [_OUTPUT], {_INPUT: input_val})

    def test_reduce_all(self):
        input_val = np.random.randint(0, 2, (10, 20)).astype(np.bool)
        def func(x):
            res = tf.reduce_all(input_tensor=x, keepdims=False)
            res1 = tf.reduce_all(input_tensor=x, axis=[0], keepdims=False)
            return tf.identity(res, name=_TFOUTPUT), tf.identity(res1, name=_TFOUTPUT1)
        self._run_test_case(func, [_OUTPUT, _OUTPUT1], {_INPUT: input_val})

        input_val = np.random.randint(0, 2, (10, 20)).astype(np.bool)
        def func(input_x):
            res = tf.reduce_all(input_tensor=input_x, keepdims=True)
            res1 = tf.reduce_all(input_tensor=input_x, axis=[0], keepdims=True)
            return tf.identity(res, name=_TFOUTPUT), tf.identity(res1, name=_TFOUTPUT1)
        self._run_test_case(func, [_OUTPUT, _OUTPUT1], {_INPUT: input_val})

    def test_reduce_any(self):
        input_val = np.random.randint(0, 2, (10, 20)).astype(np.bool)
        def func(x):
            res = tf.reduce_any(input_tensor=x, keepdims=False)
            res1 = tf.reduce_any(input_tensor=x, axis=[0], keepdims=False)
            return tf.identity(res, name=_TFOUTPUT), tf.identity(res1, name=_TFOUTPUT1)
        self._run_test_case(func, [_OUTPUT, _OUTPUT1], {_INPUT: input_val})

        input_val = np.random.randint(0, 2, (10, 20)).astype(np.bool)
        def func(x):
            res = tf.reduce_any(input_tensor=x, keepdims=True)
            res1 = tf.reduce_any(input_tensor=x, axis=[0], keepdims=True)
            return tf.identity(res, name=_TFOUTPUT), tf.identity(res1, name=_TFOUTPUT1)
        self._run_test_case(func, [_OUTPUT, _OUTPUT1], {_INPUT: input_val})

    @check_opset_min_version(11, "ReduceMin")
    def test_reduce_all_negative_axis(self):
        input_val = np.random.randint(0, 2, (10, 20)).astype(np.bool)
        def func(x):
            res = tf.reduce_all(input_tensor=x, keepdims=False)
            res1 = tf.reduce_all(input_tensor=x, axis=[-1], keepdims=False)
            return tf.identity(res, name=_TFOUTPUT), tf.identity(res1, name=_TFOUTPUT1)
        self._run_test_case(func, [_OUTPUT, _OUTPUT1], {_INPUT: input_val})

        input_val = np.random.randint(0, 2, (10, 20)).astype(np.bool)
        def func(input_x):
            res = tf.reduce_all(input_tensor=input_x, keepdims=True)
            res1 = tf.reduce_all(input_tensor=input_x, axis=[-1], keepdims=True)
            return tf.identity(res, name=_TFOUTPUT), tf.identity(res1, name=_TFOUTPUT1)
        self._run_test_case(func, [_OUTPUT, _OUTPUT1], {_INPUT: input_val})

    @check_opset_min_version(11, "ReduceSum")
    def test_reduce_any_negative_axis(self):
        input_val = np.random.randint(0, 2, (10, 20)).astype(np.bool)
        def func(x):
            res = tf.reduce_any(input_tensor=x, keepdims=False)
            res1 = tf.reduce_any(input_tensor=x, axis=[-1], keepdims=False)
            return tf.identity(res, name=_TFOUTPUT), tf.identity(res1, name=_TFOUTPUT1)
        self._run_test_case(func, [_OUTPUT, _OUTPUT1], {_INPUT: input_val})

        input_val = np.random.randint(0, 2, (10, 20)).astype(np.bool)
        def func(x):
            res = tf.reduce_any(input_tensor=x, keepdims=True)
            res1 = tf.reduce_any(input_tensor=x, axis=[-1], keepdims=True)
            return tf.identity(res, name=_TFOUTPUT), tf.identity(res1, name=_TFOUTPUT1)
        self._run_test_case(func, [_OUTPUT, _OUTPUT1], {_INPUT: input_val})

    @check_opset_min_version(11, "ReduceSum")
    @check_tf_min_version("1.15")
    def test_reduce_any_empty_axis(self):
        input_val = np.random.randint(0, 2, (10, 20)).astype(np.bool)
        def func(x):
            res = tf.reduce_any(input_tensor=x, keepdims=False)
            res1 = tf.reduce_any(input_tensor=x, axis=[], keepdims=False)
            return tf.identity(res, name=_TFOUTPUT), tf.identity(res1, name=_TFOUTPUT1)
        self._run_test_case(func, [_OUTPUT, _OUTPUT1], {_INPUT: input_val})

    @check_opset_min_version(7, "fill")
    def test_zeros_like(self):
        input_x = np.random.random_sample([10, 20]).astype(np.float32)
        input_y = np.array([20, 10]).astype(np.int64)

        def func(x, y):
            z = tf.reshape(x, y)
            return tf.zeros_like(z, name=_TFOUTPUT)

        self._run_test_case(func, [_OUTPUT], {_INPUT: input_x, _INPUT1: input_y})
        self._run_test_case(func, [_OUTPUT], {_INPUT: input_x.astype(np.int32), _INPUT1: input_y})
        self._run_test_case(func, [_OUTPUT], {_INPUT: input_x > 0.5, _INPUT1: input_y})

    @check_opset_min_version(9, "is_nan")
    def test_isnan(self):
        # only compatible with dtype `float32`
        x_val1 = np.array([1.0, 2.0, -3.0, -4.0], dtype=np.float32).reshape((2, 2))
        x_val2 = np.array([np.nan, np.nan, np.nan, np.nan], dtype=np.float32).reshape((2, 2))
        x_val3 = np.array([1.0, np.nan, -3.0, np.nan], dtype=np.float32).reshape((2, 2))
        for x_val in [x_val1, x_val2, x_val3]:
            def func(x):
                x_ = is_nan(x)
                return tf.identity(x_, name=_TFOUTPUT)
            self._run_test_case(func, [_OUTPUT], {_INPUT: x_val})

    def test_ceil(self):
        x_val = np.array([-1.5, 1.2], dtype=np.float32)
        def func(x):
            x_ = tf.math.ceil(x)
            return tf.identity(x_, name=_TFOUTPUT)
        self._run_test_case(func, [_OUTPUT], {_INPUT: x_val})

    def test_softplus(self):
        x_val = np.array([-1, 0, 1], dtype=np.float32)
        def func(x):
            x_ = tf.math.softplus(x)
            return tf.identity(x_, name=_TFOUTPUT)
        self._run_test_case(func, [_OUTPUT], {_INPUT: x_val})

    def test_softsign(self):
        x_val = np.array([-1, 0, 1], dtype=np.float32)
        def func(x):
            x_ = tf.math.softsign(x)
            return tf.identity(x_, name=_TFOUTPUT)
        self._run_test_case(func, [_OUTPUT], {_INPUT: x_val})

    def test_batch_to_spacend(self):
        block_size = [2, 2]
        crop = [[1, 0], [2, 1]]

        input_val = np.random.random_sample([40, 3, 5, 100]).astype(np.float32)
        def func(x):
            return batch_to_space_nd(x, block_size, crop, name=_TFOUTPUT)
        self._run_test_case(func, [_OUTPUT], {_INPUT: input_val})

    @check_opset_min_version(11, "BatchToSpaceND")
    @unittest.skip("this was recently removed - but don't we want this to work ?")
    def test_batch_to_spacend_non_const(self):
        def func(input_x, block_shape, crops):
            return batch_to_space_nd(input_x, block_shape, crops, name=_TFOUTPUT)
        input_x_val = np.random.random_sample([40, 3, 5, 100]).astype(np.float32)  # NHWC
        block_shape_val = np.array([2, 2]).astype(np.int64)
        crops_val = np.array([[1, 0], [2, 1]]).astype(np.int64)
        self._run_test_case(func, [_OUTPUT], {_INPUT: input_x_val, _INPUT1: block_shape_val, _INPUT2: crops_val})

    @check_opset_min_version(11, "SpaceToBatchND")
    @unittest.skip("this was recently removed - but don't we want this to work ?")
    def test_space_to_batchnd_non_const(self):
        input_x_val = np.random.random_sample([40, 5, 7, 66]).astype(np.float32)  # NHWC
        def func(input_x, block_size, pad):
            return batch_to_space_nd(input_x, block_size, pad, name=_TFOUTPUT)
        block_size_val = np.array([2, 2]).astype(np.int64)
        pad_val = np.array([[0, 1], [2, 1]]).astype(np.int64)
        self._run_test_case(func, [_OUTPUT], {_INPUT: input_x_val, _INPUT1: block_size_val, _INPUT2: pad_val})

    @check_opset_min_version(11, "BatchToSpaceND")
    def test_batch_to_spacend_non_const_7d(self):
        x_type, y_type, z_type = np.float32, np.int64, np.int64
        # test 3D upto 7D input tensors
        for x_shape in [[12, 4, 4], [12, 4, 8, 3], [12, 4, 8, 3, 2], [12, 4, 8, 3, 2, 3], [12, 4, 8, 3, 2, 1, 3]]:
            # test 1D upto 2D block shapes
            for block_shape in [[2, 3], [2, 2], [2]]:
                # crop 1 layer at end of each dim
                # x and z can be dynamic.
                # y = block_shape cannot be dynamic without change to Transpose op spec
                crops = [[0, 1] for dim in block_shape]
                y_val = np.array(block_shape).astype(y_type)
                x_val = np.array([x + 1 for x in range(0, np.prod(x_shape))], dtype=x_type).reshape(x_shape)
                z_val = np.array(crops).astype(z_type)
                def func(x, z):
                    y = tf.constant(dtype=y_type, value=y_val, shape=y_val.shape, name=_TFINPUT1)
                    return batch_to_space_nd(x, y, z, name=_TFOUTPUT)
                self._run_test_case(func, [_OUTPUT], {_INPUT: x_val, _INPUT2: z_val})

    def test_depthwise_dilations_pattern(self):
        x_val = np.random.random_sample([1, 33, 34, 960]).astype(np.float32)
        kernel = np.random.random_sample([3, 3, 960, 1]).astype(np.float32)
        block_size = np.array([3, 3], np.int64)
        pad = np.array([[2, 4], [5, 3]])
        crop = np.array([[0, 0], [0, 0]])
        def func(x):
            y = space_to_batch_nd(x, block_size, pad)
            z = tf.nn.depthwise_conv2d(y, kernel, strides=[1, 1, 1, 1], padding='VALID')
            return batch_to_space_nd(z, block_size, crop, name=_TFOUTPUT)
        self._run_test_case(func, [_OUTPUT], {_INPUT: x_val})

    @check_opset_min_version(11, "SpaceToBatchND")
    def test_space_to_batchnd_non_const_7d(self):
        x_type, y_type, z_type = np.float32, np.int64, np.int64
        # test 3D upto 7D input tensors
        for x_shape in [[2, 4, 4], [1, 4, 8, 3], [1, 4, 8, 3, 2], [1, 4, 8, 3, 2, 3], [1, 4, 8, 3, 2, 1, 3]]:
            # test 1D upto 2D block shapes
            for block_shape in [[2], [2, 2]]:
                # pad 1 layer at begin and end of each dim
                pads = [[1, 1] for dim in block_shape]
                y_val = np.array(block_shape).astype(y_type)
                x_val = np.array([x + 1 for x in range(0, np.prod(x_shape))], dtype=x_type).reshape(x_shape)
                z_val = np.array(pads).astype(z_type)
                # x and z can be dynamic.
                # y = block_shape cannot be dynamic without change to Transpose op spec
                def func(x, z):
                    y = tf.constant(dtype=y_type, value=y_val, shape=y_val.shape, name=_TFINPUT1)
                    return space_to_batch_nd(x, y, z, name=_TFOUTPUT)
                self._run_test_case(func, [_OUTPUT], {_INPUT: x_val, _INPUT2: z_val})

    @check_opset_min_version(10, "CropAndResize")
    def test_crop_and_resize(self):
        boxes_val = [[0.5, 0.7, 0.7, 0.9], [0.2, 0.4, 0.4, 0.6]]
        def func(input_x, box_ind):
            boxes = tf.constant(boxes_val, dtype=tf.float32)
            corp_size = tf.constant(np.array([20, 20]).astype(np.int32))
            return tf.image.crop_and_resize(input_x, boxes, box_ind, corp_size, name=_TFOUTPUT, method='bilinear')

        input_x_val = np.random.randint(low=0, high=256, size=[2, 36, 36, 3]).astype(np.float32)  # NHWC
        box_ind_val = np.array([1, 0]).astype(np.int32)
        self._run_test_case(func, [_OUTPUT], {_INPUT: input_x_val, _INPUT2: box_ind_val},
                            rtol=1e-04, atol=1e-03)

    @check_opset_min_version(11, "CropAndResize")
    def test_crop_and_resize_linear(self):
        def func(input_x, boxes, box_ind, corp_size):
            return tf.image.crop_and_resize(input_x, boxes, box_ind, corp_size, name=_TFOUTPUT, method='bilinear')

        input_x_val = np.random.randint(low=0, high=256, size=[2, 36, 36, 3]).astype(np.float32)  # NHWC
        boxes_val = np.array([[0.5, 0.7, 0.7, 0.9], [0.2, 0.4, 0.4, 0.6]]).astype(np.float32)
        box_ind_val = np.array([1, 0]).astype(np.int32)
        corp_size_val = np.array([20, 20]).astype(np.int32)
        self._run_test_case(func, [_OUTPUT],
                            {_INPUT: input_x_val, _INPUT1: boxes_val, _INPUT2: box_ind_val, _INPUT3: corp_size_val},
                            rtol=1e-05, atol=1e-04)

    @check_tf_min_version("1.9")
    @check_opset_min_version(11, "CropAndResize")
    def test_crop_and_resize_nearest(self):
        def func(input_x, boxes, box_ind, corp_size):
            return tf.image.crop_and_resize(input_x, boxes, box_ind, corp_size, name=_TFOUTPUT, method='nearest')
        input_x_val = np.random.randint(low=0, high=256, size=[1, 36, 36, 3]).astype(np.float32)  # NHWC
        boxes_val = np.array([[0.2, 0.4, 0.6, 0.8]]).astype(np.float32)
        box_ind_val = np.array([0]).astype(np.int32)
        corp_size_val = np.array([30, 30]).astype(np.int32)
        self._run_test_case(func, [_OUTPUT],
                            {_INPUT: input_x_val, _INPUT1: boxes_val, _INPUT2: box_ind_val, _INPUT3: corp_size_val},
                            rtol=1e-05, atol=1e-04)

    @check_opset_min_version(11, "CropAndResize")
    def test_crop_and_resize_extrapolation(self):
        def func(input_x, boxes, box_ind, corp_size):
            return tf.image.crop_and_resize(input_x, boxes, box_ind, corp_size, name=_TFOUTPUT, extrapolation_value=1.0)
        input_x_val = np.random.randint(low=0, high=256, size=[1, 36, 36, 3]).astype(np.float32)  # NHWC
        boxes_val = np.array([[0.2, 0.4, 1.2, 1.4]]).astype(np.float32)
        box_ind_val = np.array([0]).astype(np.int32)
        corp_size_val = np.array([40, 40]).astype(np.int32)
        self._run_test_case(func, [_OUTPUT],
                            {_INPUT: input_x_val, _INPUT1: boxes_val, _INPUT2: box_ind_val, _INPUT3: corp_size_val},
                            rtol=1e-04, atol=1e-03)

    def test_batch_to_space3d(self):
        block_size = [2, 2]
        crop = [[0, 1], [2, 1]]
        input_val = np.random.random_sample([40, 3, 100]).astype(np.float32)
        def func(x):
            return batch_to_space_nd(x, block_size, crop, name=_TFOUTPUT)
        self._run_test_case(func, [_OUTPUT], {_INPUT: input_val})

    def test_space_to_batchnd(self):
        block_size = [2, 2]
        pad = [[0, 1], [2, 1]]
        input_val = np.random.random_sample([40, 5, 7, 66]).astype(np.float32)
        def func(x):
            return space_to_batch_nd(x, block_size, pad, name=_TFOUTPUT)
        self._run_test_case(func, [_OUTPUT], {_INPUT: input_val})

        pad = [[0, 0], [1, 2]]
        input_val = np.random.random_sample([10, 6, 7, 66]).astype(np.float32)
        def func(x):
            return space_to_batch_nd(x, block_size, pad, name=_TFOUTPUT)
        self._run_test_case(func, [_OUTPUT], {_INPUT: input_val})

    @check_opset_min_version(10, "is_inf")
    def test_isinf(self):
        x_types = [np.float32, np.float64]
        for x_type in x_types:
            x_val1 = np.array([1.0, -2.0, 3.0, -4.0], dtype=x_type)
            x_val2 = np.array([np.inf, np.inf, np.inf, np.inf], dtype=x_type).reshape((2, 2))
            x_val3 = np.array([1.0, np.inf, -3.0, np.inf, 5.0, np.inf, -7.0, np.inf], dtype=x_type).reshape((2, 2, 2))
            for x_val in [x_val1, x_val2, x_val3]:
                def func(x):
                    x_ = is_inf(x)
                    return tf.identity(x_, name=_TFOUTPUT)
                self._run_test_case(func, [_OUTPUT], {_INPUT: x_val})

    @check_tf_min_version("2.3")
    @check_opset_min_version(10, "NonMaxSuppression")
    def test_non_max_suppression_v2(self):
        box_num = 10
        boxes_val = np.random.random_sample([box_num, 4]).astype(np.float32)
        scores_val = np.random.random_sample([box_num]).astype(np.float32)

        def func(boxes, scores):
            res1 = tf.raw_ops.NonMaxSuppressionV2(boxes=boxes, scores=scores,
                                                  max_output_size=int(box_num / 2), iou_threshold=0.5)
            res2 = tf.raw_ops.NonMaxSuppressionV2(boxes=boxes, scores=scores,
                                                  max_output_size=0, iou_threshold=0.5)
            return tf.identity(res1, name=_TFOUTPUT), tf.identity(res2, name=_TFOUTPUT1)

        self._run_test_case(func, [_OUTPUT, _OUTPUT1], {_INPUT: boxes_val, _INPUT1: scores_val})

    @check_tf_min_version("2.3")
    @check_opset_min_version(10, "NonMaxSuppression")
    def test_non_max_suppression_v3(self):
        box_num = 10
        boxes_val = np.random.random_sample([box_num, 4]).astype(np.float32)
        scores_val = np.random.random_sample([box_num]).astype(np.float32)

        def func(boxes, scores):
            res1 = tf.raw_ops.NonMaxSuppressionV3(boxes=boxes, scores=scores, score_threshold=0.1,
                                                  max_output_size=int(box_num / 2), iou_threshold=0.5)
            res2 = tf.raw_ops.NonMaxSuppressionV3(boxes=boxes, scores=scores, score_threshold=0.1,
                                                  max_output_size=0, iou_threshold=0.5)
            return tf.identity(res1, name=_TFOUTPUT), tf.identity(res2, name=_TFOUTPUT1)

        self._run_test_case(func, [_OUTPUT, _OUTPUT1], {_INPUT: boxes_val, _INPUT1: scores_val})

    @check_tf_min_version("2.3")
    @check_opset_min_version(10, "NonMaxSuppression")
    def test_non_max_suppression_v4(self):
        box_num = 10
        boxes_val = np.random.random_sample([box_num, 4]).astype(np.float32)
        scores_val = np.random.random_sample([box_num]).astype(np.float32)

        def func1(boxes, scores):
            res1, res2 = tf.raw_ops.NonMaxSuppressionV4(boxes=boxes, scores=scores, score_threshold=0.1,
                                                        max_output_size=int(box_num / 2), iou_threshold=0.5)
            return tf.identity(res1, name=_TFOUTPUT), tf.identity(res2, name=_TFOUTPUT1)

        self._run_test_case(func1, [_OUTPUT, _OUTPUT1], {_INPUT: boxes_val, _INPUT1: scores_val})

        def func2(boxes, scores):
            res1, res2 = tf.raw_ops.NonMaxSuppressionV4(boxes=boxes, scores=scores, score_threshold=0.1,
                                                        max_output_size=2 * box_num, iou_threshold=0.5,
                                                        pad_to_max_output_size=True)
            return tf.identity(res1, name=_TFOUTPUT), tf.identity(res2, name=_TFOUTPUT1)

        self._run_test_case(func2, [_OUTPUT, _OUTPUT1], {_INPUT: boxes_val, _INPUT1: scores_val})

    @check_tf_min_version("2.3")
    @check_opset_min_version(10, "NonMaxSuppression")
    def test_non_max_suppression_v5(self):
        box_num = 10
        boxes_val = np.random.random_sample([box_num, 4]).astype(np.float32)
        scores_val = np.random.random_sample([box_num]).astype(np.float32)

        def func1(boxes, scores):
            res1, res2, res3 = tf.raw_ops.NonMaxSuppressionV5(boxes=boxes, scores=scores, score_threshold=0.1,
                                                              max_output_size=int(box_num / 2), iou_threshold=0.5,
                                                              soft_nms_sigma=0)
            return tf.identity(res1, name=_TFOUTPUT), tf.identity(res2, name=_TFOUTPUT1), \
                   tf.identity(res3, name=_TFOUTPUT2)

        self._run_test_case(func1, [_OUTPUT, _OUTPUT1, _OUTPUT2], {_INPUT: boxes_val, _INPUT1: scores_val})

        def func2(boxes, scores):
            res1, res2, res3 = tf.raw_ops.NonMaxSuppressionV5(boxes=boxes, scores=scores, score_threshold=0.1,
                                                              max_output_size=2 * box_num, iou_threshold=0.5,
                                                              soft_nms_sigma=0, pad_to_max_output_size=True)
            return tf.identity(res1, name=_TFOUTPUT), tf.identity(res2, name=_TFOUTPUT1), \
                   tf.identity(res3, name=_TFOUTPUT2)

        self._run_test_case(func2, [_OUTPUT, _OUTPUT1, _OUTPUT2], {_INPUT: boxes_val, _INPUT1: scores_val})

    @check_opset_min_version(10, "NonMaxSuppression")
    def test_non_max_suppression(self):
        box_num = 10
        boxes_val = np.random.random_sample([box_num, 4]).astype(np.float32)
        scores_val = np.random.random_sample([box_num]).astype(np.float32)

        def func(boxes, scores):
            res1 = tf.image.non_max_suppression(boxes, scores, max_output_size=int(box_num / 2))
            res2 = tf.image.non_max_suppression(boxes, scores, max_output_size=0)
            return tf.identity(res1, name=_TFOUTPUT), tf.identity(res2, name=_TFOUTPUT1)

        self._run_test_case(func, [_OUTPUT, _OUTPUT1], {_INPUT: boxes_val, _INPUT1: scores_val})

    @check_opset_min_version(10, "NonMaxSuppression")
    @allow_missing_shapes("TF shape inference misses reshape to scalar")
    def test_non_max_suppression_v4_padded(self):
        box_num = 10
        boxes_val = np.random.random_sample([box_num, 4]).astype(np.float32)
        scores_val = np.random.random_sample([box_num]).astype(np.float32)

        def func(boxes, scores):
            ret1, ret2 = tf.image.non_max_suppression_padded(boxes, scores, max_output_size=int(box_num * 2),
                                                             pad_to_max_output_size=True)
            return tf.identity(ret1, name=_TFOUTPUT), tf.identity(ret2, name=_TFOUTPUT1)

        self._run_test_case(func, [_OUTPUT, _OUTPUT1], {_INPUT: boxes_val, _INPUT1: scores_val})

    @check_opset_min_version(10, "NonMaxSuppression")
    @allow_missing_shapes("TF shape inference misses reshape to scalar")
    def test_non_max_suppression_v4_no_padding(self):
        box_num = 10
        boxes_val = np.random.random_sample([box_num, 4]).astype(np.float32)
        scores_val = np.random.random_sample([box_num]).astype(np.float32)

        def func(boxes, scores):
            ret1, ret2 = tf.image.non_max_suppression_padded(boxes, scores, max_output_size=int(box_num),
                                                             pad_to_max_output_size=False)
            return tf.identity(ret1, name=_TFOUTPUT), tf.identity(ret2, name=_TFOUTPUT1)

        self._run_test_case(func, [_OUTPUT, _OUTPUT1], {_INPUT: boxes_val, _INPUT1: scores_val})

    @check_tf_min_version("1.15")
    @check_opset_min_version(10, "NonMaxSuppression")
    def test_non_max_suppression_v5(self):
        box_num = 10
        boxes_val = np.random.random_sample([box_num, 4]).astype(np.float32)
        scores_val = np.random.random_sample([box_num]).astype(np.float32)

        def func(boxes, scores):
            ret1, ret2 = tf.image.non_max_suppression_with_scores(boxes, scores, max_output_size=int(box_num / 2),
                                                                  soft_nms_sigma=0.0)
            return tf.identity(ret1, name=_TFOUTPUT), tf.identity(ret2, name=_TFOUTPUT1)

        self._run_test_case(func, [_OUTPUT, _OUTPUT1], {_INPUT: boxes_val, _INPUT1: scores_val})

    @check_tf_min_version("2.3")
    @check_opset_min_version(12, "GatherND with batch_dims")
    def test_combined_non_max_suppression_pad_and_clip(self):
        batch_size = 8
        box_num = 10
        classes_num = 2
        max_total_size = 9
        boxes_val = np.random.random_sample([batch_size, box_num, 1, 4]).astype(np.float32) * 2 - 0.5
        scores_val = np.random.random_sample([batch_size, box_num, classes_num]).astype(np.float32)

        def func(boxes, scores):
            nmsed_boxes, nmsed_scores, nmsed_classes, valid_detections = \
                tf.image.combined_non_max_suppression(boxes=boxes, scores=scores, score_threshold=0.1,
                                                      max_output_size_per_class=3, max_total_size=max_total_size,
                                                      iou_threshold=0.5, pad_per_class=True, clip_boxes=True)
            out1 = tf.identity(nmsed_boxes, name=_TFOUTPUT)
            out2 = tf.identity(nmsed_scores, name=_TFOUTPUT1)
            out3 = tf.identity(nmsed_classes, name=_TFOUTPUT2)
            out4 = tf.identity(valid_detections, name=_TFOUTPUT3)
            return out1, out2, out3, out4

        self._run_test_case(func, [_OUTPUT, _OUTPUT1, _OUTPUT2, _OUTPUT3], {_INPUT: boxes_val, _INPUT1: scores_val})

    @check_tf_min_version("2.3")
    @check_opset_min_version(12, "GatherND with batch_dims")
    def test_combined_non_max_suppression_no_pad_no_clip(self):
        batch_size = 8
        box_num = 10
        classes_num = 2
        max_total_size = 9
        boxes_val = np.random.random_sample([batch_size, box_num, 1, 4]).astype(np.float32) * 2 - 0.5
        scores_val = np.random.random_sample([batch_size, box_num, classes_num]).astype(np.float32)

        def func(boxes, scores):
            nmsed_boxes, nmsed_scores, nmsed_classes, valid_detections = \
                tf.image.combined_non_max_suppression(boxes=boxes, scores=scores, score_threshold=0.1,
                                                      max_output_size_per_class=3, max_total_size=max_total_size,
                                                      iou_threshold=0.5, pad_per_class=False, clip_boxes=False)
            out1 = tf.identity(nmsed_boxes, name=_TFOUTPUT)
            out2 = tf.identity(nmsed_scores, name=_TFOUTPUT1)
            out3 = tf.identity(nmsed_classes, name=_TFOUTPUT2)
            out4 = tf.identity(valid_detections, name=_TFOUTPUT3)
            return out1, out2, out3, out4

        self._run_test_case(func, [_OUTPUT, _OUTPUT1, _OUTPUT2, _OUTPUT3], {_INPUT: boxes_val, _INPUT1: scores_val})

    def _conv1d_test(self, x_val, w, stride=None, padding="VALID", rtol=1e-07):
        if stride is None:
            stride = 1
        def func(x):
            kernel = tf.constant(w, dtype=tf.float32, name='k')
            conv = tf.nn.conv1d(x, kernel, stride=stride, padding=padding)
            return tf.identity(conv, name=_TFOUTPUT)
        self._run_test_case(func, [_OUTPUT], {_INPUT: x_val}, rtol=rtol)

    def test_conv1d_1(self):
        x_val = make_xval((1, 7, 1))
        w = np.array([2., 1., 3.], dtype=np.float32).reshape(3, 1, 1)
        self._conv1d_test(x_val, w)

    def test_conv1d_2(self):
        x_val = make_xval((1, 7, 1))
        w = np.array([2., 1., 3.], dtype=np.float32).reshape(3, 1, 1)
        self._conv1d_test(x_val, w, stride=2)

    def test_conv1d_3(self):
        x_val = make_xval((1, 7, 1))
        w = np.array([2., 1., 3.], dtype=np.float32).reshape(3, 1, 1)
        self._conv1d_test(x_val, w, padding="SAME")

    def test_conv1d_4(self):
        x_val = make_xval((1, 7, 1))
        w = np.array([2., 1., 3.], dtype=np.float32).reshape(3, 1, 1)
        self._conv1d_test(x_val, w, rtol=1e-05)

    def test_conv1d_5(self):
        x_val = make_xval((1, 7, 1))
        w = np.array([3., 3., 3.], dtype=np.float32).reshape(3, 1, 1)
        self._conv1d_test(x_val, w)

    @check_opset_min_version(10, "ThresholdedRelu")
    def test_thresholded_relu(self):
        # tf.keras.layers.ThresholdedReLU only supports `float32` for x
        x_val = np.array([0.0, 1.0, -1.0, 2.0, -2.0, 0.5, -0.5, 1.5, -1.5], dtype=np.float32).reshape((3, 3))
        theta_vals = [-1.0, -0.5, 0.0, 0.5, 1.0]
        for theta_val in theta_vals:
            def func(x):
                t = tf.keras.layers.ThresholdedReLU(theta=theta_val)
                x_ = t.call(x)
                return tf.identity(x_, name=_TFOUTPUT)
            self._run_test_case(func, [_OUTPUT], {_INPUT: x_val},
                                graph_validator=lambda g: check_op_count(g, "ThresholdedRelu", 1))

    @check_tf_min_version("1.13")
    @check_opset_min_version(8, "MaxPoolWithArgmax")
    def test_maxpoolwithargmax(self):
        for p in get_maxpoolwithargmax_getdata():
            _, padding, x_shape, ksize, strides = p
            x_val = np.random.uniform(0, 10, x_shape)
            def func(x):
                mp = tf.nn.max_pool_with_argmax(x, ksize, strides, padding=padding)
                return tf.identity(mp[0], name=_TFOUTPUT), tf.identity(mp[1], name=_TFOUTPUT1)
            self.logger.debug(str(p))
            self._run_test_case(func, [_OUTPUT, _OUTPUT1], {_INPUT: x_val})

    @check_tf_min_version("1.13")
    @check_opset_min_version(11, "MaxPoolWithArgmax")
    def test_maxpoolwithargmax_batch_in_index(self):
        padding = 'SAME'
        x_shape = [2, 10, 5, 3]
        ksize = [1, 4, 4, 1]
        strides = [1, 1, 1, 1]
        x_val = np.random.uniform(0, 10, x_shape)
        def func(x):
            mp = tf.nn.max_pool_with_argmax(x, ksize, strides, padding=padding, include_batch_in_index=True)
            return tf.identity(mp[0], name=_TFOUTPUT), tf.identity(mp[1], name=_TFOUTPUT1)
        self._run_test_case(func, [_OUTPUT, _OUTPUT1], {_INPUT: x_val})

    @check_tf_min_version("1.13")
    @check_opset_min_version(11, "MaxPoolWithArgmax")
    def test_maxpoolwithargmax_unknown_c(self):
        padding = 'SAME'
        x_shape = [2, 10, 5, 1]
        ksize = [1, 4, 4, 1]
        strides = [1, 1, 1, 1]
        x_val = np.random.uniform(0, 10, x_shape)
        s_val = np.array([2, 10, 5, 4], np.int64)
        def func(x, s):
            x = tf.broadcast_to(x, s)
            mp = tf.nn.max_pool_with_argmax(x, ksize, strides, padding=padding, include_batch_in_index=True)
            return tf.identity(mp[0], name=_TFOUTPUT), tf.identity(mp[1], name=_TFOUTPUT1)
        self._run_test_case(func, [_OUTPUT, _OUTPUT1], {_INPUT: x_val, _INPUT1: s_val})

    @check_opset_min_version(10, "Selu")
    def test_selu(self):
        x_val = np.random.random_sample([3]).astype(np.float32)
        def func(x):
            y = tf.nn.selu(x)
            return tf.identity(y, name=_TFOUTPUT)
        self._run_test_case(func, [_OUTPUT], {_INPUT: x_val})

    @check_opset_min_version(8, "ClipByValue (needs broadcast)")
    def test_clip_by_value(self):
        # float32, dynamic min/max
        x_val = np.arange(0, 24, dtype=np.float32).reshape([3, 8])
        x_minval = np.array(8.5, dtype=np.float32)
        x_maxval = np.array(16.5, dtype=np.float32)
        def func(x, x_min, x_max):
            y = tf.clip_by_value(x, x_min, x_max)
            return tf.identity(y, name=_TFOUTPUT)
        self._run_test_case(func, [_OUTPUT], {_INPUT: x_val, _INPUT1: x_minval, _INPUT2: x_maxval})

        # float32, const min/max
        x_val = np.arange(0, 24, dtype=np.float32).reshape([3, 8])
        def func(x):
            y = tf.clip_by_value(x, 8.5, 16.5)
            return tf.identity(y, name=_TFOUTPUT)
        self._run_test_case(func, [_OUTPUT], {_INPUT: x_val})

        # int32, converter needs to cast, const min/max
        x_val = np.arange(0, 24, dtype=np.int32).reshape([3, 8])
        def func(x):
            y = tf.clip_by_value(x, 8, 16)
            return tf.identity(y, name=_TFOUTPUT)
        self._run_test_case(func, [_OUTPUT], {_INPUT: x_val})

    def test_softmax(self):
        x_val = np.arange(0, 24, dtype=np.float32).reshape([3, 1, 8])
        def func(x):
            y = tf.nn.softmax(x)
            return tf.identity(y, name=_TFOUTPUT)
        self._run_test_case(func, [_OUTPUT], {_INPUT: x_val})

    def test_log_softmax(self):
        x_val = np.arange(0, 24, dtype=np.float32).reshape([3, 1, 8])
        def func(x):
            y = tf.nn.log_softmax(x)
            return tf.identity(y, name=_TFOUTPUT)
        self._run_test_case(func, [_OUTPUT], {_INPUT: x_val})

    # test for gemm pattern0: alpha*A*B + beta*C
    def test_gemm_pattern0(self):
        max_number = 10
        m = np.random.randint(max_number)
        n = np.random.randint(max_number)
        k = np.random.randint(max_number)
        x_val1 = np.random.rand(m, n).astype("float32")
        x_val2 = np.random.rand(n, k).astype("float32")
        x_val3 = np.random.rand(m, k).astype("float32")
        def func(a, b, c):
            alpha = tf.constant(1.0, dtype=tf.float32)
            beta = tf.constant(2.0, dtype=tf.float32)
            mul1 = tf.multiply(alpha, tf.matmul(a, b))
            mul2 = tf.multiply(beta, c)
            x_ = mul1 + mul2
            return tf.identity(x_, name=_TFOUTPUT)
        self._run_test_case(func, [_OUTPUT], {_INPUT: x_val1, _INPUT1: x_val2, _INPUT2: x_val3},
                            graph_validator=lambda g: check_op_count(g, "Gemm", 1))

    # test for gemm pattern1: alpha*A*B + C
    def test_gemm_pattern1(self):
        max_number = 10
        m = np.random.randint(max_number)
        n = np.random.randint(max_number)
        k = np.random.randint(max_number)
        x_val1 = np.random.rand(m, n).astype("float32")
        x_val2 = np.random.rand(n, k).astype("float32")
        x_val3 = np.random.rand(m, k).astype("float32")
        def func(a, b, c):
            alpha = tf.constant(1.0, dtype=tf.float32)
            x_ = tf.multiply(alpha, tf.matmul(a, b)) + c
            return tf.identity(x_, name=_TFOUTPUT)
        self._run_test_case(func, [_OUTPUT], {_INPUT: x_val1, _INPUT1: x_val2, _INPUT2: x_val3},
                            graph_validator=lambda g: check_op_count(g, "Gemm", 1))

    # test for gemm pattern2: A*B + beta*C
    def test_gemm_pattern2(self):
        max_number = 10
        m = np.random.randint(max_number)
        n = np.random.randint(max_number)
        k = np.random.randint(max_number)
        x_val1 = np.random.rand(m, n).astype("float32")
        x_val2 = np.random.rand(n, k).astype("float32")
        x_val3 = np.random.rand(m, k).astype("float32")
        def func(a, b, c):
            beta = tf.constant(2.0, dtype=tf.float32)
            x_ = tf.matmul(a, b) + tf.multiply(beta, c)
            return tf.identity(x_, name=_TFOUTPUT)
        self._run_test_case(func, [_OUTPUT], {_INPUT: x_val1, _INPUT1: x_val2, _INPUT2: x_val3},
                            graph_validator=lambda g: check_op_count(g, "Gemm", 1))

    # test for gemm pattern3: A*B + C
    def test_gemm_pattern3(self):
        max_number = 10
        m = np.random.randint(max_number)
        n = np.random.randint(max_number)
        k = np.random.randint(max_number)
        x_val1 = np.random.rand(m, n).astype("float32")
        x_val2 = np.random.rand(n, k).astype("float32")
        x_val3 = np.random.rand(m, k).astype("float32")
        def func(a, b, c):
            x_ = tf.matmul(a, b) + c
            return tf.identity(x_, name=_TFOUTPUT)
        self._run_test_case(func, [_OUTPUT], {_INPUT: x_val1, _INPUT1: x_val2, _INPUT2: x_val3},
                            graph_validator=lambda g: check_op_count(g, "Gemm", 1))

    # test for gemm pattern4: A*B + C [addbias] - 1D bias!
    def test_gemm_pattern4(self):
        max_number = 10
        m = np.random.randint(max_number)
        n = np.random.randint(max_number)
        k = np.random.randint(max_number) # bias add requires 1D tensor
        x_val1 = np.random.rand(m, n).astype("float32")
        x_val2 = np.random.rand(n, k).astype("float32")
        x_val3 = np.random.rand(k).astype("float32")
        def func(a, b, c):
            x_ = tf.nn.bias_add(tf.matmul(a, b), c)
            return tf.identity(x_, name=_TFOUTPUT)
        self._run_test_case(func, [_OUTPUT], {_INPUT: x_val1, _INPUT1: x_val2, _INPUT2: x_val3},
                            graph_validator=lambda g: check_op_count(g, "Gemm", 1))

    # test for gemm pattern0: alpha*A*B + beta*C
    @check_opset_min_version(12, "Optimizer bug in ORT 1.2")
    def test_gemm_pattern0_fail_broadcast(self):
        # shapes (3, 3) * (3, 1) + (1, 4) => (3, 1) + (1, 4)
        # c not uni-broadcastable to a * b, so should not use GEMM
        m, n, k = 3, 3, 1
        x_val1 = np.random.rand(m, n).astype("float32")
        x_val2 = np.random.rand(n, k).astype("float32")
        x_val3 = np.random.rand(k, 4).astype("float32")

        def func(a, b, c):
            alpha = tf.constant(1.0, dtype=tf.float32)
            beta = tf.constant(2.0, dtype=tf.float32)
            mul1 = tf.multiply(alpha, tf.matmul(a, b))
            mul2 = tf.multiply(beta, c)
            x_ = mul1 + mul2
            return tf.identity(x_, name=_TFOUTPUT)

        def graph_validator(g):
            if 'Gemm' in [n.type for n in g.get_nodes()]: return False
            return True

        self._run_test_case(func, [_OUTPUT], {_INPUT: x_val1, _INPUT1: x_val2, _INPUT2: x_val3},
                            graph_validator=graph_validator)

    def test_graph_matcher(self):
        shape = [2, 6]
        x_val = np.random.random(shape).astype(np.float32)
        y_val = np.random.random(shape).astype(np.float32)
        z_val = np.random.random(shape).astype(np.float32)
        def func(x, y, z):
            tmp1 = x + y
            tmp2 = x - y
            tmp3 = tf.multiply(tmp1, z)
            tmp4 = tf.multiply(tmp2, z)
            return tf.add(tmp4, tmp3, name=_TFOUTPUT)

        onnx_graph = self._run_test_case(func, [_OUTPUT], {_INPUT: x_val, _INPUT1: y_val, _INPUT2: z_val})
        pattern = \
            OpTypePattern('Add', name='output', inputs=[
                OpTypePattern('Mul', inputs=[
                    OpTypePattern('Add', name='input1'),
                    OpTypePattern('*', name='input2')]),
                OpTypePattern('Mul', inputs=[
                    OpTypePattern('Sub', name='input1'),
                    OpTypePattern('*', name='input2')])])

        matcher = GraphMatcher(pattern, allow_reorder=False)
        match_results = list(matcher.match_ops(onnx_graph.get_nodes()))
        self.assertTrue(len(match_results) == 0)
        matcher = GraphMatcher(pattern, allow_reorder=True)
        match_results = list(matcher.match_ops(onnx_graph.get_nodes()))
        self.assertTrue(len(match_results) == 1)

    def test_add2(self):
        x_val = np.array([1.0, 2.0, -3.0, -4.0], dtype=np.float32).reshape((2, 2))
        def func(x):
            x_ = tf.add(x, x)
            return tf.identity(x_, name=_TFOUTPUT)
        self._run_test_case(func, [_OUTPUT], {_INPUT: x_val})

    @check_opset_min_version(11, "CumSum")
    def test_cumsum(self):
        x_val = np.array([1.0, 2.0, 3.0, 4.0], dtype=np.float32).reshape((2, 2))
        def func(x):
            x_ = tf.cumsum(x, axis=1)
            return tf.identity(x_, name=_TFOUTPUT)
        self._run_test_case(func, [_OUTPUT], {_INPUT: x_val})

    @check_opset_min_version(11, "CumSum")
    def test_cumsum_axis1_reverse_exclusive(self):
        x_val = np.array([1., 2., 3., 4.,
                          5., 6., 7., 8.,
                          9., 10., 11., 12.,
                          13., 14., 15., 16.,
                          17., 18., 19., 20.,
                          21., 22., 23., 24.], dtype=np.float32).reshape((2, 3, 4))
        def func(x):
            x_ = tf.cumsum(x, axis=1, reverse=True)
            return tf.identity(x_, name=_TFOUTPUT)
        self._run_test_case(func, [_OUTPUT], {_INPUT: x_val})

    @check_opset_min_version(11, "Round")
    def test_round(self):
        x_val = np.array([-0.7, -0.5, -0.0, 0.0, +0.0, 0.3, 0.5, 0.7, float('nan')], dtype=np.float32)
        def func(x):
            x_ = tf.round(x)
            return tf.identity(x_, name=_TFOUTPUT)
        self._run_test_case(func, [_OUTPUT], {_INPUT: x_val})

    @check_opset_min_version(11, "Det")
    @unittest.skip("unclear how this is called in tf-2, fix later")
    def test_determinant(self):
        x_val = np.array([1., 2., 3., 4., 1., 2.,
                          2., 1., 1., 3., 3., 1.,
                          1., 2., 3., 4., 1., 2.,
                          2., 1., 1., 3., 3., 1.],
                         dtype=np.float32).reshape((1, 2, 3, 2, 2))
        def func(x):
            x_ = tf.matrix_determinant(x)
            return tf.identity(x_, name=_TFOUTPUT)
        self._run_test_case(func, [_OUTPUT], {_INPUT: x_val})

    @check_opset_min_version(11, "BitShift")
    def test_bitshift_left(self):
        x_val = np.array([16, 4, 1], dtype=np.int32)
        y_val = np.array([1, 2, 3], dtype=np.int32)
        def func(x, y):
            x_ = tf.bitwise.left_shift(x, y)
            return tf.identity(x_, name=_TFOUTPUT)
        self._run_test_case(func, [_OUTPUT], {_INPUT: x_val, _INPUT1: y_val})

    @check_opset_min_version(11, "BitShift")
    def test_bitshift_right(self):
        info = np.iinfo(np.int32)
        x_val = np.array([-1, 0, 1, info.max, info.min], dtype=np.int32)
        def func(x):
            x_ = tf.bitwise.right_shift(x, 1)
            return tf.identity(x_, name=_TFOUTPUT)
        self._run_test_case(func, [_OUTPUT], {_INPUT: x_val})

    @check_tf_min_version("1.14", "tensor_scatter_nd_update needs tf 1.14")
    @check_opset_min_version(11, "ScatterND")
    def test_tensor_scatter_update(self):
        x_val = np.array([10, 20, 30, 40], dtype=np.int32).reshape((4))
        y_val = np.array([0, 2], dtype=np.int64).reshape((2, 1))
        z_val = np.array([8, 11], dtype=np.int32).reshape((2))

        def func(x, y, z):
            x_ = tf.tensor_scatter_nd_update(x, y, z)
            return tf.identity(x_, name=_TFOUTPUT)
        self._run_test_case(func, [_OUTPUT], {_INPUT: x_val, _INPUT1: y_val, _INPUT2: z_val})

    @check_tf_min_version("1.15", "tensor_scatter_nd_update for strings needs tf 1.15")
    @check_opset_min_version(11, "ScatterND")
    def test_tensor_scatter_update_str(self):
        x_val = np.array(['A', '♠♣♥♦', 'B', 'C'], dtype=np.str).reshape((4))
        y_val = np.array([0, 2], dtype=np.int64).reshape((2, 1))
        z_val = np.array(['☺', '11'], dtype=np.str).reshape((2))

        def func(x, y, z):
            x_ = tf.tensor_scatter_nd_update(x, y, z)
            return tf.identity(x_, name=_TFOUTPUT)
        self._run_test_case(func, [_OUTPUT], {_INPUT: x_val, _INPUT1: y_val, _INPUT2: z_val})

    @check_tf_min_version("1.15", "tensor_scatter_nd_update for strings needs tf 1.15")
    @check_opset_min_version(11, "ScatterND")
    def test_tensor_scatter_update_str_const(self):
        x_val = np.array(['A', '♠♣♥♦', 'B', 'C'], dtype=np.str).reshape((4))
        y_val = np.array([0, 2], dtype=np.int64).reshape((2, 1))
        z_val = np.array(['☺', '11'], dtype=np.str).reshape((2))

        def func(x, y):
            z = tf.constant(z_val)
            x_ = tf.tensor_scatter_nd_update(x, y, z)
            return tf.identity(x_, name=_TFOUTPUT)
        self._run_test_case(func, [_OUTPUT], {_INPUT: x_val, _INPUT1: y_val})

    @check_tf_min_version("1.14", "tensor_scatter_nd_update needs tf 1.14")
    @check_opset_min_version(11, "ScatterND")
    def test_tensor_scatter_update_cast_indices(self):
        x_val = np.array([10, 20, 30, 40], dtype=np.int32).reshape((4))
        y_val = np.array([0, 2], dtype=np.int32).reshape((2, 1))
        z_val = np.array([8, 11], dtype=np.int32).reshape((2))

        def func(x, y, z):
            x_ = tf.tensor_scatter_nd_update(x, y, z)
            return tf.identity(x_, name=_TFOUTPUT)
        self._run_test_case(func, [_OUTPUT], {_INPUT: x_val, _INPUT1: y_val, _INPUT2: z_val})

    @check_opset_min_version(11, "ScatterND")
    def test_scatternd_1d(self):
        x_val = np.array([4, 3, 1, 7], dtype=np.int32).reshape((4, 1))
        y_val = np.array([9, 10, 11, 12], dtype=np.int64).reshape((4))
        z_val = np.array([8], dtype=np.int32).reshape(1)

        def func(x, y, z):
            x_ = tf.scatter_nd(x, y, z)
            return tf.identity(x_, name=_TFOUTPUT)
        self._run_test_case(func, [_OUTPUT], {_INPUT: x_val, _INPUT1: y_val, _INPUT2: z_val})

    @check_opset_min_version(11, "ScatterND")
    def test_scatternd_3d(self):
        x_val = np.array([0, 2], dtype=np.int32).reshape((2, 1))
        y_val = np.array([[[5, 5, 5, 5], [6, 6, 6, 6],
                           [7, 7, 7, 7], [8, 8, 8, 8]],
                          [[5, 5, 5, 5], [6, 6, 6, 6],
                           [7, 7, 7, 7], [8, 8, 8, 8]]], dtype=np.float32).reshape((2, 4, 4))
        z_val = np.array([4, 4, 4], dtype=np.int32).reshape(3)

        def func(x, y, z):
            x_ = tf.scatter_nd(x, y, z)
            return tf.identity(x_, name=_TFOUTPUT)
        self._run_test_case(func, [_OUTPUT], {_INPUT: x_val, _INPUT1: y_val, _INPUT2: z_val})

    @check_opset_min_version(11, "Unique")
    def test_unique(self):
        x_val = np.array([1, 2, 8, 1, 2, 2, 7, 7, 7, 1], dtype=np.float32)
        def func(x):
            x1_, _ = tf.unique(x)
            y1 = tf.identity(x1_, name=_TFOUTPUT)
            return y1
        self._run_test_case(func, [_OUTPUT], {_INPUT: x_val})

    @check_opset_min_version(11, "Unique")
    def test_unique_indices_int64(self):
        x_val = np.array([2, 3, 3, 6, 4, 1, 1], dtype=np.float32)
        def func(x):
            x1_, x2_ = tf.unique(x, out_idx=tf.int64)
            y1 = tf.identity(x1_, name=_TFOUTPUT)
            y2 = tf.identity(x2_, name=_TFOUTPUT1)
            return y1, y2
        self._run_test_case(func, [_OUTPUT, _OUTPUT1], {_INPUT: x_val})

    @check_opset_min_version(11, "Unique")
    def test_unique_indices_int32(self):
        x_val = np.array([2, 3, 3, 6, 4, 1, 1], dtype=np.float32)
        def func(x):
            x1_, x2_ = tf.unique(x, out_idx=tf.int32)
            y1 = tf.identity(x1_, name=_TFOUTPUT)
            y2 = tf.identity(x2_, name=_TFOUTPUT1)
            return y1, y2
        self._run_test_case(func, [_OUTPUT, _OUTPUT1], {_INPUT: x_val})

    @check_opset_min_version(11, "Unique")
    def test_bincount(self):
        x_val = np.array([5, 2, 3, 1, 3, 2, 7, 5, 9, 10], dtype=np.int32)
        def func(x):
            x_ = tf.math.bincount(x)
            y_ = tf.identity(x_, name=_TFOUTPUT)
            return y_
        self._run_test_case(func, [_OUTPUT], {_INPUT: x_val})

    @skip_tflite("Bug in tflite output shapes")
    @check_opset_min_version(11, "Unique")
    @check_tf_min_version("2.3", "needs tf.math.bincount with axis attr")
    def test_dense_bincount(self):
        x_val = np.array([[5, 2, 3, 1, 3], [2, 7, 5, 9, 10]], dtype=np.int32)
        y_val = np.array([[2.0, 1.5, 3.5, 4.5, 5.5], [6.5, 7.5, 8.5, 9.5, 10.5]], dtype=np.float32)
        for a in [0, -1]:
            for b in [True, False]:
                def func(x, y):
                    x_ = tf.math.bincount(x, axis=a, binary_output=b)
                    y_ = tf.identity(x_, name=_TFOUTPUT)
                    return y_
                self._run_test_case(func, [_OUTPUT], {_INPUT: x_val, _INPUT1: y_val})

    @check_opset_min_version(11, "ScatterND")
    def test_sparse_to_dense(self):
        i_val = np.array([[0, 0, 0], [0, 0, 2], [0, 1, 3], [1, 2, 2], [1, 2, 3]], dtype=np.int64)
        v_val = np.array([1.5, 1.6, 1.7, 1.8, 1.9], dtype=np.float32)
        ds_val = np.array([2, 3, 4], dtype=np.int64)
        d_val = np.array(2.5, dtype=np.float32)
        def func(indices, values, dense_shape, default):
            st = tf.SparseTensor(indices, values, dense_shape)
            dense = tf.sparse.to_dense(st, default, validate_indices=True)
            x_ = tf.identity(dense, name=_TFOUTPUT)
            return x_
        self._run_test_case(func, [_OUTPUT], {_INPUT: i_val, _INPUT1: v_val, _INPUT2: ds_val, _INPUT3: d_val})

    @check_opset_min_version(11, "Unique")
    def test_sparse_fill_empty_rows(self):
        i_val = np.array([[1, 0, 0], [1, 0, 2], [1, 1, 3], [3, 2, 2], [3, 2, 3]], dtype=np.int64)
        v_val = np.array([1.5, 1.6, 1.7, 1.8, 1.9], dtype=np.float32)
        ds_val = np.array([5, 3, 4], dtype=np.int64)
        d_val = np.array(2.5, dtype=np.float32)
        def func(indices, values, dense_shape, default):
            st = tf.SparseTensor(indices, values, dense_shape)
            st_, indicator = tf.sparse.fill_empty_rows(st, default)
            dense = tf.sparse.to_dense(st_, 0, validate_indices=False)
            dense_ = tf.identity(dense, name=_TFOUTPUT)
            indicator_ = tf.identity(indicator, name=_TFOUTPUT1)
            return dense_, indicator_
        self._run_test_case(func, [_OUTPUT, _OUTPUT1], {_INPUT: i_val, _INPUT1: v_val, _INPUT2: ds_val, _INPUT3: d_val})

    @check_opset_min_version(11, "CumSum")
    def test_sparse_reshape(self):
        indices_val = np.array([[1, 0, 0], [1, 0, 2], [1, 1, 3], [3, 2, 2], [3, 2, 3]], dtype=np.int64)
        values_val = np.array([1.5, 1.6, 1.7, 1.8, 1.9], dtype=np.int64)
        dense_shape_val = np.array([5, 3, 4], dtype=np.int64)
        new_shape_val = np.array([2, -1, 1, 3], dtype=np.int64)
        def func(indices, values, dense_shape, new_shape):
            st = tf.SparseTensor(indices, values, dense_shape)
            st_ = tf.sparse.reshape(st, new_shape)
            indices_ = st_.indices
            dense_shape_ = st_.dense_shape
            indices_ = tf.identity(indices_, name=_TFOUTPUT)
            dense_shape_ = tf.identity(dense_shape_, name=_TFOUTPUT1)
            return indices_, dense_shape_
        self._run_test_case(func, [_OUTPUT, _OUTPUT1], {_INPUT: indices_val, _INPUT1: values_val,
                                                        _INPUT2: dense_shape_val, _INPUT3: new_shape_val})

    @check_opset_min_version(11, "CumSum")
    def test_sparse_reshape_unknown_rank(self):
        indices_val = np.array([[1, 0, 0], [1, 0, 2], [1, 1, 3], [3, 2, 2], [3, 2, 3]], dtype=np.int64)
        values_val = np.array([1.5, 1.6, 1.7, 1.8, 1.9], dtype=np.int64)
        dense_shape_val = np.array([5, 3, 4], dtype=np.int64)
        new_shape_val = np.array([2, 10, 1, 3], dtype=np.int64)
        shape_pad_val = np.zeros((1, 2), dtype=np.int64)
        def func(indices, dense_shape, new_shape, shape_pad):
            st = tf.SparseTensor(indices, values_val, dense_shape)
            # Some hackery to make the rank unknown
            new_shape_ = tf.pad(new_shape, shape_pad, constant_values=0)
            st_ = tf.sparse.reshape(st, new_shape_)
            indices_ = st_.indices
            dense_shape_ = st_.dense_shape
            indices_ = tf.identity(indices_, name=_TFOUTPUT)
            dense_shape_ = tf.identity(dense_shape_, name=_TFOUTPUT1)
            return indices_, dense_shape_
        self._run_test_case(func, [_OUTPUT, _OUTPUT1], {_INPUT: indices_val, _INPUT1: dense_shape_val,
                                                        _INPUT2: new_shape_val, _INPUT3: shape_pad_val})

    @check_tf_min_version("1.14", "ragged needs tf 1.14")
    @check_opset_min_version(11, "CumSum")
    def test_ragged_tensor_to_sparse(self):
        splits_val1 = np.array([0, 1, 1, 5], dtype=np.int32)
        splits_val2 = np.array([0, 3, 3, 5, 9, 10], dtype=np.int32)
        dense_vals_val = np.array([10, 11, 12, 13, 14, 15, 16, 17, 18, 19], dtype=np.float32)
        def func(splits1, splits2, rt_dense_values):
            x = tf.RaggedTensor.from_nested_row_splits(rt_dense_values, [splits1, splits2], validate=True)
            s = x.to_sparse()
            indices, values, shape = s.indices, s.values, s.dense_shape
            indices = tf.identity(indices, name=_TFOUTPUT)
            values = tf.identity(values, name=_TFOUTPUT1)
            shape = tf.identity(shape, name=_TFOUTPUT2)
            return indices, values, shape
        self._run_test_case(func, [_OUTPUT, _OUTPUT1, _OUTPUT2],
                            {_INPUT: splits_val1, _INPUT1: splits_val2, _INPUT2: dense_vals_val})

    @check_tf_min_version("1.14", "ragged needs tf 1.14")
    @check_opset_min_version(11, "CumSum")
    def test_ragged_gather(self):
        splits_val = np.array([0, 3, 3, 5, 9, 10], dtype=np.int32)
        dense_vals_val = np.array([10, 11, 12, 13, 14, 15, 16, 17, 18, 19], dtype=np.float32)
        indices_val = np.array([1, 3, 2, 0, 1, 1, 4, 3, 3], dtype=np.int32)
        def func(splits, rt_dense_values, indices):
            x = tf.RaggedTensor.from_nested_row_splits(rt_dense_values, [splits], validate=True)
            g = tf.gather(x, indices)
            rt_nested_splits = tf.identity(g.row_splits, name=_TFOUTPUT)
            rt_dense_values = tf.identity(g.flat_values, name=_TFOUTPUT1)
            return rt_nested_splits, rt_dense_values
        self._run_test_case(func, [_OUTPUT, _OUTPUT1],
                            {_INPUT: splits_val, _INPUT1: dense_vals_val, _INPUT2: indices_val})

    @check_tf_min_version("1.14", "ragged needs tf 1.14")
    @check_opset_min_version(11, "CumSum")
    @skip_tflite("unknown rank")
    def test_ragged_tensor_to_tensor(self):
        splits_val1 = np.array([0, 1, 1, 5], dtype=np.int32)
        splits_val2 = np.array([0, 3, 3, 5, 9, 10], dtype=np.int32)
        dense_vals_val = np.array([10, 11, 12, 13, 14, 15, 16, 17, 18, 19], dtype=np.float32)
        def func(splits1, splits2, rt_dense_values):
            x = tf.RaggedTensor.from_nested_row_splits(rt_dense_values, [splits1, splits2], validate=True)
            y = x.to_tensor(default_value=7)
            return tf.identity(y, name=_TFOUTPUT)
        self._run_test_case(func, [_OUTPUT], {_INPUT: splits_val1, _INPUT1: splits_val2, _INPUT2: dense_vals_val})

    @check_tf_min_version("2.2", "ragged to_tensor with constrained shape")
    @check_opset_min_version(11, "CumSum")
    def test_ragged_tensor_to_tensor_constrain_shape(self):
        splits_val1 = np.array([0, 1, 1, 5], dtype=np.int32)
        splits_val2 = np.array([0, 3, 3, 5, 9, 10], dtype=np.int32)
        dense_vals_val = np.array([10, 11, 12, 13, 14, 15, 16, 17, 18, 19], dtype=np.float32)
        def func(splits1, splits2, rt_dense_values):
            x = tf.RaggedTensor.from_nested_row_splits(rt_dense_values, [splits1, splits2], validate=True)
            y = x.to_tensor(default_value=7, shape=[20, None, 2])
            return tf.identity(y, name=_TFOUTPUT)
        self._run_test_case(func, [_OUTPUT], {_INPUT: splits_val1, _INPUT1: splits_val2, _INPUT2: dense_vals_val})

    @check_tf_min_version("1.14", "ragged needs tf 1.14")
    @check_opset_min_version(11, "Range")
    def test_ragged_range_float(self):
        starts_val = np.array([0, 0, 1, 10, 0.5, 0.5], dtype=np.float32)
        limits_val = np.array([-5, -2, 7, 100, 1, 1], dtype=np.float32)
        deltas_val = np.array([-1, 1, 2, 20, 1, 1.1], dtype=np.float32)
        def func(starts, limits, deltas):
            x = tf.ragged.range(starts, limits, deltas)
            rt_nested_splits = tf.identity(x.row_splits, name=_TFOUTPUT)
            rt_dense_values = tf.identity(x.flat_values, name=_TFOUTPUT1)
            return rt_nested_splits, rt_dense_values
        self._run_test_case(func, [_OUTPUT, _OUTPUT1], {_INPUT: starts_val, _INPUT1: limits_val,
                                                        _INPUT2: deltas_val})

    @check_tf_min_version("1.14", "ragged needs tf 1.14")
    @check_opset_min_version(11, "Range")
    def test_ragged_range_int(self):
        starts_val = np.array([0, 1, 3, 0, 0, 0, 0, 0, 0, 0, 0], dtype=np.int32)
        limits_val = np.array([-6, -5, -4, -1, 0, 1, 4, 5, 6, 2, -2], dtype=np.int32)
        deltas_val = np.array([-5, -5, -5, -5, 5, 5, 5, 5, 5, 1, -1], dtype=np.int32)
        def func(starts, limits, deltas):
            x = tf.ragged.range(starts, limits, deltas)
            rt_nested_splits = tf.identity(x.row_splits, name=_TFOUTPUT)
            rt_dense_values = tf.identity(x.flat_values, name=_TFOUTPUT1)
            return rt_nested_splits, rt_dense_values
        self._run_test_case(func, [_OUTPUT, _OUTPUT1], {_INPUT: starts_val, _INPUT1: limits_val,
                                                        _INPUT2: deltas_val})

    @check_tf_min_version("1.14", "ragged needs tf 1.14")
    @check_opset_min_version(11, "Range")
    def test_ragged_range_scalar(self):
        starts_val = np.array(0, dtype=np.int32)
        limits_val = np.array([5, -1, -1, 2, 7, 100, 4, 5, 6], dtype=np.int32)
        deltas_val = np.array(1, dtype=np.int32)
        def func(starts, limits, deltas):
            x = tf.ragged.range(starts, limits, deltas)
            rt_nested_splits = tf.identity(x.row_splits, name=_TFOUTPUT)
            rt_dense_values = tf.identity(x.flat_values, name=_TFOUTPUT1)
            return rt_nested_splits, rt_dense_values
        self._run_test_case(func, [_OUTPUT, _OUTPUT1], {_INPUT: starts_val, _INPUT1: limits_val,
                                                        _INPUT2: deltas_val})

    @check_opset_min_version(9, "Compress")
    def test_dynamic_partition_both_vector(self):
        data_val = np.array([1, 2, 3, 4, 5, 6, 7, 8], dtype=np.float32)
        part_val = np.array([0, 0, 1, 1, 0, 2, 1, 0], dtype=np.int32)
        def func(data, partitions):
            p1, p2, p3 = tf.dynamic_partition(data, partitions, num_partitions=3)
            p1_ = tf.identity(p1, name=_TFOUTPUT)
            p2_ = tf.identity(p2, name=_TFOUTPUT1)
            p3_ = tf.identity(p3, name=_TFOUTPUT2)
            return p1_, p2_, p3_
        self._run_test_case(func, [_OUTPUT, _OUTPUT1, _OUTPUT2], {_INPUT: data_val, _INPUT1: part_val})

    @check_opset_min_version(9, "Compress")
    def test_dynamic_partition_data_tensor(self):
        data_val = np.array([[1, 2], [3, 4], [5, 6], [7, 8], [9, 10]], dtype=np.float32)
        part_val = np.array([0, 2, 1, 0, 1], dtype=np.int32)
        def func(data, partitions):
            p1, p2, p3 = tf.dynamic_partition(data, partitions, num_partitions=3)
            p1_ = tf.identity(p1, name=_TFOUTPUT)
            p2_ = tf.identity(p2, name=_TFOUTPUT1)
            p3_ = tf.identity(p3, name=_TFOUTPUT2)
            return p1_, p2_, p3_
        self._run_test_case(func, [_OUTPUT, _OUTPUT1, _OUTPUT2], {_INPUT: data_val, _INPUT1: part_val})

    @check_opset_min_version(11, "ScatterElements")
    @unittest.skip("this test is failing for some opsets, disabled until fixed")
    def test_dynamic_stitch_both_vector(self):
        data_val = np.array([[5, 1, 3], [7, 2, 4]], dtype=np.float32)
        indices_val = np.array([[0, 1, 4], [2, 3, 5]], dtype=np.int32)
        def func(indices, data):
            x = tf.dynamic_stitch(tf.unstack(indices), tf.unstack(data))
            x_ = tf.identity(x, name=_TFOUTPUT)
            return x_
        self._run_test_case(func, [_OUTPUT], {_INPUT: indices_val, _INPUT1: data_val})

    @check_opset_min_version(11, "ScatterElements")
    def test_dynamic_stitch_data_tensor(self):
        data_val = np.arange(2 * 3 * 2 * 4, dtype=np.float32).reshape((2, 3, 2, 4))
        indices_val = np.array([[0, 1, 4], [2, 3, 5]], dtype=np.int32)
        def func(indices, data):
            x = tf.dynamic_stitch(tf.unstack(indices), tf.unstack(data))
            x_ = tf.identity(x, name=_TFOUTPUT)
            return x_
        self._run_test_case(func, [_OUTPUT], {_INPUT: indices_val, _INPUT1: data_val})

    @check_opset_min_version(10, "Conv2DBackpropInput")
    def test_Conv2DBackpropInput_const(self):
        input_sizes_val_ = np.array([1, 10, 10, 3], dtype=np.int32)
        def func(filter_val, out_backprop_val):
            input_sizes_val = tf.constant(input_sizes_val_, dtype=tf.int32)
            return conv2d_backprop_input(input_sizes=input_sizes_val, filter=filter_val,
                                         out_backprop=out_backprop_val, strides=[1, 1, 1, 1],
                                         padding='SAME', name=_TFOUTPUT)
        filters_val = np.random.randint(low=0, high=256, size=[3, 3, 3, 5]).astype(np.float32)
        out_backprop_val = np.random.randint(low=0, high=256, size=[1, 10, 10, 5]).astype(np.float32)
        self._run_test_case(func, [_OUTPUT], {_INPUT: filters_val, _INPUT1: out_backprop_val})

    @check_opset_min_version(10, "Conv2DBackpropInput")
    def test_Conv2DBackpropInput_const_strided(self):
        input_sizes_val_ = np.array([1, 10, 10, 3], dtype=np.int32)
        def func(filter_val, out_backprop_val):
            input_sizes_val = tf.constant(input_sizes_val_, dtype=tf.int32)
            return conv2d_backprop_input(input_sizes=input_sizes_val, filter=filter_val,
                                         out_backprop=out_backprop_val, strides=[1, 2, 2, 1],
                                         padding='SAME', name=_TFOUTPUT)
        filters_val = np.random.randint(low=0, high=256, size=[3, 3, 3, 5]).astype(np.float32)
        out_backprop_val = np.random.randint(low=0, high=256, size=[1, 5, 5, 5]).astype(np.float32)
        self._run_test_case(func, [_OUTPUT], {_INPUT: filters_val, _INPUT1: out_backprop_val})

    @check_tf_min_version("1.15", "tf.repeat needs tf 1.15")
    @check_opset_min_version(10, "Conv2DBackpropInput")
    def test_Conv2DBackpropInput_shape_implied(self):
        batch_dim_val = np.array(1, dtype=np.int32)
        def func(filter_val, out_backprop_val, batch_dim):
            out_backprop_val = tf.repeat(out_backprop_val, batch_dim, axis=0)
            s = tf.shape(out_backprop_val)
            t1 = tf.constant([0], dtype=tf.int32)
            t2 = tf.constant([1], dtype=tf.int32)
            batch_dim = tf.strided_slice(s, t1, t2, shrink_axis_mask=1)
            # Sometimes the size given is a stack of constants with unknown batch dim
            input_sizes_val = tf.stack([batch_dim, 10, 10, 3])
            return conv2d_backprop_input(input_sizes=input_sizes_val, filter=filter_val,
                                         out_backprop=out_backprop_val, strides=[1, 2, 2, 1],
                                         padding='SAME', name=_TFOUTPUT)
        filters_val = np.random.randint(low=0, high=256, size=[3, 3, 3, 5]).astype(np.float32)
        out_backprop_val = np.random.randint(low=0, high=256, size=[1, 5, 5, 5]).astype(np.float32)
        def graph_validator(g):
            for n in g.get_nodes():
                if n.type == 'ConvTranspose':
                    return "output_shape" in n.attr
            return False
        self._run_test_case(func, [_OUTPUT], {_INPUT: filters_val, _INPUT1: out_backprop_val, _INPUT2: batch_dim_val},
                            graph_validator=graph_validator)

    @check_opset_min_version(10, "Conv2DBackpropInput")
    def test_Conv2DBackpropInput_const_valid(self):
        input_sizes_val_ = np.array([1, 12, 12, 3], dtype=np.int32)
        def func(filter_val, out_backprop_val):
            input_sizes_val = tf.constant(input_sizes_val_, dtype=tf.int32)
            return conv2d_backprop_input(input_sizes=input_sizes_val, filter=filter_val,
                                         out_backprop=out_backprop_val, strides=[1, 1, 1, 1],
                                         padding='VALID', name=_TFOUTPUT)
        filters_val = np.random.randint(low=0, high=256, size=[3, 3, 3, 5]).astype(np.float32)
        out_backprop_val = np.random.randint(low=0, high=256, size=[1, 10, 10, 5]).astype(np.float32)
        self._run_test_case(func, [_OUTPUT], {_INPUT: filters_val, _INPUT1: out_backprop_val})

    @check_opset_min_version(10, "Conv2DBackpropInput")
    def test_Conv2DBackpropInput(self):
        def func(input_sizes, filters, out_backprop):
            return conv2d_backprop_input(input_sizes, filters, out_backprop, strides=[1, 1, 1, 1],
                                         padding='SAME', name=_TFOUTPUT)
        filters_val = np.random.randint(low=0, high=256, size=[3, 3, 3, 5]).astype(np.float32)
        out_backprop_val = np.random.randint(low=0, high=256, size=[1, 10, 10, 5]).astype(np.float32)
        input_sizes_val = np.array([1, 10, 10, 3], dtype=np.int32)
        self._run_test_case(func, [_OUTPUT], {_INPUT: input_sizes_val, _INPUT1: filters_val, _INPUT2: out_backprop_val})

    @check_opset_min_version(10, "Conv2DBackpropInput")
    def test_Conv2DBackpropInput_strided(self):
        def func(input_sizes, filters, out_backprop):
            return conv2d_backprop_input(input_sizes, filters, out_backprop, strides=[1, 2, 2, 1], padding='SAME',
                                         name=_TFOUTPUT)
        input_sizes_val = np.array([1, 10, 10, 3], dtype=np.int32)
        filters_val = np.random.randint(low=0, high=256, size=[3, 3, 3, 5]).astype(np.float32)
        out_backprop_val = np.random.randint(low=0, high=256, size=[1, 5, 5, 5]).astype(np.float32)
        self._run_test_case(func, [_OUTPUT], {_INPUT: input_sizes_val, _INPUT1: filters_val, _INPUT2: out_backprop_val})

    @check_opset_min_version(10, "Conv2DBackpropInput")
    def test_Conv2DBackpropInput_valid(self):
        def func(input_sizes, filters, out_backprop):
            return conv2d_backprop_input(input_sizes, filters, out_backprop, strides=[1, 1, 1, 1],
                                         padding='VALID', name=_TFOUTPUT)
        input_sizes_val = np.array([1, 12, 12, 3], dtype=np.int32)
        filters_val = np.random.randint(low=0, high=256, size=[3, 3, 3, 5]).astype(np.float32)
        out_backprop_val = np.random.randint(low=0, high=256, size=[1, 10, 10, 5]).astype(np.float32)
        self._run_test_case(func, [_OUTPUT], {_INPUT: input_sizes_val, _INPUT1: filters_val, _INPUT2: out_backprop_val})

    @check_opset_min_version(12, "Conv2DBackpropInput with strided workaround")
    def test_Conv2DBackpropInput_strided_same(self):
        def func(input_sizes, filters, out_backprop):
            return conv2d_backprop_input(input_sizes, filters, out_backprop, strides=[1, 5, 10, 1], padding='SAME',
                                         name=_TFOUTPUT)
        input_sizes_val = np.array([1, 10, 10, 3], dtype=np.int32)
        filters_val = np.random.randint(low=0, high=256, size=[3, 3, 3, 5]).astype(np.float32)
        out_backprop_val = np.random.randint(low=0, high=256, size=[1, 2, 1, 5]).astype(np.float32)
        self._run_test_case(func, [_OUTPUT], {_INPUT: input_sizes_val, _INPUT1: filters_val, _INPUT2: out_backprop_val})

    @check_opset_min_version(10, "Conv3DBackpropInputV2")
    def test_Conv3DBackpropInputV2_const(self):
        output_shape_val_ = np.array([1, 10, 10, 10, 3], dtype=np.int32)
        def func(value, filters):
            output_shape_val = tf.constant(output_shape_val_, dtype=tf.int32)
            return conv3d_transpose(value, filters, output_shape_val, strides=[1, 1, 1, 1, 1],
                                    padding='SAME', data_format="NDHWC", name=_TFOUTPUT)
        filters_val = np.random.randint(low=0, high=256, size=[3, 3, 3, 3, 5]).astype(np.float32)
        value_val = np.random.randint(low=0, high=256, size=[1, 10, 10, 10, 5]).astype(np.float32)
        self._run_test_case(func, [_OUTPUT], {_INPUT: value_val, _INPUT1: filters_val}, rtol=1e-6)

    @check_opset_min_version(10, "Conv3DBackpropInputV2")
    def test_Conv3DBackpropInputV2_const_strided(self):
        output_shape_val_ = np.array([1, 10, 10, 10, 3], dtype=np.int32)
        def func(value, filters):
            output_shape_val = tf.constant(output_shape_val_, dtype=tf.int32)
            return conv3d_transpose(value, filters, output_shape_val, strides=[1, 2, 2, 2, 1],
                                    padding='SAME', data_format="NDHWC", name=_TFOUTPUT)
        filters_val = np.random.randint(low=0, high=256, size=[3, 3, 3, 3, 5]).astype(np.float32)
        value_val = np.random.randint(low=0, high=256, size=[1, 5, 5, 5, 5]).astype(np.float32)
        self._run_test_case(func, [_OUTPUT], {_INPUT: value_val, _INPUT1: filters_val}, rtol=1e-6)

    @check_opset_min_version(10, "Conv3DBackpropInputV2")
    def test_Conv3DBackpropInputV2_const_valid(self):
        output_shape_val_ = np.array([1, 12, 12, 12, 3], dtype=np.int32)
        def func(value, filters):
            output_shape_val = tf.constant(output_shape_val_, dtype=tf.int32)
            return conv3d_transpose(value, filters, output_shape_val, strides=[1, 1, 1, 1, 1],
                                    padding='VALID', data_format="NDHWC", name=_TFOUTPUT)
        filters_val = np.random.randint(low=0, high=256, size=[3, 3, 3, 3, 5]).astype(np.float32)
        value_val = np.random.randint(low=0, high=256, size=[1, 10, 10, 10, 5]).astype(np.float32)
        self._run_test_case(func, [_OUTPUT], {_INPUT: value_val, _INPUT1: filters_val}, rtol=1e-6)

    @check_opset_min_version(10, "Conv3DBackpropInputV2")
    def test_Conv3DBackpropInputV2(self):
        def func(value, filters, output_shape):
            return conv3d_transpose(value, filters, output_shape, strides=[1, 1, 1, 1, 1],
                                    padding='SAME', data_format="NDHWC", name=_TFOUTPUT)
        filters_val = np.random.randint(low=0, high=256, size=[2, 3, 4, 4, 5]).astype(np.float32)
        value_val = np.random.randint(low=0, high=256, size=[2, 7, 8, 9, 5]).astype(np.float32)
        output_shape_val = np.array([2, 7, 8, 9, 4], dtype=np.int32)
        self._run_test_case(func, [_OUTPUT], {_INPUT: value_val, _INPUT1: filters_val, _INPUT2: output_shape_val},
                            rtol=1e-6)

    @check_opset_min_version(10, "Conv3DBackpropInputV2")
    def test_Conv3DBackpropInputV2_strided(self):
        def func(value, filters, output_shape):
            return conv3d_transpose(value, filters, output_shape, strides=[1, 2, 2, 2, 1],
                                    padding='SAME', data_format="NDHWC", name=_TFOUTPUT)
        filters_val = np.random.randint(low=0, high=256, size=[3, 3, 3, 3, 5]).astype(np.float32)
        value_val = np.random.randint(low=0, high=256, size=[1, 5, 5, 5, 5]).astype(np.float32)
        output_shape_val = np.array([1, 10, 10, 10, 3], dtype=np.int32)
        self._run_test_case(func, [_OUTPUT], {_INPUT: value_val, _INPUT1: filters_val, _INPUT2: output_shape_val},
                            rtol=1e-6)

    @check_opset_min_version(10, "Conv3DBackpropInputV2")
    def test_Conv3DBackpropInputV2_valid(self):
        def func(value, filters, output_shape):
            return conv3d_transpose(value, filters, output_shape, strides=[1, 1, 1, 1, 1],
                                    padding='VALID', data_format="NDHWC", name=_TFOUTPUT)
        filters_val = np.random.randint(low=0, high=256, size=[3, 3, 3, 3, 5]).astype(np.float32)
        value_val = np.random.randint(low=0, high=256, size=[1, 10, 10, 10, 5]).astype(np.float32)
        output_shape_val = np.array([1, 12, 12, 12, 3], dtype=np.int32)
        self._run_test_case(func, [_OUTPUT], {_INPUT: value_val, _INPUT1: filters_val, _INPUT2: output_shape_val},
                            rtol=1e-6)

    @check_opset_min_version(12, "Conv3DBackpropInputV2 with strided workaround")
    def test_Conv3DBackpropInputV2_strided_same(self):
        def func(value, filters, output_shape):
            return conv3d_transpose(value, filters, output_shape, strides=[1, 10, 4, 3, 1],
                                    padding='SAME', data_format="NDHWC", name=_TFOUTPUT)
        filters_val = np.random.randint(low=1, high=256, size=[1, 1, 1, 1, 1]).astype(np.float32)
        value_val = np.random.randint(low=1, high=256, size=[1, 3, 2, 5, 1]).astype(np.float32)
        output_shape_val = np.array([1, 30, 8, 15, 1], dtype=np.int32)
        self._run_test_case(func, [_OUTPUT], {_INPUT: value_val, _INPUT1: filters_val, _INPUT2: output_shape_val},
                            rtol=1e-6)

    @check_opset_min_version(8, "CategoryMapper")
    @skip_onnx_checker("ONNX can't do type inference on CategoryMapper")
    def test_hashtable_lookup(self):
        filnm = "vocab.tmp"
        words = ["apple", "pear", "banana", "cherry", "grape"]
        query = np.array(['cherry'], dtype=np.object)
        with open(filnm, "w") as f:
            for word in words:
                f.write(word + "\n")
        def func(query_holder):
            hash_table = lookup_ops.index_table_from_file(filnm)
            lookup_results = hash_table.lookup(query_holder)
            ret = tf.add(lookup_results, 0, name=_TFOUTPUT)
            return ret
        self._run_test_case(func, [_OUTPUT], {_INPUT: query}, constant_fold=False, as_session=True)
        os.remove(filnm)

    @check_opset_min_version(8, "CategoryMapper")
    def test_hashtable_lookup_const(self):
        filnm = "vocab.tmp"
        words = ["apple", "pear", "banana", "cherry ♥", "grape"]
        query_val = np.array(['cherry ♥', 'banana'], dtype=np.object).reshape((1, 2, 1))
        with open(filnm, "w", encoding='UTF-8') as f:
            for word in words:
                f.write(word + "\n")
        def func():
            hash_table = lookup_ops.index_table_from_file(filnm)
            query = tf.constant(query_val)
            lookup_results = hash_table.lookup(query)
            ret = tf.add(lookup_results, 0, name=_TFOUTPUT)
            return ret
        self._run_test_case(func, [_OUTPUT], {}, as_session=True)
        os.remove(filnm)

    def test_hashtable_size(self):
        filnm = "vocab.tmp"
        words = ["apple", "pear", "banana", "cherry", "grape"]
        query = np.array(['cherry'], dtype=np.object)
        with open(filnm, "w") as f:
            for word in words:
                f.write(word + "\n")
        def func(query_holder):
            hash_table = lookup_ops.index_table_from_file(filnm)
            lookup_size = hash_table.size()
            ret = tf.add(lookup_size, 0, name=_TFOUTPUT)
            return ret
        self._run_test_case(func, [_OUTPUT], {_INPUT: query}, as_session=True)
        os.remove(filnm)

    @check_opset_min_version(11)
    @skip_onnx_checker("Fails. Fix later.")
    def test_matrix_diag_part(self):
        input_vals = [
            np.array([[[1, 2, 3, 4, 5], [6, 7, 8, 9, 10], [11, 12, 13, 14, 15], [16, 17, 18, 19, 20]]], dtype=np.int64),
            np.array([[[1, 2, 3], [4, 5, 6], [7, 8, 9], [10, 11, 12]]], dtype=np.int64),
            np.array([[[[1, 2, 3], [4, 5, 6], [7, 8, 9], [10, 11, 12]]],
                      [[[1, 2, 3], [4, 5, 6], [7, 8, 9], [10, 11, 12]]]], dtype=np.int64)]

        def func(input_holder):
            return matrix_diag_part(input_holder, name=_TFOUTPUT)

        for input_val in input_vals:
            self._run_test_case(func, [_OUTPUT], {_INPUT: input_val})

    @check_opset_min_version(8)
    def test_broadcast(self):
        input_tensor_val = np.random.randint(low=0, high=256, size=[2, 3]).astype(np.float32)
        new_shape_val = np.array([3, 2, 3]).astype(np.int64)

        def func(input_tensor, new_shape):
            return tf.broadcast_to(input_tensor, new_shape, _TFOUTPUT)

        self._run_test_case(func, [_OUTPUT], {_INPUT: input_tensor_val, _INPUT1: new_shape_val})

    def test_bfloat(self):
        x_val = np.array([0, 1, 2], dtype=np.float32)
        y_val = np.array([3, 4, 5], dtype=np.float32)
        def func(x, y):
            x_ = tf.cast(x, tf.bfloat16)
            y_ = tf.cast(y, tf.bfloat16)
            s_ = tf.add(x_, y_)
            return tf.cast(s_, tf.float32, name=_TFOUTPUT)
        self._run_test_case(func, [_OUTPUT], {_INPUT: x_val, _INPUT1: y_val})

    @check_opset_min_version(11)
    @check_tf_min_version("2.2")
    @skip_onnx_checker("Fails. Fix later.")
    def test_matrix_diag_part_v3(self):

        def func(X, K):
            v2 = tf.raw_ops.MatrixDiagPartV2(input=X, k=K, padding_value=0.123, name=_TFOUTPUT)
            v3 = tf.raw_ops.MatrixDiagPartV3(input=X, k=K, padding_value=0.123, align='LEFT_RIGHT', name=_TFOUTPUT1)
            return v2, v3

        for x_shape in ([4, 5], [2, 3, 4, 5], [5, 4], [7, 5]):
            x_val = np.random.random(x_shape).astype(np.float32)
            for raw_k in ([0], [1], [3], [-1], [-3], [1, 2], [-2, -1], [-1, 1]):
                k_val = np.array(raw_k).astype(np.int32)
                self._run_test_case(func, [_OUTPUT, _OUTPUT1], {_INPUT: x_val, _INPUT1: k_val})

    @test_ms_domain()
    def test_inverse(self, extra_opset):
        # this depends on onnx Inverse which was removed from opset-12 but does exists in the ms-domain
        x_val = np.random.random([5, 5]).astype(np.float32)
        def func(x):
            return tf.linalg.inv(x, name=_TFOUTPUT)
        self._run_test_case(func, [_OUTPUT], {_INPUT: x_val}, process_args={"extra_opset": [extra_opset]})

    @check_opset_min_version(12)
    def test_squared_distance(self):
        x_val = np.random.random([4, 5]).astype(np.float32)
        y_val = np.random.random([4, 5]).astype(np.float32)
        def func(x, y):
            return tf.math.squared_difference(x, y, name=_TFOUTPUT)
        self._run_test_case(func, [_OUTPUT], {_INPUT: x_val, _INPUT1: y_val})

    @check_opset_min_version(12)
    @check_tf_min_version("2.1")
    def test_einsum(self):
        x_val = np.random.random([10]).astype(np.float32)
        y_val = np.random.random([10]).astype(np.float32)
        def func(x, y):
            ret = tf.einsum("i,j->ij", x, y)
            return tf.identity(ret, name=_TFOUTPUT)
        self._run_test_case(func, [_OUTPUT], {_INPUT: x_val, _INPUT1: y_val})

    @check_opset_min_version(12)
    @check_tf_min_version("2.1")
    def test_einsum_to_matmul(self):
        x_val = np.random.random([4, 10, 20]).astype(np.float32)
        y_val = np.random.random([20, 30]).astype(np.float32)
        def func(x, y):
            ret = tf.einsum("bik,kj->bij", x, y)
            return tf.identity(ret, name=_TFOUTPUT)
        self._run_test_case(func, [_OUTPUT], {_INPUT: x_val, _INPUT1: y_val})

    @check_opset_min_version(12)
    @check_tf_min_version("2.1")
    def test_einsum_to_matmul_transpose(self):
        x_val = np.random.random([4, 10, 20]).astype(np.float32)
        y_val = np.random.random([30, 20]).astype(np.float32)
        def func(x, y):
            ret = tf.einsum("bik,jk->bij", x, y)
            return tf.identity(ret, name=_TFOUTPUT)
        self._run_test_case(func, [_OUTPUT], {_INPUT: x_val, _INPUT1: y_val})

    @check_opset_min_version(7)
    def test_compare(self):
        x_val = np.random.random([10, 20]).astype(np.float32)
        y_val = np.random.random([10, 20]).astype(np.float32)
        def func(x, y):
            return tf.math.less_equal(x, y, name=_TFOUTPUT), \
                   tf.math.greater_equal(x, y, name=_TFOUTPUT1)
        self._run_test_case(func, [_OUTPUT, _OUTPUT1], {_INPUT: x_val, _INPUT1: y_val})

    @check_tf_min_version("1.14", "required for tf.math.is_finite")
    @check_opset_min_version(10)
    def test_is_finite(self):
        x_val = np.array([5.0, 4.8, 6.8, np.inf, np.nan], dtype=np.float32)
        def func(x):
            y = tf.math.is_finite(x)
            return tf.identity(y, name=_TFOUTPUT)
        self._run_test_case(func, [_OUTPUT], {_INPUT: x_val})

    @check_opset_min_version(12)
    @check_tf_min_version("2.2")
    def test_matrix_diag_v3_multi_dim(self):
        raw_diag = [[[1.0, 2.0, 3.0],
                     [4.0, 5.0, 6.0],
                     [7.0, 8.0, 9.0]],
                    [[10.0, 11.0, 12.0],
                     [13.0, 14.0, 15.0],
                     [16.0, 17.0, 18.0]]]
        diag_val = np.array(raw_diag).astype(np.float32)
        k_val = np.array([-1, 1]).astype(np.int32)
        row_val = np.array(-1).astype(np.int32)
        col_val = np.array(-1).astype(np.int32)

        def func(diag, k, row, col):
            return tf.raw_ops.MatrixDiagV3(diagonal=diag, k=k, num_rows=row, num_cols=col,
                                           padding_value=0.123, align='RIGHT_RIGHT', name=_TFOUTPUT), \
                   tf.raw_ops.MatrixDiagV2(diagonal=diag, k=k, num_rows=row, num_cols=col,
                                           padding_value=0.123, name=_TFOUTPUT1)

        self._run_test_case(func, [_OUTPUT, _OUTPUT1], {_INPUT: diag_val, _INPUT1: k_val,
                                                        _INPUT2: row_val, _INPUT3: col_val})

    @check_opset_min_version(12)
    @check_tf_min_version("2.2")
    def test_matrix_diag_v3_multi_dim_min_row(self):
        raw_diag = [[[1.0, 2.0, 3.0],
                     [4.0, 5.0, 6.0]],
                    [[7.0, 8.0, 9.0],
                     [10.0, 11.0, 12.0]]]
        diag_val = np.array(raw_diag).astype(np.float32)
        k_val = np.array([2, 3]).astype(np.int32)
        row_val = np.array(-1).astype(np.int32)
        col_val = np.array(6).astype(np.int32)

        def func(diag, k, row, col):
            return tf.raw_ops.MatrixDiagV3(diagonal=diag, k=k, num_rows=row, num_cols=col,
                                           padding_value=0.456, align='LEFT_LEFT', name=_TFOUTPUT)

        self._run_test_case(func, [_OUTPUT], {_INPUT: diag_val, _INPUT1: k_val,
                                              _INPUT2: row_val, _INPUT3: col_val})

    @check_opset_min_version(12)
    @check_tf_min_version("2.2")
    def test_matrix_diag_v3_single_dim_min_col(self):
        raw_diag = [1.0, 2.0, 3.0]
        diag_val = np.array(raw_diag).astype(np.float32)
        k_val = np.array(-1).astype(np.int32)
        row_val = np.array(5).astype(np.int32)
        col_val = np.array(-1).astype(np.int32)

        def func(diag, k, row, col):
            return tf.raw_ops.MatrixDiagV3(diagonal=diag, k=k, num_rows=row, num_cols=col,
                                           padding_value=0.789, align='LEFT_RIGHT', name=_TFOUTPUT)

        self._run_test_case(func, [_OUTPUT], {_INPUT: diag_val, _INPUT1: k_val,
                                              _INPUT2: row_val, _INPUT3: col_val})

    @check_opset_min_version(12)
    @check_tf_min_version("2.2")
    def test_matrix_diag_v3_2single_dim_row_col(self):
        raw_diag = [[1, 2, 3], [4, 5, 6]]
        diag_val = np.array(raw_diag).astype(np.int64)
        k_val = np.array(0).astype(np.int32)
        row_val = np.array(3).astype(np.int32)
        col_val = np.array(4).astype(np.int32)

        def func(diag, k, row, col):
            return tf.raw_ops.MatrixDiagV3(diagonal=diag, k=k, num_rows=row, num_cols=col,
                                           padding_value=7, align='LEFT_RIGHT', name=_TFOUTPUT), \
                   tf.raw_ops.MatrixDiag(diagonal=diag, name=_TFOUTPUT1)

        self._run_test_case(func, [_OUTPUT, _OUTPUT1],
                            {_INPUT: diag_val, _INPUT1: k_val,
                             _INPUT2: row_val, _INPUT3: col_val})

    @check_opset_min_version(12)
    @check_tf_min_version("2.2")
    def test_matrix_diag_v3_1single_dim_row_col(self):
        raw_diag = [1, 2, 3, 4, 5]
        diag_val = np.array(raw_diag).astype(np.int64)
        k_val = np.array(0).astype(np.int32)
        row_val = np.array(5).astype(np.int32)
        col_val = np.array(10).astype(np.int32)

        def func(diag, k, row, col):
            return tf.raw_ops.MatrixDiagV3(diagonal=diag, k=k, num_rows=row, num_cols=col,
                                           padding_value=7, align='LEFT_RIGHT', name=_TFOUTPUT)

        self._run_test_case(func, [_OUTPUT], {_INPUT: diag_val, _INPUT1: k_val,
                                              _INPUT2: row_val, _INPUT3: col_val})

    @check_opset_min_version(12)
    @check_tf_min_version("2.2")
    @skip_onnx_checker("Checker fails. Fix later.")
    def test_matrix_set_diag_v3(self):
        input_val = np.array([[[7, 7, 7, 7],
                               [7, 7, 7, 7],
                               [7, 7, 7, 7]],
                              [[7, 7, 7, 7],
                               [7, 7, 7, 7],
                               [7, 7, 7, 7]]]).astype(np.int64)
        diag_val = np.array([[1, 2, 3],
                             [4, 5, 6]]).astype(np.int64)
        k_val = np.array([0]).astype(np.int32)

        def func(base_matrix, diag, k):
            return tf.raw_ops.MatrixSetDiagV3(input=base_matrix, diagonal=diag, k=k, align='RIGHT_LEFT', name=_TFOUTPUT)

        self._run_test_case(func, [_OUTPUT], {_INPUT: input_val, _INPUT1: diag_val, _INPUT2: k_val})

    @check_opset_min_version(10)
    @check_tf_min_version("1.14")
    def test_fakequant_with_min_max(self):
        def func(x):
            ret = fake_quant_with_min_max_args(
                x, min=-1024, max=1023, num_bits=8, narrow_range=False, name=None)
            return tf.identity(ret, name=_TFOUTPUT)

        x_val = np.random.random(size=[4, 3]).astype(np.float32) * 2048. - 1024.
        x_val0 = np.abs(x_val)
        self._run_test_case(func, [_OUTPUT], {_INPUT: x_val0}, rtol=1e-6, atol=1e-4)
        self._run_test_case(func, [_OUTPUT], {_INPUT: x_val}, rtol=1e-6, atol=1e-4)

        x_val = np.random.random(size=[4, 3]).astype(np.float32) * 2048. - 1024
        x_val[0, 0] = -1024
        x_val[0, 1] = -1023
        x_val[0, 2] = 1024
        x_val[1, 0] = 1023
        x_val[1, 1] = 1025
        x_val[1, 2] = -1025
        self._run_test_case(func, [_OUTPUT], {_INPUT: x_val}, rtol=1e-6, atol=1e-4)

    @check_opset_min_version(10)
    @check_tf_min_version("1.14")
    def test_fakequant_with_min_max_same_sign(self):
        def func_neg(x):
            ret = fake_quant_with_min_max_args(
                x, min=-1024*3, max=-1024, num_bits=8, narrow_range=False, name=None)
            return tf.identity(ret, name=_TFOUTPUT)

        x_val = np.random.random(size=[4, 3]).astype(np.float32) * 2048. - 1024 * 3.
        try:
            self._run_test_case(func_neg, [_OUTPUT], {_INPUT: x_val}, rtol=1e-6, atol=1e-4)
        except ValueError:
            pass

    @check_opset_min_version(10)
    @check_tf_min_version("1.14")
    def test_fakequant_with_min_max_vars(self):
        def func(x):
            ret = fake_quant_with_min_max_vars(
                x, min=-1024, max=1023, num_bits=8, narrow_range=False, name=None)
            return tf.identity(ret, name=_TFOUTPUT)

        x_val = np.random.random(size=[4, 3]).astype(np.float32) * 2048. - 1024.
        x_val0 = np.abs(x_val)
        self._run_test_case(func, [_OUTPUT], {_INPUT: x_val0}, rtol=1e-6, atol=1e-4)
        self._run_test_case(func, [_OUTPUT], {_INPUT: x_val}, rtol=1e-6, atol=1e-4)

        x_val = np.random.random(size=[4, 3]).astype(np.float32) * 2048. - 1024
        x_val[0, 0] = -1024
        x_val[0, 1] = -1023
        x_val[0, 2] = 1024
        x_val[1, 0] = 1023
        x_val[1, 1] = 1025
        x_val[1, 2] = -1025
        self._run_test_case(func, [_OUTPUT], {_INPUT: x_val}, rtol=1e-6, atol=1e-4)

    @check_opset_min_version(9, "atan2")
    def test_atan2(self):
        # Test all possible pairs of pos, neg, zero for x and y.

        def atan2(y, x):
            sx = np.sign(x)
            sy = np.sign(y)
            pi_part = (sy + sx * (sy ** 2 - 1)) * (sx - 1) * (-np.pi/2)
            atan_part = np.arctan(y / (x + (1 - sx ** 2))) * sx ** 2
            return atan_part + pi_part

        test_pairs = [[y, x] for x in [3., -4., 0.] for y in [5., -6., 0.]]
        y_val = np.array([y for y, x in test_pairs], dtype=np.float32)
        x_val = np.array([x for y, x in test_pairs], dtype=np.float32)
        assert_almost_equal(np.arctan2(y_val, x_val), atan2(y_val, x_val))

        def func(y, x):
            atan2_ = tf.math.atan2(y, x)
            return tf.identity(atan2_, name=_TFOUTPUT)

        self._run_test_case(
            func, [_OUTPUT], {_INPUT: y_val, _INPUT2: x_val}, rtol=1e-06)

    def _conv_kernel_as_input_test(self, x_val, w_val, strides=None,
                                   padding="VALID", dilations=None, rtol=1e-07):
        if strides is None:
            strides = _STRIDE1x1
        if dilations is None:
            dilations = _DILATIONS1x1

        def func(x, kernel):
            conv = tf.nn.conv2d(x, kernel, strides=strides, padding=padding,
                                dilations=dilations)
            return tf.identity(conv, name=_TFOUTPUT)

        self._run_test_case(func, [_OUTPUT], {_INPUT: x_val, _INPUT2: w_val}, rtol=rtol)

    def test_conv2d_1_kernel_as_input(self):
        x_val = make_xval((1, 1, 5, 5)).transpose(NCHW_TO_NHWC)
        w_val = np.array([[2., 1., 1.],
                          [1., 3., 1.],
                          [1., 1., 4.]], dtype=np.float32).reshape(_KERNEL3x3)
        self._conv_kernel_as_input_test(x_val, w_val)

    def test_equal_with_different_parameters(self):
        input_val = np.array([5], dtype=np.int32)

        def func(input_val):
            tensor = tf.zeros(input_val)
            input_size = tf.size(tensor)
            constant = tf.constant(3, dtype=tf.int32)
            return tf.math.equal(input_size, constant, name="output")

        feed_dict = {"input:0": input_val}
        input_names_with_port = ["input:0"]
        output_names_with_port = ["output:0"]

        current_opset = self.config.opset
        self.config.opset = 12
        try:
            self.run_test_case(func, feed_dict, input_names_with_port, output_names_with_port)
        finally:
            self.config.opset = current_opset

    @check_tf_min_version("1.14")
    @skip_tflite("FlexRFFT2D")
    def test_rfft_ops(self):

        def dft_slow(x, M):
            xt = x.T
            res = np.dot(M, xt)
            return np.transpose(res, (0, 2, 1))

        x_val = make_xval([2, 4]).astype(np.float32)
        M_both = make_dft_constant(x_val.shape[1], x_val.dtype, x_val.shape[1])
        fft = dft_slow(x_val, M_both)
        fft_npy = np.fft.rfft(x_val)
        assert_almost_equal(fft[0, :, :], np.real(fft_npy))
        assert_almost_equal(fft[1, :, :], np.imag(fft_npy))

        x_val = make_xval([3, 4]).astype(np.float32)
        def func1(x):
            op_ = tf.signal.rfft(x)
            return tf.abs(op_, name=_TFOUTPUT)
        self._run_test_case(func1, [_OUTPUT], {_INPUT: x_val})

        def func2(x):
            op_ = tf.signal.rfft(x)
            return tf.cos(op_, name=_TFOUTPUT)
        with self.assertRaises(ValueError):
            self._run_test_case(func2, [_OUTPUT], {_INPUT: x_val})

        def func3(x):
            op_ = tf.signal.rfft(x)
            return tf.identity(op_, name=_TFOUTPUT)
        with self.assertRaises(ValueError):
            self._run_test_case(func3, [_OUTPUT], {_INPUT: x_val})

    @check_tf_min_version("1.14")
    @check_opset_min_version(11, "range")
    def test_fft_ops(self):
        x_val = make_xval([3, 4]).astype(np.float32)
        def func1(x):
            xc = tf.cast(x, tf.complex64)
            op_ = tf.signal.fft(xc)
            return tf.abs(op_, name=_TFOUTPUT)
        self._run_test_case(func1, [_OUTPUT], {_INPUT: x_val})

    @check_opset_min_version(11, "topk")
    def test_invert_permutation(self):

        def func(x):
            op_ = tf.math.invert_permutation(x)
            return tf.identity(op_, name=_TFOUTPUT)

        x_val = np.array([0, 1, 2, 3], dtype=np.int64)
        self._run_test_case(func, [_OUTPUT], {_INPUT: x_val})

        x_val = np.array([1, 5, 2, 0, 3, 4], dtype=np.int64)
        self._run_test_case(func, [_OUTPUT], {_INPUT: x_val})



if __name__ == '__main__':
    unittest_main()<|MERGE_RESOLUTION|>--- conflicted
+++ resolved
@@ -438,10 +438,7 @@
         kernel_val = np.arange(1, 1 + np.prod(kernel_shape)).astype("float32").reshape(kernel_shape)
         self._conv_test(x_val, kernel_val, strides=strides, padding="VALID", rtol=1e-05)
 
-<<<<<<< HEAD
-=======
     @check_tf_min_version("1.14", "tf 1.14 needed for explicit padding")
->>>>>>> c5a78fc8
     def test_conv2d_explicit_padding(self):
         x_shape = [1, 35, 35, 288]
         kernel_shape = [3, 3, 288, 384]
