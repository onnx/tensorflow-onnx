--- conflicted
+++ resolved
@@ -153,11 +153,7 @@
         h_node = ctx.make_node("Mul", [co_node.output[0], o])
 
         def replace_output(old_output, new_output):
-<<<<<<< HEAD
-            ctx.replace_all_inputs(None, old_output, new_output)  # ctx.get_nodes()
-=======
             ctx.replace_all_inputs(old_output, new_output)  # ops=ctx.get_nodes()
->>>>>>> 19d3f972
             ctx.copy_dtype(old_output, new_output)
             ctx.copy_shape(old_output, new_output)
 
