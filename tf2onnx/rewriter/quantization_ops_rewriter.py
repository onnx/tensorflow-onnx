--- conflicted
+++ resolved
@@ -113,12 +113,8 @@
         quant_node = g.make_node(op_type="QuantizeLinear",
                                  inputs=[qdq_node.input[0], scale, zero_point],
                                  shapes=[qdq_node_output_shape],
-<<<<<<< HEAD
-                                 attr=attrs,
-=======
                                  attr=q_attrs,
-                                 dtypes=[TensorProto.FLOAT],
->>>>>>> c9a0a5ae
+                                 dtypes=[quantized_dtype],
                                  name=utils.make_name("QuantLinearNode"))
 
         g.set_shape(quant_node.output[0], qdq_node_output_shape)
